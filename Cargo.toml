[workspace]
members = [
    "src/ledger",
    "src/libs/bitmap",
    "src/libs/merkle_tree",
    "src/libs/globutils",
    "src/libs/cryptohash",
    "src/libs/credentials",
    "src/libs/sliding_set",
    "src/components/finutils",
    "src/components/abciapp",
    "src/components/config",
    "src/components/wasm",
    "src/components/wallet_mobile",
    "src/components/contracts/baseapp",
    "src/components/contracts/modules/account",
    "src/components/contracts/modules/ethereum",
    "src/components/contracts/modules/evm",
    "src/components/contracts/modules/evm/test-vector-support",
    "src/components/contracts/modules/evm/precompile/basic",
    "src/components/contracts/modules/evm/precompile/frc20",
    "src/components/contracts/modules/evm/precompile/modexp",
    "src/components/contracts/modules/evm/precompile/sha3fips",
    "src/components/contracts/modules/evm/precompile/utils",
    "src/components/contracts/modules/evm/precompile/utils/macro",
    "src/components/contracts/modules/xhub",
    "src/components/contracts/modules/template",
    "src/components/contracts/primitives/core",
    "src/components/contracts/primitives/events",
    "src/components/contracts/primitives/evm",
    "src/components/contracts/primitives/mocks",
    "src/components/contracts/primitives/storage",
    "src/components/contracts/primitives/traits",
    "src/components/contracts/primitives/types",
    "src/components/contracts/primitives/rpc-core",
    "src/components/contracts/primitives/rpc-server",
    "src/components/contracts/primitives/utils",
    "src/components/contracts/primitives/wasm",
    "src/components/contracts/rpc",
]

[profile.dev]
incremental = false
overflow-checks = true

[profile.release]
incremental = false
overflow-checks = false

[profile.bench]
codegen-units = 1
overflow-checks = false

[profile.dev.package.curve25519-dalek]
opt-level = 1
overflow-checks = false

<<<<<<< HEAD
[patch."https://github.com/FindoraNetwork/storage"]
fin_db = { git = "https:///github.com/FindoraNetwork//storage", tag = "v0.2.2"}
temp_db = { git = "https:///github.com/FindoraNetwork//storage", tag = "v0.2.2"}
storage = { git = "https:///github.com/FindoraNetwork//storage", tag = "v0.2.2"}
=======
[patch.crates-io]
ark-ec = { git = "https://github.com/FindoraNetwork/ark-algebra" }
ark-ff = { git = "https://github.com/FindoraNetwork/ark-algebra" }
ark-serialize = { git = "https://github.com/FindoraNetwork/ark-algebra" }
ark-std = { git = "https://github.com/FindoraNetwork/ark-std" }
ark-bls12-381 = { git = "https://github.com/FindoraNetwork/ark-curves" }
ark-ed-on-bls12-381 = { git = "https://github.com/FindoraNetwork/ark-curves" }
curve25519-dalek = { git = "https://github.com/FindoraNetwork/curve25519-dalek" }
ed25519-dalek = { git = "https://github.com/FindoraNetwork/ed25519-dalek" }
x25519-dalek = { git = "https://github.com/FindoraNetwork/x25519-dalek" }
bulletproofs = { git = "https://github.com/FindoraNetwork/bp" }

zei = { git = "https://github.com/FindoraNetwork/zei", tag = "v0.2.2" }
zei-accumulators = { git = "https://github.com/FindoraNetwork/zei", tag = "v0.2.2" }
zei-algebra = { git = "https://github.com/FindoraNetwork/zei", tag = "v0.2.2" }
zei-crypto = { git = "https://github.com/FindoraNetwork/zei", tag = "v0.2.2" }
zei-plonk = { git = "https://github.com/FindoraNetwork/zei", tag = "v0.2.2" }
>>>>>>> 42193a03
<|MERGE_RESOLUTION|>--- conflicted
+++ resolved
@@ -55,12 +55,11 @@
 opt-level = 1
 overflow-checks = false
 
-<<<<<<< HEAD
 [patch."https://github.com/FindoraNetwork/storage"]
 fin_db = { git = "https:///github.com/FindoraNetwork//storage", tag = "v0.2.2"}
 temp_db = { git = "https:///github.com/FindoraNetwork//storage", tag = "v0.2.2"}
 storage = { git = "https:///github.com/FindoraNetwork//storage", tag = "v0.2.2"}
-=======
+
 [patch.crates-io]
 ark-ec = { git = "https://github.com/FindoraNetwork/ark-algebra" }
 ark-ff = { git = "https://github.com/FindoraNetwork/ark-algebra" }
@@ -77,5 +76,4 @@
 zei-accumulators = { git = "https://github.com/FindoraNetwork/zei", tag = "v0.2.2" }
 zei-algebra = { git = "https://github.com/FindoraNetwork/zei", tag = "v0.2.2" }
 zei-crypto = { git = "https://github.com/FindoraNetwork/zei", tag = "v0.2.2" }
-zei-plonk = { git = "https://github.com/FindoraNetwork/zei", tag = "v0.2.2" }
->>>>>>> 42193a03
+zei-plonk = { git = "https://github.com/FindoraNetwork/zei", tag = "v0.2.2" }