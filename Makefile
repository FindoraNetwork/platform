#
#
#

all: build_release_goleveldb

export CARGO_NET_GIT_FETCH_WITH_CLI = true
export PROTOC = $(shell which protoc)

export STAKING_INITIAL_VALIDATOR_CONFIG = $(shell pwd)/src/ledger/src/staking/init/staking_config.json
export STAKING_INITIAL_VALIDATOR_CONFIG_DEBUG_ENV = $(shell pwd)/src/ledger/src/staking/init/staking_config_debug_env.json

FIN_DEBUG ?= /tmp/findora
export ENABLE_QUERY_SERVICE = true

EXTERNAL_ADDRESS = ""

ifndef CARGO_TARGET_DIR
	export CARGO_TARGET_DIR=target
endif

$(info ====== Build root is "$(CARGO_TARGET_DIR)" ======)

bin_dir         = bin
lib_dir         = lib
subdirs = $(bin_dir) $(lib_dir)

WASM_PKG = wasm.tar.gz
WASM_LIGHTWEIGHT_PKG = wasm_lightweight.tar.gz
lib_files = ./$(WASM_PKG)

define pack
	- rm -rf $(1)
	mkdir $(1)
	cd $(1); for i in $(subdirs); do mkdir $$i; done
	cp -f \
		${CARGO_TARGET_DIR}/$(2)/$(1)/findorad \
		${CARGO_TARGET_DIR}/$(2)/$(1)/abcid \
		${CARGO_TARGET_DIR}/$(2)/$(1)/fn \
		${CARGO_TARGET_DIR}/$(2)/$(1)/stt \
		${CARGO_TARGET_DIR}/$(2)/$(1)/staking_cfg_generator \
		$(shell go env GOPATH)/bin/tendermint \
		$(1)/$(bin_dir)/
	cp -f $(1)/$(bin_dir)/* ~/.cargo/bin/
	cd $(1)/$(bin_dir)/ && ./findorad pack
	cp -f /tmp/findorad $(1)/$(bin_dir)/
	cp -f /tmp/findorad ~/.cargo/bin/
endef

install: stop_all build_release_goleveldb
	cp -f release/bin/* /usr/local/bin/
	bash -x tools/systemd_services/install.sh $(EXTERNAL_ADDRESS)

stop_all:
	- pkill -9 abcid
	- pkill -9 tendermint
	- pkill -9 findorad
<<<<<<< HEAD

# Debug binaries for Nightly
dbg:
	cargo build --features debug_env --bins -p abciapp -p finutils

# Release binaries for Nightly
rls:
	cargo build --release --features debug_env --bins -p abciapp -p finutils
=======
>>>>>>> 783a3e67

# Build for cleveldb
build: tendermint_cleveldb
	cargo build --bins -p abciapp -p finutils
	$(call pack,debug)

# Build for cleveldb
build_release: tendermint_cleveldb
	cargo build --release --bins -p abciapp -p finutils
	$(call pack,release)

# Build for goleveldb
build_goleveldb: tendermint_goleveldb
	cargo build --bins -p abciapp -p finutils
	$(call pack,debug)

# Build for goleveldb
build_release_goleveldb:
	cargo build --release --bins -p abciapp -p finutils
	$(call pack,release)

# Build for goleveldb
build_release_musl_goleveldb: tendermint_goleveldb
	cargo build --release --bins -p abciapp -p finutils --target=x86_64-unknown-linux-musl
	$(call pack,release,x86_64-unknown-linux-musl)

build_release_debug: tendermint_goleveldb
	cargo build --features debug_env --release --bins -p abciapp -p finutils
	$(call pack,release)

tendermint_cleveldb:
<<<<<<< HEAD
=======
	- rm -f $(shell which tendermint)
>>>>>>> 783a3e67
	bash tools/download_tendermint.sh 'tools/tendermint'
	mkdir -p $(shell go env GOPATH)/bin
	cd tools/tendermint \
		&& $(MAKE) build TENDERMINT_BUILD_OPTIONS=cleveldb \
		&& cp build/tendermint $(shell go env GOPATH)/bin/

tendermint_goleveldb:
<<<<<<< HEAD
=======
	- rm -f $(shell which tendermint)
>>>>>>> 783a3e67
	bash tools/download_tendermint.sh 'tools/tendermint'
	cd tools/tendermint && $(MAKE) install

test:
	- find src -name "checkpoint.toml" | xargs rm -f
	cargo test --release --workspace -- --test-threads=1 # --nocapture
	- find src -name "checkpoint.toml" | xargs rm -f

coverage:
	cargo tarpaulin --timeout=900 --branch --workspace --release \
		|| cargo install cargo-tarpaulin \
		&& cargo tarpaulin --timeout=900 --branch --workspace --release

staking_cfg:
	bash tools/update_staking_cfg.sh

staking_cfg_debug:
	bash tools/update_staking_cfg_debug.sh

bench:
	cargo bench --workspace

lint:
	cargo clippy --workspace
	cargo clippy --workspace --no-default-features
	cargo clippy --workspace --tests

update:
	git submodule update --recursive --init
	rustup update stable
	cargo update

fmt:
	cargo fmt

fmtall:
	bash ./tools/fmt.sh

clean:
	cargo clean
	rm -rf debug release

cleanall: clean
	rm -rf tools/tendermint .git/modules/tools/tendermint
	git clean -fdx

wasm:
	cd src/components/wasm && wasm-pack build
	tar -zcpf $(WASM_PKG) src/components/wasm/pkg

wasm_release_lightweight:
	cd src/components/wasm && wasm-pack build --release --features=lightweight
	tar -zcpf $(WASM_LIGHTWEIGHT_PKG) src/components/wasm/pkg

debug_env: stop_debug_env build_release_debug
	- rm -rf $(FIN_DEBUG)
	mkdir $(FIN_DEBUG)
	cp tools/debug_env.tar.gz $(FIN_DEBUG)/
	cd $(FIN_DEBUG) && tar -xpf debug_env.tar.gz && mv debug_env devnet
	fn setup -S 'http://localhost'
	./tools/devnet/startnodes.sh

run_staking_demo: stop_debug_env
	bash tools/staking/demo.sh

start_debug_env:
	bash ./tools/devnet/startnodes.sh

stop_debug_env:
	bash ./tools/devnet/stopnodes.sh

join_debug_env: stop_debug_env build_release_debug
	bash tools/node_init.sh debug_env

join_qa01: stop_debug_env build_release_goleveldb
	bash tools/node_init.sh qa01

join_qa02: stop_debug_env build_release_goleveldb
	bash tools/node_init.sh qa02

join_qa03: stop_debug_env build_release_goleveldb
	bash tools/node_init.sh qa03

join_testnet: stop_debug_env build_release_goleveldb
	bash tools/node_init.sh testnet

join_mainnet: stop_debug_env build_release_goleveldb
	bash tools/node_init.sh mainnet

start_localnode: stop_debug_env
	bash -x tools/node_init.sh _ _



# ========================== rust base ===========================
ci_build_binary_rust_base:
	docker build -t binary-rust-base -f container/Dockerfile-binary-rust-base .

ci_build_binary_rust_base_arm:
	docker run --rm --privileged tonistiigi/binfmt:latest --install all
	docker buildx build --platform linux/arm64/v8 --output=type=docker -t binary-rust-base-arm -f container/Dockerfile-binary-rust-base-arm .

# ========================== dev AMD64 ===========================
ci_build_dev_binary_image:
	sed -i "s/^ENV VERGEN_SHA_EXTERN .*/ENV VERGEN_SHA_EXTERN ${VERGEN_SHA_EXTERN}/g" container/Dockerfile-binary-image-dev
	docker build -t findorad-binary-image:$(IMAGE_TAG) -f container/Dockerfile-binary-image-dev .
	
ci_build_image:
	@ if [ -d "./binary" ]; then \
		rm -rf ./binary || true; \
	fi
	@ docker run --rm -d --name findorad-binary findorad-binary-image:$(IMAGE_TAG)
	@ docker cp findorad-binary:/binary ./binary
	@ docker rm -f findorad-binary
	@ docker build -t $(PUBLIC_ECR_URL)/$(ENV)/findorad:$(IMAGE_TAG) -f container/Dockerfile-cleveldb .
ifeq ($(ENV),release)
	docker tag $(PUBLIC_ECR_URL)/$(ENV)/findorad:$(IMAGE_TAG) $(PUBLIC_ECR_URL)/$(ENV)/findorad:latest
endif


# ========================== dev ARM64/v8 ===========================

ci_build_dev_binary_image_arm:
	sed -i "s/^ENV VERGEN_SHA_EXTERN .*/ENV VERGEN_SHA_EXTERN ${VERGEN_SHA_EXTERN}/g" container/Dockerfile-binary-image-dev-arm
	docker buildx build --platform linux/arm64/v8 --output=type=docker -t findorad-binary-image:$(IMAGE_TAG) -f container/Dockerfile-binary-image-dev-arm .

ci_build_image_arm:
	@ if [ -d "./binary" ]; then \
		rm -rf ./binary || true; \
	fi
	@ docker run --rm -d --name findorad-binary findorad-binary-image:$(IMAGE_TAG)
	@ docker cp findorad-binary:/binary ./binary
	@ docker rm -f findorad-binary
	# @ docker build -t $(PUBLIC_ECR_URL)/$(ENV)/findorad:$(IMAGE_TAG) -f container/Dockerfile-goleveldb .
	@ docker buildx build --platform linux/arm64/v8 --output=type=docker -t $(PUBLIC_ECR_URL)/$(ENV)/findorad:$(IMAGE_TAG) -f container/Dockerfile-goleveldb-arm .

ifeq ($(ENV),release)
	docker tag $(PUBLIC_ECR_URL)/$(ENV)/findorad:$(IMAGE_TAG) $(PUBLIC_ECR_URL)/$(ENV)/findorad:latest
endif

# ========================== release AMD64 ===========================

ci_build_release_binary_image:
	sed -i "s/^ENV VERGEN_SHA_EXTERN .*/ENV VERGEN_SHA_EXTERN ${VERGEN_SHA_EXTERN}/g" container/Dockerfile-binary-image-release
	docker build -t findorad-binary-image:$(IMAGE_TAG) -f container/Dockerfile-binary-image-release .

ci_build_image_dockerhub:
	@ if [ -d "./binary" ]; then \
		rm -rf ./binary || true; \
	fi
	@ docker run --rm -d --name findorad-binary findorad-binary-image:$(IMAGE_TAG)
	@ docker cp findorad-binary:/binary ./binary
	@ docker rm -f findorad-binary
	@ docker buildx build --platform linux/amd64 -t $(DOCKERHUB_URL)/findorad:$(IMAGE_TAG) -f container/Dockerfile-goleveldb . --push
# ifeq ($(ENV),release)
# 	# docker tag $(DOCKERHUB_URL)/findorad:$(IMAGE_TAG) $(DOCKERHUB_URL)/findorad:latest
# endif

# ========================== release ARM64/v8 ===========================

ci_build_release_binary_image_arm:
	docker run --rm --privileged tonistiigi/binfmt:latest --install all
	sed -i "s/^ENV VERGEN_SHA_EXTERN .*/ENV VERGEN_SHA_EXTERN ${VERGEN_SHA_EXTERN}/g" container/Dockerfile-binary-image-release-arm
	docker buildx build --platform linux/arm64/v8 --output=type=docker -t findorad-binary-image:$(IMAGE_TAG) -f container/Dockerfile-binary-image-release-arm .

ci_build_image_dockerhub_arm:
	@ if [ -d "./binary" ]; then \
		rm -rf ./binary || true; \
	fi
	@ docker run --rm -d --name findorad-binary findorad-binary-image:$(IMAGE_TAG)
	@ docker cp findorad-binary:/binary ./binary
	@ docker rm -f findorad-binary
	@ docker run --rm --privileged tonistiigi/binfmt:latest --install all
	@ docker buildx build --platform linux/arm64/v8 -t $(DOCKERHUB_URL)/findorad:$(IMAGE_TAG) -f container/Dockerfile-goleveldb-arm . --push
# ifeq ($(ENV),release)
# 	# docker tag $(DOCKERHUB_URL)/findorad:$(IMAGE_TAG) $(DOCKERHUB_URL)/findorad:latest
# endif

# ========================== push image and clean up===========================

ci_push_image:
	docker push $(PUBLIC_ECR_URL)/$(ENV)/findorad:$(IMAGE_TAG)
ifeq ($(ENV),release)
	docker push $(PUBLIC_ECR_URL)/$(ENV)/findorad:latest
endif

clean_image:
	docker rmi $(PUBLIC_ECR_URL)/$(ENV)/findorad:$(IMAGE_TAG)
ifeq ($(ENV),release)
	docker rmi $(PUBLIC_ECR_URL)/$(ENV)/findorad:latest
endif

ci_build_image_dockerhub:
	@ if [ -d "./binary" ]; then \
		rm -rf ./binary || true; \
	fi
	@ docker run --rm -d --name findorad-binary findorad-binary-image:$(IMAGE_TAG)
	@ docker cp findorad-binary:/binary ./binary
	@ docker rm -f findorad-binary
	@ docker buildx build --platform linux/amd64 -t $(DOCKERHUB_URL)/findorad:$(IMAGE_TAG) -f container/Dockerfile-goleveldb . --push
ifeq ($(ENV),release)
	# docker tag $(DOCKERHUB_URL)/findorad:$(IMAGE_TAG) $(DOCKERHUB_URL)/findorad:latest
endif


ci_push_image_dockerhub:
	docker push $(DOCKERHUB_URL)/findorad:$(IMAGE_TAG)
ifeq ($(ENV),release)
	docker push $(DOCKERHUB_URL)/findorad:latest
endif

clean_image_dockerhub:
	docker rmi $(DOCKERHUB_URL)/findorad:$(IMAGE_TAG)
ifeq ($(ENV),release)
	docker rmi $(DOCKERHUB_URL)/findorad:latest
endif

clean_binary_dockerhub:
	docker rmi findorad-binary-image:$(IMAGE_TAG)
# ========================== WASM ===========================
ci_build_wasm_js_bindings:
	docker run --rm -d --name wasm -v /tmp/wasm-js-bindings:/build/wasm-js-bindings -v $(shell pwd)/container/docker-entrypoint-wasm-js-bindings.sh:/entrypoint.sh findorad-binary-image:$(IMAGE_TAG) /entrypoint.sh
	docker rm -f wasm findorad-binary || true



reset:
	@./tools/devnet/stopnodes.sh
	@./tools/devnet/resetnodes.sh 1 1

snapshot:
	@./tools/devnet/snapshot.sh

prismtest:
	@./tools/regression/evm/scripts/setup.sh
	@./tools/regression/evm/testevm.sh
	@./tools/regression/evm/scripts/teardown.sh

prismtest_nightly:
	@./tools/regression/evm/testevm.sh

tmtest:
	@./tools/regression/triple_masking/scripts/setup.sh
	@./tools/regression/triple_masking/test_triple_masking.sh
	@./tools/regression/triple_masking/scripts/teardown.sh

tmtest_nightly:
	@./tools/regression/triple_masking/test_triple_masking.sh

devnet: reset snapshot

run_bar_to_abar_demo: devnet
	@./tools/triple_masking/bar_to_abar_convert.sh

run_anon_transfer_demo: devnet
	@./tools/triple_masking/anonxfr_test_demo.sh

run_multi_anon_transfer_demo: devnet
	@./tools/triple_masking/multi_axfr_test_demo.sh

run_anon_asset_mixing_demo: devnet
	@./tools/triple_masking/assets_mixing_test_demo.sh

devnet_bridge: devnet
	@./tools/devnet/startbridge.sh
# fn build
build_musl_fn_linux:
	docker build -t musl_fn_linux -f container/Dockerfile-fn-musl-linux .
	docker run -d --rm --name fn_linux musl_fn_linux
	docker cp fn_linux:/volume/target/x86_64-unknown-linux-musl/release/fn fn
	tar -czvf fn_linux.tar.gz fn
	rm fn


build_musl_fn_macos_base:
	docker build -t musl_fn_macos_base -f container/Dockerfile-fn-musl-macos-base .
build_musl_fn_macos:
	docker build -t musl_fn_macos -f container/Dockerfile-fn-musl-macos .
	docker run -d --rm --name fn_macos musl_fn_macos
	docker cp fn_macos:/volume/target/x86_64-apple-darwin/release/fn fn
	tar -czvf fn_macos.tar.gz fn
	rm fn

build_musl_fn_win:
	docker build -t musl_fn_win -f container/Dockerfile-fn-musl-windows .
	docker run -d --rm --name fn_windows musl_fn_win
	docker cp fn_windows:/volume/target/x86_64-pc-windows-gnu/release/fn.exe fn.exe
	tar -czvf fn_windows.tar.gz fn.exe
	rm fn.exe<|MERGE_RESOLUTION|>--- conflicted
+++ resolved
@@ -55,7 +55,6 @@
 	- pkill -9 abcid
 	- pkill -9 tendermint
 	- pkill -9 findorad
-<<<<<<< HEAD
 
 # Debug binaries for Nightly
 dbg:
@@ -64,8 +63,6 @@
 # Release binaries for Nightly
 rls:
 	cargo build --release --features debug_env --bins -p abciapp -p finutils
-=======
->>>>>>> 783a3e67
 
 # Build for cleveldb
 build: tendermint_cleveldb
@@ -97,10 +94,6 @@
 	$(call pack,release)
 
 tendermint_cleveldb:
-<<<<<<< HEAD
-=======
-	- rm -f $(shell which tendermint)
->>>>>>> 783a3e67
 	bash tools/download_tendermint.sh 'tools/tendermint'
 	mkdir -p $(shell go env GOPATH)/bin
 	cd tools/tendermint \
@@ -108,10 +101,6 @@
 		&& cp build/tendermint $(shell go env GOPATH)/bin/
 
 tendermint_goleveldb:
-<<<<<<< HEAD
-=======
-	- rm -f $(shell which tendermint)
->>>>>>> 783a3e67
 	bash tools/download_tendermint.sh 'tools/tendermint'
 	cd tools/tendermint && $(MAKE) install
 
