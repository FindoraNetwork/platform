[package]
name = "wasm"
version = "0.1.0"
authors = ["ngolub <ngolub@stanford.edu>"]
edition = "2018"

[dependencies]
<<<<<<< HEAD
base64 = "0.10"
bincode = "1"
 bulletproofs = { version = "1.0.4",  package = "bulletproofs", git = "https://github.com/dalek-cryptography/bulletproofs", branch = "develop", features = ["yoloproofs"], rev = "3239bc9dd562bc8400f9054477c7c26c36974baf"}
=======
bulletproofs = { version = "1.0.4",  package = "bulletproofs", git = "https://github.com/dalek-cryptography/bulletproofs", branch = "develop", features = ["yoloproofs"] }
>>>>>>> 8703ad60
cryptohash = { path = "../../libs/cryptohash" }
curve25519-dalek = { version =  "2.0.0", features = ["serde"] }
futures = "0.1.20"
hex = "0.3.2"
js-sys = "0.3.27"
ledger = { path = "../../ledger" }
percent-encoding = "2.1.0"
rand_chacha = "0.2.0"
rand_core = { version = "0.5", default-features = false, features = ["alloc"] }
serde = { version = "1.0.99", features = ["derive"] }
serde_derive = "^1.0.59"
serde_json = "1.0"
txn_builder = {path = "../txn_builder"}
wasm-bindgen = { version = "0.2.50", features = ["serde-serialize"]  }
wasm-bindgen-futures = "0.3.27"
wasm-bindgen-test = "0.2.50"
zei = { git = "ssh://git@github.com/findoraorg/zei" }

[lib]
crate-type = ["cdylib", "rlib"]
path = "src/wasm.rs"

[dependencies.web-sys]
version = "0.3.4"
features = [
  'Headers',
  'Request',
  'RequestInit',
  'RequestMode',
  'Response',
  'Window',
]

[build-dependencies]
serde = "1.0.101"
serde_json = "1.0.41"
wasm-bindgen = { version = "0.2.50", features = ["serde-serialize"]  }

#features = ["stdweb", "wasm-bindgen"]<|MERGE_RESOLUTION|>--- conflicted
+++ resolved
@@ -5,13 +5,9 @@
 edition = "2018"
 
 [dependencies]
-<<<<<<< HEAD
 base64 = "0.10"
 bincode = "1"
- bulletproofs = { version = "1.0.4",  package = "bulletproofs", git = "https://github.com/dalek-cryptography/bulletproofs", branch = "develop", features = ["yoloproofs"], rev = "3239bc9dd562bc8400f9054477c7c26c36974baf"}
-=======
 bulletproofs = { version = "1.0.4",  package = "bulletproofs", git = "https://github.com/dalek-cryptography/bulletproofs", branch = "develop", features = ["yoloproofs"] }
->>>>>>> 8703ad60
 cryptohash = { path = "../../libs/cryptohash" }
 curve25519-dalek = { version =  "2.0.0", features = ["serde"] }
 futures = "0.1.20"
