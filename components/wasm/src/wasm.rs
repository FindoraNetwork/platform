// Interface for issuing transactions that can be compiled to Wasm.
// Allows web clients to issue transactions from a browser contexts.
// For now, forwards transactions to a ledger hosted locally.
// To compile wasm package, run wasm-pack build in the wasm directory;
#![deny(warnings)]
use bulletproofs::PedersenGens;
use cryptohash::sha256;
use cryptohash::sha256::Digest as BitDigest;
use curve25519_dalek::ristretto::RistrettoPoint;
use curve25519_dalek::scalar::Scalar;
use js_sys::Promise;
use ledger::data_model::{
  b64enc, AssetTypeCode, AuthenticatedTransaction, Operation, Serialized, TransferType, TxOutput,
  TxoRef, TxoSID,
};
use ledger::policies::Fraction;
use rand_chacha::ChaChaRng;
use rand_core::SeedableRng;
use serde::{Deserialize, Serialize};
use std::str;
use txn_builder::{BuildsTransactions, PolicyChoice, TransactionBuilder, TransferOperationBuilder};
use wasm_bindgen::prelude::*;
use wasm_bindgen_futures::future_to_promise;
use wasm_bindgen_futures::JsFuture;
use web_sys::{Request, RequestInit, RequestMode};
use zei::api::anon_creds::{
  ac_confidential_gen_encryption_keys, ac_keygen_issuer, ac_keygen_user, ac_reveal, ac_sign,
  ac_verify, ACIssuerPublicKey, ACIssuerSecretKey, ACRevealSig, ACSignature, ACUserPublicKey,
  ACUserSecretKey, Credential,
};
use zei::basic_crypto::elgamal::{elgamal_keygen, ElGamalPublicKey};
use zei::serialization::ZeiFromToBytes;
use zei::setup::PublicParams;
use zei::xfr::asset_record::{build_blind_asset_record, open_asset_record, AssetRecordType};
use zei::xfr::sig::{XfrKeyPair, XfrPublicKey};
use zei::xfr::structs::{AssetIssuerPubKeys, AssetRecord, BlindAssetRecord, OpenAssetRecord};

/////////// TRANSACTION BUILDING ////////////////

//Random Helpers

#[wasm_bindgen]
/// Create a relative transaction reference as a JSON string. Relative txo references are offset
/// backwards from the operation they appear in -- 0 is the most recent, (n-1) is the first output
/// of the transaction.
pub fn create_relative_txo_ref(idx: u64) -> String {
  serde_json::to_string(&TxoRef::Relative(idx)).unwrap()
}

#[wasm_bindgen]
/// Create an absolute transaction reference as a JSON string.
/// References are used when constructing a transaction because the absolute transaction number
/// has not yet been assigned.
///
/// # Arguments
/// `idx`: Txo (transaction ouput) SID.
pub fn create_absolute_txo_ref(idx: u64) -> String {
  serde_json::to_string(&TxoRef::Absolute(TxoSID(idx))).unwrap()
}

#[wasm_bindgen]
/// Standard TransferType variant for txn builder.
/// Returns a token as a string signifying that the Standard policy should be used when evaluating the transaction.
/// See ledger::data_model::TransferType for transfer types.
pub fn standard_transfer_type() -> String {
  serde_json::to_string(&TransferType::Standard).unwrap()
}

#[wasm_bindgen]
/// Debt swap TransferType variant for txn builder.
/// Returns a token as a string signifying that the DebtSwap policy should be used when evaluating the transaction.
/// See ledger::data_model::TransferType for transfer types.
pub fn debt_transfer_type() -> String {
  serde_json::to_string(&TransferType::DebtSwap).unwrap()
}

#[wasm_bindgen]
/// Generates random base64 encoded asset type string
pub fn random_asset_type() -> String {
  AssetTypeCode::gen_random().to_base64()
}

#[wasm_bindgen]
/// Given a serialized state commitment and transation, returns true if the transaction correctly
/// hashes up to the state commitment and false otherwise.
/// # Arguments
/// * `state_commitment`: string representating the state commitment.
/// * `authenticated_txn`: string representating the transaction.
pub fn verify_authenticated_txn(state_commitment: String,
                                authenticated_txn: String)
                                -> Result<bool, JsValue> {
  let authenticated_txn = serde_json::from_str::<AuthenticatedTransaction>(&authenticated_txn).map_err(|_e| {
                             JsValue::from_str("Could not deserialize transaction")
                           })?;
  let state_commitment = serde_json::from_str::<BitDigest>(&state_commitment).map_err(|_e| {
                           JsValue::from_str("Could not deserialize state commitment")
                         })?;
  Ok(authenticated_txn.is_valid(state_commitment))
}

#[wasm_bindgen]
/// Performs a simple loan repayment fee calculation.
///
/// The returned fee is a fraction of the `outstanding_balance`
/// where the interest rate is expressed as a fraction `ir_numerator` / `ir_denominator`.
/// Used in the Lending Demo.
///
/// # Arguments
///
/// * `ir_numerator`: interest rate numerator
/// * `ir_denominator`: interest rate denominator
/// * `outstanding_balance`: amount of outstanding debt
///
/// See ledger::policies::calculate_fee for details on calculating repayment fee.
pub fn calculate_fee(ir_numerator: u64, ir_denominator: u64, outstanding_balance: u64) -> u64 {
  ledger::policies::calculate_fee(outstanding_balance,
                                  Fraction::new(ir_numerator, ir_denominator))
}

#[wasm_bindgen]
/// Returns an address to use for cancelling debt tokens in a debt swap.
pub fn get_null_pk() -> XfrPublicKey {
  XfrPublicKey::zei_from_bytes(&[0; 32])
}

#[wasm_bindgen]
pub fn create_default_policy_info() -> String {
  serde_json::to_string(&PolicyChoice::Fungible()).unwrap() // should never fail
}

#[wasm_bindgen]
/// Create policy information needed for debt token asset types.
/// This data will be parsed by the policy evalautor to ensure
/// that all payment and fee amounts are correct.
/// # Arguments
///
/// * `ir_numerator` - interest rate numerator
/// * `ir_denominator`- interest rate denominator
/// * `fiat_code` - base64 string representing asset type used to pay off the loan
<<<<<<< HEAD
/// * `amount` - loan amount
pub fn create_debt_policy_info(ir_numerator: u64,
                               ir_denominator: u64,
                               fiat_code: String,
                               loan_amount: u64)
                               -> Result<String, JsValue> {
=======
/// * `loan_amount` - loan amount
pub fn create_debt_memo(ir_numerator: u64,
                        ir_denominator: u64,
                        fiat_code: String,
                        loan_amount: u64)
                        -> Result<String, JsValue> {
>>>>>>> 1bf04104
  let fiat_code = AssetTypeCode::new_from_base64(&fiat_code).map_err(|_e| {
      JsValue::from_str("Could not deserialize asset token code")})?;

  serde_json::to_string(&PolicyChoice::LoanToken(Fraction::new(ir_numerator, ir_denominator),
    fiat_code, loan_amount))
      .map_err(|e| JsValue::from_str(&format!("Could not serialize PolicyChoice: {}",e)))

  // let memo = DebtMemo { interest_rate: Fraction::new(ir_numerator, ir_denominator),
  //                       fiat_code,
  //                       loan_amount };
  // Ok(serde_json::to_string(&memo).unwrap())
}

#[wasm_bindgen]
/// Create a blind asset record.
///
/// # Arguments
/// * `amount` - asset amount to store in the record
/// * `code`- base64 string representing the token code of the asset to be stored in the record
/// * `pk`- XfrPublicKey representing the record owner
/// * `conf_amount` - boolean indicating whether the asset amount should be private
/// * `conf_amount` - boolean indicating whether the asset type should be private
///
/// Use the result of this function in [add_operation_issue_asset](struct.WasmTransactionBuilder.html#method.add_operation_issue_asset) to construct issuance operations.
pub fn create_blind_asset_record(amount: u64,
                                 code: String,
                                 pk: &XfrPublicKey,
                                 conf_amount: bool,
                                 conf_type: bool)
                                 -> Result<String, JsValue> {
  let params = PublicParams::new();
  let code = AssetTypeCode::new_from_base64(&code).map_err(|_e| {
      JsValue::from_str("Could not deserialize asset token code")})?;
  let mut small_rng = ChaChaRng::from_entropy();
  Ok(serde_json::to_string(&build_blind_asset_record(&mut small_rng,
                                                     &params.pc_gens,
                                                     &AssetRecord::new(amount, code.val, *pk).unwrap(),
                                                     AssetRecordType::from_booleans(conf_amount, conf_type),
                                                     &None)).unwrap())
}

#[wasm_bindgen]
/// Decode (open) a blind asset record expressed as a JSON string using the given key pair.
/// If successful returns a base64 encoding of the serialized open asset record.
/// Otherwise, returns one of the following errors:
/// * Could not deserialize blind asset record
/// * could not open asset record
/// * could not encode open asset record
///
/// # Arguments
/// * `blind_asset_record`: string representating the blind asset record.
/// * `key`: key pair of the asset record owner.
///
/// TODO Add advice for resolving the errors to the error messages when possible
pub fn open_blind_asset_record(blind_asset_record: String,
                               key: &XfrKeyPair)
                               -> Result<String, JsValue> {
  let blind_asset_record = serde_json::from_str::<BlindAssetRecord>(&blind_asset_record).map_err(|_e| {
                             JsValue::from_str("Could not deserialize blind asset record")
                           })?;
  let open_asset_record = open_asset_record(&blind_asset_record, key.get_sk_ref()).map_err(|_e| JsValue::from_str("Could not open asset record"))?;
  Ok(serde_json::to_string(&open_asset_record).unwrap())
}

#[wasm_bindgen]
/// Transaction builder, wrapper around TransactionBuilder that does necessary serialization.
///
/// Operations
/// * `add_operation_create_asset`
/// * `add_basic_issue_asset`
/// * `add_operation_issue_asset`
/// * `add_operation`
/// * `transaction`
#[derive(Default)]
pub struct WasmTransactionBuilder {
  transaction_builder: Serialized<TransactionBuilder>,
}

#[wasm_bindgen]
impl WasmTransactionBuilder {
  /// Create a new transaction builder.
  pub fn new() -> Self {
    Self::default()
  }

  /// Wraps around TransactionBuilder to add an asset definition operation to a transaction builder instance.
  /// See txn_builder::TransactionBuilder::add_operation_create_asset for details on adding a definition operation.
  ///
  /// # Arguments
  /// * `key_pair` -  Issuer XfrKeyPair
  /// * `memo`-  Text field for asset definition
  /// * `token_code`-  Optional Base64 string representing the token code of the asset to be issued. If empty,
  /// a token code will be chosen at random
  pub fn add_operation_create_asset(&self,
                                    key_pair: &XfrKeyPair,

                                    memo: String,
                                    token_code: String,
                                    policy_choice: String)
                                    -> Result<WasmTransactionBuilder, JsValue> {
    let asset_token = if token_code.is_empty() {
      AssetTypeCode::gen_random()
    } else {
      AssetTypeCode::new_from_base64(&token_code).unwrap()
    };

    let policy_choice = serde_json::from_str::<PolicyChoice>(&policy_choice).map_err(|e| {
                          JsValue::from_str(&format!("Could not deserialize PolicyChoice: {}", e))
                        })?;

    Ok(WasmTransactionBuilder { transaction_builder: Serialized::new(&*self.transaction_builder.deserialize().add_operation_create_asset(&key_pair,
                                              Some(asset_token),
                                              false,
                                              false,
                                              &memo, policy_choice)
                  .map_err(|_e| JsValue::from_str("Could not build transaction"))?)})
  }

<<<<<<< HEAD
  pub fn add_policy_option(&self,
                           token_code: String,
                           which_check: String)
                           -> Result<WasmTransactionBuilder, JsValue> {
    let token_code = AssetTypeCode::new_from_base64(&token_code).map_err(|e| {
                       JsValue::from_str(&format!("Could not deserialize asset type code: {}", e))
                     })?;

    Ok(WasmTransactionBuilder { transaction_builder:
                                  Serialized::new(&*self.transaction_builder
                                                        .deserialize()
                                                        .add_policy_option(token_code, which_check)) })
  }

  /// Add an asset issuance to a transaction builder instance.
=======
  /// Wraps around TransactionBuilder to add an asset issuance to a transaction builder instance.
  /// See txn_builder::TransactionBuilder::add_basic_issue_asset for details on adding an issurance.
>>>>>>> 1bf04104
  ///
  /// # Arguments
  /// *`key_pair` - Issuer XfrKeyPair
  /// *`elgamal_pub_key` - Optional tracking public key. Pass in serialized tracking key or ""
  /// *`code`-  Base64 string representing the token code of the asset to be issued
  /// *`seq_num` - Issuance sequence number. Every subsequent issuance of a given asset type must have a higher sequence number than before
  /// *`amount`- Amount to be issued.
  pub fn add_basic_issue_asset(&self,
                               key_pair: &XfrKeyPair,
                               elgamal_pub_key: String,
                               code: String,
                               seq_num: u64,
                               amount: u64)
                               -> Result<WasmTransactionBuilder, JsValue> {
    let asset_token = AssetTypeCode::new_from_base64(&code).map_err(|_e| {
      JsValue::from_str("Could not deserialize asset token code")})?;

    let mut txn_builder = self.transaction_builder.deserialize();
    // construct asset tracking keys
    let issuer_keys;
    if elgamal_pub_key.is_empty() {
      issuer_keys = None
    } else {
      let pk = serde_json::from_str::<ElGamalPublicKey<RistrettoPoint>>(&elgamal_pub_key).map_err(|_e| JsValue::from_str("could not deserialize elgamal key"))?;
      let mut small_rng = ChaChaRng::from_entropy();
      let (_, id_reveal_pub_key) = ac_confidential_gen_encryption_keys(&mut small_rng);
      issuer_keys = Some(AssetIssuerPubKeys { eg_ristretto_pub_key: pk,
                                              eg_blsg1_pub_key: id_reveal_pub_key });
    }

    Ok(WasmTransactionBuilder { transaction_builder: Serialized::new(&*txn_builder.add_basic_issue_asset(&key_pair,
                                            &issuer_keys,
                                            &asset_token,
                                            seq_num,
                                            amount).map_err(|_e| JsValue::from_str("could not build transaction"))?)})
  }

  /// Wraps around TransactionBuilder to add an asset issuance operation to a transaction builder instance.
  ///
  /// See txn_builder::TransactionBuilder::add_operation_issue_asset for details on adding an issurance.
  ///
  /// While add_basic_issue_asset constructs the blind asset record internally, this function
  /// allows an issuer to pass in an externally constructed blind asset record. For complicated
  /// transactions (e.g. issue and
  /// transfers) the client must have a handle on the issuance record for subsequent operations.
  ///
  /// # Arguments
  /// `key_pair`- Issuer XfrKeyPair
  /// `code` -  Base64 string representing the token code of the asset to be issued
  /// `seq_num` -  Issuance sequence number. Every subsequent issuance of a given asset type must have a higher sequence number than before
  /// `record` -  Issunace output (serialized blind asset record)
  pub fn add_operation_issue_asset(&self,
                                   key_pair: &XfrKeyPair,
                                   code: String,
                                   seq_num: u64,
                                   record: String)
                                   -> Result<WasmTransactionBuilder, JsValue> {
    let asset_token = AssetTypeCode::new_from_base64(&code).map_err(|_e| {
      JsValue::from_str("Could not deserialize asset token code")})?;
    let blind_asset_record = serde_json::from_str::<BlindAssetRecord>(&record).map_err(|_e| {
                               JsValue::from_str("could not deserialize blind asset record")
                             })?;

    let mut txn_builder = self.transaction_builder.deserialize();
    Ok(WasmTransactionBuilder { transaction_builder: Serialized::new(&*txn_builder.add_operation_issue_asset(&key_pair,
                                            &asset_token,
                                            seq_num,
                                            &[TxOutput(blind_asset_record)]).map_err(|_e| JsValue::from_str("could not build transaction"))?)})
  }

  /// Wraps around TransactionBuilder to create operation expression constructed by
  /// [WasmTransferOperationBuilder](struct.WasmTransferOperationBuilder.html).
  ///
  /// See txn_builder::TransactionBuilder::add_operation for details on adding an operation.
  ///
  /// # Arguments
  /// * `op`: a serialized form of:
  ///   * TransferAsset(TransferAsset)
  ///   * IssueAsset(IssueAsset)
  ///   * DefineAsset(DefineAsset)
  pub fn add_operation(&mut self, op: String) -> Result<WasmTransactionBuilder, JsValue> {
    let op =
      serde_json::from_str::<Operation>(&op).map_err(|_e| {
                                              JsValue::from_str("Could not deserialize operation")
                                            })?;
    Ok(WasmTransactionBuilder { transaction_builder: Serialized::new(&*self.transaction_builder
                                                                           .deserialize()
                                                                           .add_operation(op)) })
  }

  pub fn sign(&mut self, kp: &XfrKeyPair) -> Result<WasmTransactionBuilder, JsValue> {
    let new_builder = Serialized::new(&*self.transaction_builder.deserialize().sign(kp));

    Ok(WasmTransactionBuilder { transaction_builder: new_builder })
  }

  /// Extract the serialized form of a transaction.
  ///
  /// See txn_builder::TransactionBuilder::transaction for details on extracting a transaction.
  ///
  /// TODO Develop standard terminology for Javascript functions that may throw errors.
  pub fn transaction(&mut self) -> Result<String, JsValue> {
    Ok(self.transaction_builder
           .deserialize()
           .serialize_str()
           .map_err(|_e| JsValue::from_str("Could not serialize transaction"))?)
  }
}

#[wasm_bindgen]
#[derive(Default)]
/// Transfer operation builder, warpper round TransferOperationBuilder that does necessary serialization.
///
/// Operations
/// * `add_input`
/// * `add_output`
/// * `balance`
/// * `create`
/// * `sign`
/// * `transaction`
pub struct WasmTransferOperationBuilder {
  op_builder: Serialized<TransferOperationBuilder>,
}
#[wasm_bindgen]
impl WasmTransferOperationBuilder {
  /// Create a new transfer operation builder.
  pub fn new() -> Self {
    Self::default()
  }

  /// Wraps around TransferOperationBuilder to add an input to a transfer operation builder.
  ///
  /// See txn_builder::TransferOperationBuilder::add_input for details on adding an input record.
  ///
  /// # Arguments
  /// `txo_ref` - Absolute or relative utxo ref. Construct using functions
  /// [create_relative_txo_ref](fn.create_relative_txo_ref.html) or
  /// [create_absolute_txo_ref](fn.create_absolute_txo_ref.html)
  /// `oar` - Opened asset record to serve as transfer input. See
  /// [open_blind_asset_record](fn.open_blind_asset_record.html)
  /// `amount` - Input amount to transfer
  pub fn add_input(&mut self,
                   txo_ref: String,
                   oar: String,
                   amount: u64)
                   -> Result<WasmTransferOperationBuilder, JsValue> {
    let txo_sid =
      serde_json::from_str::<TxoRef>(&txo_ref).map_err(|_e| {
                                                JsValue::from_str("Could not deserialize txo sid")
                                              })?;
    let oar = serde_json::from_str::<OpenAssetRecord>(&oar).map_err(|_e| {
                             JsValue::from_str("Could not deserialize open asset record")
                           })?;
    Ok(WasmTransferOperationBuilder { op_builder:
                                        Serialized::new(&*self.op_builder
                                                              .deserialize()
                                                              .add_input(txo_sid, oar, amount)
                                                              .map_err(|e| {
                                                                JsValue::from_str(&format!("{}", e))
                                                              })?) })
  }

  /// Wraps around TransferOperationBuilder to add an output to a transfer operation builder.
  ///
  /// See txn_builder::TransferOperationBuilder::add_output for details on adding an output record.
  ///
  /// # Arguments
  /// * `amount`: amount to transfer to the recipient.
  /// * `recipient`: public key of the recipient.
  /// * `code`: String representaiton of the asset token code.
  pub fn add_output(&mut self,
                    amount: u64,
                    recipient: &XfrPublicKey,
                    code: String)
                    -> Result<WasmTransferOperationBuilder, JsValue> {
    let code = AssetTypeCode::new_from_base64(&code).map_err(|_e| {
      JsValue::from_str("Could not deserialize asset token code")})?;

    let new_builder = Serialized::new(&*self.op_builder
                                            .deserialize()
                                            .add_output(amount, recipient, code)
                                            .map_err(|e| JsValue::from_str(&format!("{}", e)))?);
    Ok(WasmTransferOperationBuilder { op_builder: new_builder })
  }

  /// Wraps around TransferOperationBuilder to ensure the transfer inputs and outpurs are balanced.
  /// See txn_builder::TransferOperationBuilder::balance for details on checking balance.
  pub fn balance(&mut self) -> Result<WasmTransferOperationBuilder, JsValue> {
    Ok(WasmTransferOperationBuilder { op_builder: Serialized::new(&*self.op_builder
                                                                        .deserialize()
                                                                        .balance().map_err(|e| JsValue::from_str(&format!("Error balancing txn: {}",e)))?) })
  }

  /// Wraps around TransferOperationBuilder to finalize the transaction.
  ///
  /// Once called, the transaction cannot be modified.
  /// See txn_builder::TransferOperationBuilder::create for details on finalizing a transaction.
  ///
  /// # Arguments
  /// * `transfer_type`: string representing the transfer type.
  ///   * See ledger::data_model::TransferType for transfer type options.
  pub fn create(&mut self, transfer_type: String) -> Result<WasmTransferOperationBuilder, JsValue> {
    let transfer_type =
      serde_json::from_str::<TransferType>(&transfer_type).map_err(|_e| {
                                                JsValue::from_str("Could not deserialize transfer type")
                                              })?;
    let new_builder = Serialized::new(&*self.op_builder
                                            .deserialize()
                                            .create(transfer_type)
                                            .map_err(|e| JsValue::from_str(&format!("{}", e)))?);

    Ok(WasmTransferOperationBuilder { op_builder: new_builder })
  }

  /// Wraps around TransferOperationBuilder to add a signature to the transaction.
  ///
  /// All input owners must sign.
  /// See txn_builder::TransferOperationBuilder::sign for details on signing.
  ///
  /// # Arguments
  /// * `kp`: key pair of one of the input owners.
  ///   * Note: all input owners must sign eventually.
  pub fn sign(&mut self, kp: &XfrKeyPair) -> Result<WasmTransferOperationBuilder, JsValue> {
    let new_builder = Serialized::new(&*self.op_builder
                                            .deserialize()
                                            .sign(&kp)
                                            .map_err(|e| JsValue::from_str(&format!("{}", e)))?);

    Ok(WasmTransferOperationBuilder { op_builder: new_builder })
  }

<<<<<<< HEAD
  pub fn builder(&self) -> String {
    serde_json::to_string(&self.op_builder.deserialize()).unwrap()
  }

  // Extract a transaction expression as JSON from a transaction builder.
=======
  /// Wraps around TransferOperationBuilder to extract a transaction expression as JSON.
  /// See txn_builder::TransferOperationBuilder::transaction for details on extracting a transaction.
>>>>>>> 1bf04104
  pub fn transaction(&self) -> Result<String, JsValue> {
    let transaction = self.op_builder
                          .deserialize()
                          .transaction()
                          .map_err(|e| JsValue::from_str(&format!("{}", e)))?;

    Ok(serde_json::to_string(&transaction).unwrap())
  }
}

///////////// CRYPTO //////////////////////

#[wasm_bindgen]
/// Extract the public key as a string from a transfer key pair.
pub fn get_pub_key_str(key_pair: &XfrKeyPair) -> String {
  serde_json::to_string(key_pair.get_pk_ref()).unwrap()
}

#[wasm_bindgen]
/// Extract the private key as a string from a transfer key pair.
pub fn get_priv_key_str(key_pair: &XfrKeyPair) -> String {
  serde_json::to_string(key_pair.get_sk_ref()).unwrap()
}

#[wasm_bindgen]
/// Create a new transfer key pair.
pub fn new_keypair() -> XfrKeyPair {
  let mut small_rng = rand::thread_rng();
  XfrKeyPair::generate(&mut small_rng)
}

#[wasm_bindgen]
/// Return base64 encoded representation of an XfrPublicKey
pub fn public_key_to_base64(key: &XfrPublicKey) -> String {
  b64enc(&XfrPublicKey::zei_to_bytes(&key))
}

#[wasm_bindgen]
/// Express a transfer key pair as a hex-encoded string.
/// To decode the string, use `keypair_from_str` function.
pub fn keypair_to_str(key_pair: &XfrKeyPair) -> String {
  hex::encode(key_pair.zei_to_bytes())
}

#[wasm_bindgen]
/// Construct a transfer key pair from a hex-encoded string.
/// The encode a key pair, use `keypair_to_str`
pub fn keypair_from_str(str: String) -> XfrKeyPair {
  XfrKeyPair::zei_from_bytes(&hex::decode(str).unwrap())
}

#[wasm_bindgen]
pub fn generate_elgamal_keys() -> String {
  let mut small_rng = rand::thread_rng();
  let pc_gens = PedersenGens::default();
  serde_json::to_string(&elgamal_keygen::<_, Scalar, RistrettoPoint>(&mut small_rng, &pc_gens.B)).unwrap()
}

#[wasm_bindgen]
/// Return the SHA256 signature of the given string as a hex-encoded
/// string.
pub fn sha256str(str: &str) -> String {
  let digest = sha256::hash(&str.as_bytes());
  hex::encode(digest)
}

#[wasm_bindgen]
/// Sign the given message using the given transfer key pair.
pub fn sign(key_pair: &XfrKeyPair, message: String) -> Result<JsValue, JsValue> {
  let signature = key_pair.get_sk_ref()
                          .sign(&message.as_bytes(), key_pair.get_pk_ref());
  let mut smaller_signature: [u8; 32] = Default::default();
  smaller_signature.copy_from_slice(&signature.0.to_bytes()[0..32]);
  Ok(JsValue::from_serde(&smaller_signature).unwrap())
}
/*
fn u8_littleendian_slice_to_u32(array: &[u8]) -> u32 {
  u32::from(array[0])
  | u32::from(array[1]) << 8
  | u32::from(array[2]) << 16
  | u32::from(array[3]) << 24
}

fn u32_pair_to_u64(x: (u32, u32)) -> u64 {
  (x.1 as u64) << 32 ^ (x.0 as u64)
}
*/
/*
#[wasm_bindgen]
pub fn get_tracked_amount(blind_asset_record: String,
                          issuer_private_key_point: String)
                          -> Result<String, JsValue> {
  let pc_gens = PedersenGens::default();
  let blind_asset_record = serde_json::from_str::<BlindAssetRecord>(&blind_asset_record).map_err(|_e| {
                             JsValue::from_str("Could not deserialize blind asset record")
                           })?;
  let issuer_private_key = serde_json::from_str(&issuer_private_key_point).map_err(|_e| {
                             JsValue::from_str("Could not deserialize issuer private key")
                           })?;
  if let Some(lock_amount) = blind_asset_record.issuer_lock_amount {
    match (elgamal_decrypt(&RistrettoPoint(pc_gens.B), &(lock_amount.0), &issuer_private_key),
           elgamal_decrypt(&RistrettoPoint(pc_gens.B), &(lock_amount.1), &issuer_private_key))
    {
      (Ok(s1), Ok(s2)) => {
        let amount = u32_pair_to_u64((u8_littleendian_slice_to_u32(s1.0.as_bytes()),
                                      u8_littleendian_slice_to_u32(s2.0.as_bytes())));
        Ok(amount.to_string())
      }
      (_, _) => Err(JsValue::from_str("Unable to decrypt amount")),
    }
  } else {
    Err(JsValue::from_str("Asset record does not contain decrypted lock amount"))
  }
}
*/

// Ensures that the transaction serialization is valid URI text
#[wasm_bindgen]
/// Submit a transaction to the ledger and return a promise for the
/// ledger's eventual response. The transaction will be enqueued for
/// validation. If it is valid, it will eventually be committed to the
/// ledger.
///
/// To determine whether or not the transaction has been committed to the ledger,
/// query the ledger by transaction ID.
///
/// # Arguments
/// `path`: path to submit the transaction.
/// `transaction_str`: string representing the transaction.
///
/// TODO Design and implement a notification mechanism.
pub fn submit_transaction(path: String, transaction_str: String) -> Result<Promise, JsValue> {
  let mut opts = RequestInit::new();
  opts.method("POST");
  opts.mode(RequestMode::Cors);
  opts.body(Some(&JsValue::from_str(&transaction_str)));

  let req_string = format!("{}/submit_transaction", path);

  create_query_promise(&opts, &req_string, true)
}

#[wasm_bindgen]
/// Given a transaction ID, returns a promise for the transaction status.
pub fn get_txn_status(path: String, handle: String) -> Result<Promise, JsValue> {
  let mut opts = RequestInit::new();
  opts.method("GET");
  opts.mode(RequestMode::Cors);

  let req_string = format!("{}/txn_status/{}", path, handle);

  create_query_promise(&opts, &req_string, false)
}

#[wasm_bindgen]
pub fn test_deserialize(str: String) -> bool {
  let blind_asset_record = serde_json::from_str::<BlindAssetRecord>(&str);
  blind_asset_record.is_ok()
}

#[wasm_bindgen]
/// If successful, return a promise that will eventually provide a
/// JsValue describing an unspent transaction output (UTXO).
/// Otherwise, return 'not found'. The request fails if the txo uid
/// has been spent or the transaction index does not correspond to a
/// transaction.
///
/// # Arguments
/// * `path`: path to get the UTXO.
/// * `index`: transaction index.
///
/// TODO Provide an example (test case) that demonstrates how to
/// handle the error in the case of an invalid transaction index.
/// TODO Rename this function get_utxo
pub fn get_txo(path: String, index: u64) -> Result<Promise, JsValue> {
  let mut opts = RequestInit::new();
  opts.method("GET");
  opts.mode(RequestMode::Cors);

  let req_string = format!("{}/utxo_sid/{}", path, format!("{}", index));

  create_query_promise(&opts, &req_string, false)
}

#[wasm_bindgen]
/// If successful, return a promise that will eventually provide a
/// JsValue describing a transaction.
/// Otherwise, return 'not found'. The request fails if the transaction index does not correspond
/// to a transaction.
///
/// # Arguments
/// * `path`: path to get the transaction.
/// * `index`: transaction index.
///
/// TODO Provide an example (test case) that demonstrates how to
/// handle the error in the case of an invalid transaction index.
/// TODO Rename this function get_utxo
pub fn get_transaction(path: String, index: u64) -> Result<Promise, JsValue> {
  let mut opts = RequestInit::new();
  opts.method("GET");
  opts.mode(RequestMode::Cors);

  let req_string = format!("{}/txn_sid/{}", path, format!("{}", index));

  create_query_promise(&opts, &req_string, false)
}

#[wasm_bindgen]
/// Returns a JSON-encoded version of the state commitment of a running ledger. This is used to
/// check the authenticity of transactions and blocks.
pub fn get_state_commitment(path: String) -> Result<Promise, JsValue> {
  let mut opts = RequestInit::new();
  opts.method("GET");
  opts.mode(RequestMode::Cors);

  let req_string = format!("{}/state_commitment", path);

  create_query_promise(&opts, &req_string, false)
}

#[wasm_bindgen]
/// If successful, returns a promise that will eventually provide a
/// JsValue describing an asset token. Otherwise, returns 'not found'.
/// The request fails if the given asset name does not correspond to
/// an asset.
///
/// # Arguments
/// * `path`: path to get the asset token.
/// * `name`: asset token name.
///
/// TODO Provide an example (test case) that demonstrates how to
/// handle the error in the case of an undefined asset.
pub fn get_asset_token(path: String, name: String) -> Result<Promise, JsValue> {
  let mut opts = RequestInit::new();
  opts.method("GET");
  opts.mode(RequestMode::Cors);

  let req_string = format!("{}/asset_token/{}", path, name);

  create_query_promise(&opts, &req_string, false)
}

// Given a request string and a request init object, constructs
// the JS promise to be returned to the client
fn create_query_promise(opts: &RequestInit,
                        req_string: &str,
                        is_json: bool)
                        -> Result<Promise, JsValue> {
  let request = Request::new_with_str_and_init(&req_string, &opts)?;
  if is_json {
    request.headers().set("content-type", "application/json")?;
  }
  let window = web_sys::window().unwrap();
  let request_promise = window.fetch_with_request(&request);
  Ok(future_to_promise(JsFuture::from(request_promise)))
}

//
// Credentialing section
//

#[wasm_bindgen]
#[derive(Debug, Serialize, Deserialize)]
/// Issuer structure.
/// In the credentialing process, an issuer must sign the credential attribute to get it proved.
pub struct Issuer {
  public_key: ACIssuerPublicKey,
  secret_key: ACIssuerSecretKey,
}

#[wasm_bindgen]
impl Issuer {
  /// Create a new issuer, generating the key pair with the knowledge of the number of attributes.
  ///
  /// TODO Add an overview description of the anonymous credential
  /// functions and how they work together.
  // TODO (Keyao):
  //  Make sure we can tell which attribute is which, possibly by fixing the order of attributes
  //  Then pass all the attributes to sign_min_credit_score and sign the lower bound of credit score only
  pub fn new(num_attr: usize) -> Issuer {
    let mut prng: ChaChaRng;
    prng = ChaChaRng::from_entropy();
    let (issuer_pk, issuer_sk) = ac_keygen_issuer::<_>(&mut prng, num_attr);

    Issuer { public_key: issuer_pk,
             secret_key: issuer_sk }
  }

  /// Convert an Issuer to JsValue.
  pub fn jsvalue(&mut self) -> JsValue {
    JsValue::from_serde(&self).unwrap()
  }

  /// Sign an attribute.
  // E.g. sign the lower bound of the credit score
  pub fn sign_attribute(&self, user_jsvalue: &JsValue, attribute: u64) -> JsValue {
    let mut prng: ChaChaRng;
    prng = ChaChaRng::from_entropy();
    let user: User = user_jsvalue.into_serde().unwrap();

    let attrs = [attribute.to_le_bytes()];
    let sig = ac_sign(&mut prng, &self.secret_key, &user.public_key, &attrs);

    JsValue::from_serde(&sig).unwrap()
  }
}

#[wasm_bindgen]
#[derive(Debug, Serialize, Deserialize)]
/// User structure.
/// In the credentialing process, a user must commit the credential attribute to get it proved.
pub struct User {
  public_key: ACUserPublicKey,
  secret_key: ACUserSecretKey,
}

#[wasm_bindgen]
impl User {
  /// Create a new user, generating the key pair using the issuer's
  /// public key.
  pub fn new(issuer: &Issuer, rand_seed: &str) -> User {
    let mut prng: ChaChaRng;
    prng = ChaChaRng::from_seed([rand_seed.as_bytes()[0]; 32]);
    let (user_pk, user_sk) = ac_keygen_user::<_>(&mut prng, &issuer.public_key);

    User { public_key: user_pk,
           secret_key: user_sk }
  }

  /// Convert a User to JsValue.
  pub fn jsvalue(&mut self) -> JsValue {
    JsValue::from_serde(&self).unwrap()
  }

  /// Commit an attribute with the issuer's signature.
  // E.g. commit the lower bound of the credit score
  pub fn commit_attribute(&self,
                          issuer_jsvalue: &JsValue,
                          sig: &JsValue,
                          attribute: u64,
                          reveal_attribute: bool)
                          -> JsValue {
    let issuer: Issuer = issuer_jsvalue.into_serde().unwrap();
    let sig: ACSignature = sig.into_serde().unwrap();
    let mut prng = ChaChaRng::from_entropy();

    let attrs = [attribute.to_le_bytes()];
    let bitmap = [reveal_attribute];
    let credential = Credential { signature: sig,
                                  attributes: attrs.to_vec(),
                                  issuer_pk: issuer.public_key };
    let proof = ac_reveal(&mut prng, &self.secret_key, &credential, &bitmap).unwrap();

    JsValue::from_serde(&proof).unwrap()
  }
}

#[wasm_bindgen]
#[derive(PartialEq)]
/// Relation types, used to represent the credential requirement types.
pub enum RelationType {
  // Requirement: attribute value == requirement
  Equal = 0,

  // Requirement: attribute value >= requirement
  AtLeast = 1,
}

#[wasm_bindgen]
#[derive(Debug, Serialize, Deserialize)]
/// Prover structure.
/// In the credentialing process, a credential attribute must be proved by a prover.
pub struct Prover;

#[wasm_bindgen]
impl Prover {
  /// Prove that an attribute meets the requirement and is true.
  pub fn prove_attribute(proof_jsvalue: &JsValue,
                         issuer_jsvalue: &JsValue,
                         attribute: u64,
                         reveal_attribute: bool,
                         requirement: u64,
                         requirement_type: RelationType)
                         -> bool {
    // 1. Prove that the attribut meets the requirement
    match requirement_type {
      //    Case 1. "Equal" requirement
      //    E.g. prove that the country code is the same as the requirement
      RelationType::Equal => {
        if attribute != requirement {
          return false;
        }
      }
      //    Case 2. "AtLeast" requirement
      //    E.g. prove that the credit score is at least the required value
      RelationType::AtLeast => {
        if attribute < requirement {
          return false;
        }
      }
    }

    // 2. Prove that the attribute is true
    //    E.g. verify the lower bound of the credit score
    let _bitmap = [reveal_attribute];
    let issuer: Issuer = issuer_jsvalue.into_serde().unwrap();
    let attrs = [Some(attribute.to_le_bytes())];
    let proof: ACRevealSig = proof_jsvalue.into_serde().unwrap();
    ac_verify(&issuer.public_key,
              &attrs,
              &proof.sig_commitment,
              &proof.pok).is_ok()
  }
}

#[wasm_bindgen]
/// Generate a proof that a user has committed to the given attribute
/// value.
pub fn get_proof(attribute: u64) -> JsValue {
  let mut issuer = Issuer::new(1);
  let issuer_jsvalue = issuer.jsvalue();
  let mut user = User::new(&issuer, "user");
  let user_jsvalue = user.jsvalue();

  let sig_jsvalue = issuer.sign_attribute(&user_jsvalue, attribute);
  user.commit_attribute(&issuer_jsvalue, &sig_jsvalue, attribute, true)
}

#[wasm_bindgen]
/// Attests credential attribute with proof as an input.
///
/// Proves in zero knowledge that a simple equality or greater than relation is true without revealing the terms.
///
/// In the P2P Lending app, the user has the option to save the proof for future use.
/// * If the proof exists, use this function for credentialing.
/// * Otherwise, use `attest_without_proof` for credentialing.
///
/// # Arguments
/// * `attribute`: credential attribute value.
/// * `requirement`: required value.
/// * `requirement_type`: relation between the real and required values. See `RelationType` for options.
/// * `proof_jsvalue`: JsValue representing the proof.
pub fn attest_with_proof(attribute: u64,
                         requirement: u64,
                         requirement_type: RelationType,
                         proof_jsvalue: JsValue)
                         -> bool {
  Prover::prove_attribute(&proof_jsvalue,
                          &Issuer::new(1).jsvalue(),
                          attribute,
                          true,
                          requirement,
                          requirement_type)
}

#[wasm_bindgen]
/// Attests credential attribute without proof as an input.
///
/// Creates an issuer and user for the purpose of generating a proof in zero knowledge
/// that a simple equality or greater than relationship is true.
///
/// In the P2P Lending app, the user has the option to save the proof for future use.
/// * If the proof exists, use `attest_with_proof` for credentialing.
/// * Otherwise, use this function for credentialing.
///
/// # Arguments
/// * `attribute`: credential attribute value.
/// * `requirement`: required value.
/// * `requirement_type`: relation between the real and required values. See `RelationType` for options.
pub fn attest_without_proof(attribute: u64,
                            requirement: u64,
                            requirement_type: RelationType)
                            -> bool {
  let mut issuer = Issuer::new(1);
  let issuer_jsvalue = issuer.jsvalue();
  let mut user = User::new(&issuer, "user");
  let user_jsvalue = user.jsvalue();

  let sig_jsvalue = issuer.sign_attribute(&user_jsvalue, attribute);
  let proof_jsvalue = user.commit_attribute(&issuer_jsvalue, &sig_jsvalue, attribute, true);

  Prover::prove_attribute(&proof_jsvalue,
                          &issuer_jsvalue,
                          attribute,
                          true,
                          requirement,
                          requirement_type)
}<|MERGE_RESOLUTION|>--- conflicted
+++ resolved
@@ -13,7 +13,7 @@
   b64enc, AssetTypeCode, AuthenticatedTransaction, Operation, Serialized, TransferType, TxOutput,
   TxoRef, TxoSID,
 };
-use ledger::policies::Fraction;
+use ledger::policies::{DebtMemo, Fraction};
 use rand_chacha::ChaChaRng;
 use rand_core::SeedableRng;
 use serde::{Deserialize, Serialize};
@@ -137,32 +137,42 @@
 /// * `ir_numerator` - interest rate numerator
 /// * `ir_denominator`- interest rate denominator
 /// * `fiat_code` - base64 string representing asset type used to pay off the loan
-<<<<<<< HEAD
 /// * `amount` - loan amount
 pub fn create_debt_policy_info(ir_numerator: u64,
                                ir_denominator: u64,
                                fiat_code: String,
                                loan_amount: u64)
                                -> Result<String, JsValue> {
-=======
+  let fiat_code = AssetTypeCode::new_from_base64(&fiat_code).map_err(|_e| {
+      JsValue::from_str("Could not deserialize asset token code")})?;
+
+  serde_json::to_string(&PolicyChoice::LoanToken(Fraction::new(ir_numerator, ir_denominator),
+    fiat_code, loan_amount))
+      .map_err(|e| JsValue::from_str(&format!("Could not serialize PolicyChoice: {}",e)))
+}
+
+#[wasm_bindgen]
+/// Create policy information needed for debt token asset types.
+/// This data will be parsed by the policy evalautor to ensure
+/// that all payment and fee amounts are correct.
+/// # Arguments
+///
+/// * `ir_numerator` - interest rate numerator
+/// * `ir_denominator`- interest rate denominator
+/// * `fiat_code` - base64 string representing asset type used to pay off the loan
 /// * `loan_amount` - loan amount
 pub fn create_debt_memo(ir_numerator: u64,
                         ir_denominator: u64,
                         fiat_code: String,
                         loan_amount: u64)
                         -> Result<String, JsValue> {
->>>>>>> 1bf04104
   let fiat_code = AssetTypeCode::new_from_base64(&fiat_code).map_err(|_e| {
       JsValue::from_str("Could not deserialize asset token code")})?;
 
-  serde_json::to_string(&PolicyChoice::LoanToken(Fraction::new(ir_numerator, ir_denominator),
-    fiat_code, loan_amount))
-      .map_err(|e| JsValue::from_str(&format!("Could not serialize PolicyChoice: {}",e)))
-
-  // let memo = DebtMemo { interest_rate: Fraction::new(ir_numerator, ir_denominator),
-  //                       fiat_code,
-  //                       loan_amount };
-  // Ok(serde_json::to_string(&memo).unwrap())
+  let memo = DebtMemo { interest_rate: Fraction::new(ir_numerator, ir_denominator),
+                        fiat_code,
+                        loan_amount };
+  Ok(serde_json::to_string(&memo).unwrap())
 }
 
 #[wasm_bindgen]
@@ -249,9 +259,21 @@
                                     key_pair: &XfrKeyPair,
 
                                     memo: String,
-                                    token_code: String,
-                                    policy_choice: String)
+                                    token_code: String)
                                     -> Result<WasmTransactionBuilder, JsValue> {
+    self.add_operation_create_asset_with_policy(key_pair,
+                                                memo,
+                                                token_code,
+                                                create_default_policy_info())
+  }
+
+  pub fn add_operation_create_asset_with_policy(&self,
+                                                key_pair: &XfrKeyPair,
+
+                                                memo: String,
+                                                token_code: String,
+                                                policy_choice: String)
+                                                -> Result<WasmTransactionBuilder, JsValue> {
     let asset_token = if token_code.is_empty() {
       AssetTypeCode::gen_random()
     } else {
@@ -270,7 +292,6 @@
                   .map_err(|_e| JsValue::from_str("Could not build transaction"))?)})
   }
 
-<<<<<<< HEAD
   pub fn add_policy_option(&self,
                            token_code: String,
                            which_check: String)
@@ -285,11 +306,8 @@
                                                         .add_policy_option(token_code, which_check)) })
   }
 
-  /// Add an asset issuance to a transaction builder instance.
-=======
   /// Wraps around TransactionBuilder to add an asset issuance to a transaction builder instance.
   /// See txn_builder::TransactionBuilder::add_basic_issue_asset for details on adding an issurance.
->>>>>>> 1bf04104
   ///
   /// # Arguments
   /// *`key_pair` - Issuer XfrKeyPair
@@ -521,16 +539,12 @@
     Ok(WasmTransferOperationBuilder { op_builder: new_builder })
   }
 
-<<<<<<< HEAD
   pub fn builder(&self) -> String {
     serde_json::to_string(&self.op_builder.deserialize()).unwrap()
   }
 
-  // Extract a transaction expression as JSON from a transaction builder.
-=======
   /// Wraps around TransferOperationBuilder to extract a transaction expression as JSON.
   /// See txn_builder::TransferOperationBuilder::transaction for details on extracting a transaction.
->>>>>>> 1bf04104
   pub fn transaction(&self) -> Result<String, JsValue> {
     let transaction = self.op_builder
                           .deserialize()
