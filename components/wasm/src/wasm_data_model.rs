#![deny(warnings)]
use crate::util::error_to_jsvalue;
use credentials::{
  CredCommitment, CredIssuerPublicKey, CredIssuerSecretKey, CredPoK, CredRevealSig, CredSignature,
  CredUserPublicKey, CredUserSecretKey, Credential as PlatformCredential,
};
use cryptohash::sha256::{Digest, DIGESTBYTES};
use ledger::data_model::{
  AssetRules as PlatformAssetRules, AssetType as PlatformAssetType,
  AuthenticatedAIRResult as PlatformAuthenticatedAIRResult, AuthenticatedUtxo,
  KVBlind as PlatformKVBlind, KVHash as PlatformKVHash, SignatureRules as PlatformSignatureRules,
  TransferType as PlatformTransferType, TxOutput, TxoRef as PlatformTxoRef, TxoSID,
};
use rand_chacha::ChaChaRng;
use rand_core::{RngCore, SeedableRng};
use serde::{Deserialize, Serialize};
use utils::HashOf;
use wasm_bindgen::prelude::*;
use zei::setup::PublicParams as ZeiPublicParams;
use zei::xfr::asset_tracer::gen_asset_tracer_keypair;
use zei::xfr::sig::XfrPublicKey;
use zei::xfr::structs::{
  AssetTracerDecKeys, AssetTracerEncKeys, AssetTracerKeyPair as ZeiAssetTracerKeyPair,
  AssetTracingPolicies, AssetTracingPolicy, BlindAssetRecord, IdentityRevealPolicy,
  OwnerMemo as ZeiOwnerMemo,
};

#[wasm_bindgen]
/// Public parameters necessary for generating asset records. Generating this is expensive and
/// should be done as infrequently as possible.
/// @see {@link TransactionBuilder#add_basic_issue_asset}
pub struct PublicParams {
  pub(crate) params: ZeiPublicParams,
}

#[allow(clippy::new_without_default)]
#[wasm_bindgen]
impl PublicParams {
  /// Generates a new set of parameters.
  pub fn new() -> PublicParams {
    PublicParams { params: ZeiPublicParams::new() }
  }
}

impl PublicParams {
  pub fn get_ref(&self) -> &ZeiPublicParams {
    &self.params
  }
}

#[wasm_bindgen]
/// Indicates whether the TXO ref is an absolute or relative value.
pub struct TxoRef {
  pub(crate) txo_ref: PlatformTxoRef,
}

#[wasm_bindgen]
impl TxoRef {
  /// Creates a relative txo reference as a JSON string. Relative txo references are offset
  /// backwards from the operation they appear in -- 0 is the most recent, (n-1) is the first output
  /// of the transaction.
  ///
  /// Use relative txo indexing when referring to outputs of intermediate operations (e.g. a
  /// transaction containing both an issuance and a transfer).
  ///
  /// # Arguments
  /// @param {BigInt} idx -  Relative Txo (transaction output) SID.
  pub fn relative(idx: u64) -> Self {
    TxoRef { txo_ref: PlatformTxoRef::Relative(idx) }
  }

  /// Creates an absolute transaction reference as a JSON string.
  ///
  /// Use absolute txo indexing when referring to an output that has been assigned a utxo index (i.e.
  /// when the utxo has been committed to the ledger in an earlier transaction).
  ///
  /// # Arguments
  /// @param {BigInt} idx -  Txo (transaction output) SID.
  pub fn absolute(idx: u64) -> Self {
    TxoRef { txo_ref: PlatformTxoRef::Absolute(TxoSID(idx)) }
  }
}

impl TxoRef {
  pub fn get_txo(&self) -> &PlatformTxoRef {
    &self.txo_ref
  }
}

#[wasm_bindgen]
/// Indicates whether the transfer is a standard one, or a debt swap.
pub struct TransferType {
  transfer_type: PlatformTransferType,
}

#[wasm_bindgen]
impl TransferType {
  /// Standard TransferType variant for txn builder.
  /// Returns a token as a string signifying that the Standard policy should be used when evaluating the transaction.
  pub fn standard_transfer_type() -> Self {
    TransferType { transfer_type: PlatformTransferType::Standard }
  }

  /// Debt swap TransferType variant for txn builder.
  /// Returns a token as a string signifying that the DebtSwap policy should be used when evaluating the transaction.
  pub fn debt_transfer_type() -> Self {
    TransferType { transfer_type: PlatformTransferType::DebtSwap }
  }
}

impl TransferType {
  pub fn get_type(&self) -> &PlatformTransferType {
    &self.transfer_type
  }
}

#[wasm_bindgen]
/// TXO of the client's asset record.
pub struct ClientAssetRecord {
  pub(crate) output: TxOutput,
}

impl ClientAssetRecord {
  pub fn get_bar_ref(&self) -> &BlindAssetRecord {
    &self.output.0
  }
}

#[wasm_bindgen]
impl ClientAssetRecord {
  /// Builds a client record from an asset record fetched from the ledger server.
<<<<<<< HEAD
  /// @param {record} - JSON-encoded autehtnicated asset record fetched from ledger server with the `utxo_sid/{sid}` route,
  /// where `sid` can be fetched from the query server with the `get_owned_utxos/{address}` route.
  pub fn from_json_record(record: &JsValue) -> Self {
    let auth_utxo: AuthenticatedUtxo = record.into_serde().unwrap();
    ClientAssetRecord { output: TxOutput((auth_utxo.utxo.0).0) }
=======
  /// @param {JsValue} val - JSON asset record fetched from ledger server with the `utxo_sid/{sid}` route,
  /// where `sid` can be fetched from the query server with the `get_owned_utxos/{address}` route.
  pub fn from_jsvalue(val: &JsValue) -> Self {
    ClientAssetRecord { output: TxOutput(val.into_serde().unwrap()) }
>>>>>>> 33bed6ee
  }
}

#[wasm_bindgen]
#[derive(Serialize, Deserialize)]
/// Key pair of the asset tracer. This key pair can be used to decrypt traced assets and
/// identities.
pub struct AssetTracerKeyPair {
  pub(crate) keypair: ZeiAssetTracerKeyPair,
}

#[wasm_bindgen]
impl AssetTracerKeyPair {
  pub fn new() -> Self {
    let mut small_rng = ChaChaRng::from_entropy();
    AssetTracerKeyPair { keypair: gen_asset_tracer_keypair(&mut small_rng) }
  }
}
impl Default for AssetTracerKeyPair {
  fn default() -> Self {
    Self::new()
  }
}

impl AssetTracerKeyPair {
  pub fn get_enc_key(&self) -> &AssetTracerEncKeys {
    &self.keypair.enc_key
  }

  pub fn get_dec_key(&self) -> &AssetTracerDecKeys {
    &self.keypair.dec_key
  }

  pub fn get_keys(&self) -> &ZeiAssetTracerKeyPair {
    &self.keypair
  }
}

#[wasm_bindgen]
#[derive(Deserialize)]
/// Asset owner memo. Contains information needed to decrypt an asset record.
/// @see {@link ClientAssetRecord} for more details about asset records.
pub struct OwnerMemo {
  pub(crate) memo: ZeiOwnerMemo,
}

#[wasm_bindgen]
impl OwnerMemo {
  /// Generate an owner memo from a JSON-serialized JavaScript value.
  ///
  /// Builds a client record from an asset record fetched from the ledger server.
  /// @param {JsValue} val - JSON asset record fetched from ledger server with the `utxo_sid/{sid}` route,
  /// where `sid` can be fetched from the query server with the `get_owned_utxos/{address}` route.
  pub fn from_jsvalue(val: &JsValue) -> Self {
    let zei_owner_memo: ZeiOwnerMemo = val.into_serde().unwrap();
    OwnerMemo { memo: ZeiOwnerMemo { blind_share: zei_owner_memo.blind_share,
                                     lock: zei_owner_memo.lock } }
  }
}

impl OwnerMemo {
  pub fn get_memo_ref(&self) -> &ZeiOwnerMemo {
    &self.memo
  }
}

#[derive(Serialize, Deserialize)]
pub(crate) struct AttributeDefinition {
  pub name: String,
  pub size: usize,
}

#[derive(Serialize, Deserialize)]
pub(crate) struct AttributeAssignment {
  pub name: String,
  pub val: String,
}

#[wasm_bindgen]
#[derive(Serialize, Deserialize)]
/// Key pair of a credential user.
pub struct CredentialUserKeyPair {
  pub(crate) pk: CredUserPublicKey,
  pub(crate) sk: CredUserSecretKey,
}

#[wasm_bindgen]
#[derive(Serialize, Deserialize)]
/// Key pair of a credential issuer.
pub struct CredentialIssuerKeyPair {
  pub(crate) pk: CredIssuerPublicKey,
  pub(crate) sk: CredIssuerSecretKey,
}

#[wasm_bindgen]
#[derive(Serialize, Deserialize)]
/// Signature of a credential record.
pub struct CredentialSignature {
  pub(crate) sig: CredSignature,
}

#[wasm_bindgen]
#[derive(Serialize, Deserialize)]
/// Reveal signature of a credential record.
pub struct CredentialRevealSig {
  pub(crate) sig: CredRevealSig,
}

#[wasm_bindgen]
#[derive(Serialize, Deserialize)]
/// Commitment to a credential record and proof that the commitment is a valid re-randomization of a
/// commitment signed by a certain credential issuer.
pub struct CredentialCommitmentAndPoK {
  pub(crate) commitment: CredentialCommitment,
  pub(crate) pok: CredentialPoK,
}

#[wasm_bindgen]
impl CredentialCommitmentAndPoK {
  pub fn get_commitment(&self) -> CredentialCommitment {
    self.commitment.clone()
  }
  pub fn get_pok(&self) -> CredentialPoK {
    self.pok.clone()
  }
}

#[wasm_bindgen]
#[derive(Serialize, Deserialize, Clone)]
/// Commitment to a credential record.
pub struct CredentialCommitment {
  pub(crate) commitment: CredCommitment,
}

impl CredentialCommitment {
  pub fn get_ref(&self) -> &CredCommitment {
    &self.commitment
  }
}

#[wasm_bindgen]
#[derive(Serialize, Deserialize, Clone)]
/// Proof that a credential is a valid re-randomization of a credential signed by a certain asset
/// issuer.
pub struct CredentialPoK {
  pub(crate) pok: CredPoK,
}

impl CredentialPoK {
  pub fn get_ref(&self) -> &CredPoK {
    &self.pok
  }
}

#[wasm_bindgen]
/// Authenticated address identity registry value. Contains a proof that the AIR result is stored
/// in the ledger.
pub struct AuthenticatedAIRResult {
  pub(crate) result: PlatformAuthenticatedAIRResult,
}

impl AuthenticatedAIRResult {
  pub fn get_ref(&self) -> &PlatformAuthenticatedAIRResult {
    &self.result
  }
}

#[wasm_bindgen]
/// Object representing an asset definition. Used to fetch tracing policies and any other
/// information that may be required to construct a valid transfer or issuance.
pub struct AssetType {
  pub(crate) asset_type: PlatformAssetType,
}

#[wasm_bindgen]
impl AssetType {
  /// Construct an AssetType from the JSON-encoded value returned by the ledger.
  pub fn from_json(json: &JsValue) -> Result<AssetType, JsValue> {
    let asset_type: PlatformAssetType = json.into_serde().map_err(error_to_jsvalue)?;
    Ok(AssetType { asset_type })
  }

  /// Fetch the tracing policies from the asset definition.
  pub fn get_tracing_policies(&self) -> TracingPolicies {
    TracingPolicies { policies: self.asset_type
                                    .properties
                                    .asset_rules
                                    .tracing_policies
                                    .clone() }
  }
}

#[wasm_bindgen]
impl AuthenticatedAIRResult {
  /// Construct an AIRResult from the JSON-encoded value returned by the ledger.
  pub fn from_json(json: &JsValue) -> Result<AuthenticatedAIRResult, JsValue> {
    let result: PlatformAuthenticatedAIRResult = json.into_serde().map_err(error_to_jsvalue)?;
    Ok(AuthenticatedAIRResult { result })
  }

  /// Returns true if the authenticated AIR result proofs verify succesfully.
  /// @param {string} state_commitment - String representing the ledger state commitment.
  pub fn is_valid(&self, state_commitment: String) -> Result<bool, JsValue> {
    let state_commitment = serde_json::from_str::<HashOf<_>>(&state_commitment).map_err(|_e| {
                             JsValue::from_str("Could not deserialize state commitment")
                           })?;
    Ok(self.get_ref().is_valid(state_commitment))
  }

  /// Returns the underlying credential commitment of the AIR result.
  pub fn get_commitment(&self) -> Option<CredentialCommitment> {
    let commitment = self.get_ref().get_credential_commitment();
    commitment.map(|comm| CredentialCommitment { commitment: comm })
  }
}

#[wasm_bindgen]
#[derive(Serialize, Deserialize)]
/// Credential information containing:
/// * Issuer public key.
/// * Credential signature.
/// * Credential attributes and associated values.
pub struct Credential {
  pub(crate) credential: PlatformCredential,
}

impl CredentialSignature {
  pub fn get_sig_ref(&self) -> &CredSignature {
    &self.sig
  }
}

impl Credential {
  pub fn get_cred_ref(&self) -> &PlatformCredential {
    &self.credential
  }
}

impl CredentialRevealSig {
  pub fn get_sig_ref(&self) -> &CredRevealSig {
    &self.sig
  }
}

#[wasm_bindgen]
/// Key pair of a credential issuer
impl CredentialIssuerKeyPair {
  /// Returns the credential issuer's public key.
  pub fn get_pk(&self) -> CredIssuerPublicKey {
    self.pk.clone()
  }
  /// Returns the credential issuer's secret key.
  pub fn get_sk(&self) -> CredIssuerSecretKey {
    self.sk.clone()
  }
  /// Convert the key pair to a serialized value that can be used in the browser.
  pub fn to_jsvalue(&self) -> JsValue {
    JsValue::from_serde(&self).unwrap()
  }
  /// Generate a key pair from a JSON-serialized JavaScript value.
  pub fn from_jsvalue(val: &JsValue) -> Self {
    val.into_serde().unwrap()
  }
}

#[wasm_bindgen]
impl CredentialUserKeyPair {
  /// Returns the credential issuer's public key.
  pub fn get_pk(&self) -> CredUserPublicKey {
    self.pk.clone()
  }
  /// Returns the credential issuer's secret key.
  pub fn get_sk(&self) -> CredUserSecretKey {
    self.sk.clone()
  }
  /// Convert the key pair to a serialized value that can be used in the browser.
  pub fn to_jsvalue(&self) -> JsValue {
    JsValue::from_serde(&self).unwrap()
  }
  /// Generate a key pair from a JSON-serialized JavaScript value.
  pub fn from_jsvalue(val: &JsValue) -> Self {
    val.into_serde().unwrap()
  }
}

#[wasm_bindgen]
/// Stores threshold and weights for a multisignature requirement.
pub struct SignatureRules {
  pub(crate) sig_rules: PlatformSignatureRules,
}

#[wasm_bindgen]
/// Creates a new set of co-signature rules.
///
/// @param {BigInt} threshold - Minimum sum of signature weights that is required for an asset
/// transfer.
/// @param {JsValue} weights - Array of public key weights of the form `[["kAb...", BigInt(5)]]', where the
/// first element of each tuple is a base64 encoded public key and the second is the key's
/// associated weight.
impl SignatureRules {
  pub fn new(threshold: u64, weights: JsValue) -> Result<SignatureRules, JsValue> {
    let weights: Vec<(String, u64)> = weights.into_serde().map_err(error_to_jsvalue)?;
    let weights: Vec<(XfrPublicKey, u64)> =
      weights.iter()
             .map(|(b64_key, weight)| {
               let parsed = crate::util::public_key_from_base64(b64_key.clone());
               match parsed {
                 Err(err) => Err(err),
                 Ok(pk) => Ok((pk, *weight)),
               }
             })
             .collect::<Result<Vec<(XfrPublicKey, u64)>, JsValue>>()?;
    let sig_rules = PlatformSignatureRules { threshold, weights };
    Ok(SignatureRules { sig_rules })
  }
}

#[wasm_bindgen]
/// A collection of tracing policies. Use this object when constructing asset transfers to generate
/// the correct tracing proofs for traceable assets.
pub struct TracingPolicies {
  pub(crate) policies: AssetTracingPolicies,
}

impl TracingPolicies {
  pub fn get_policies_ref(&self) -> &AssetTracingPolicies {
    &self.policies
  }
}

#[wasm_bindgen]
/// Tracing policy for asset transfers. Can be configured to track credentials, the asset type and
/// amount, or both.
pub struct TracingPolicy {
  pub(crate) policy: AssetTracingPolicy,
}

#[wasm_bindgen]
impl TracingPolicy {
  pub fn new_with_tracking(tracing_key: &AssetTracerKeyPair) -> Self {
    let policy = AssetTracingPolicy { enc_keys: tracing_key.get_enc_key().clone(),
                                      asset_tracking: true,
                                      identity_tracking: None };
    TracingPolicy { policy }
  }

  pub fn new_with_identity_tracking(tracing_key: &AssetTracerKeyPair,
                                    cred_issuer_key: &CredIssuerPublicKey,
                                    reveal_map: JsValue,
                                    tracking: bool)
                                    -> Result<TracingPolicy, JsValue> {
    let reveal_map: Vec<bool> = reveal_map.into_serde().map_err(error_to_jsvalue)?;
    let identity_policy = IdentityRevealPolicy { cred_issuer_pub_key: cred_issuer_key.get_ref()
                                                                                     .clone(),
                                                 reveal_map };
    let policy = AssetTracingPolicy { enc_keys: tracing_key.get_enc_key().clone(),
                                      asset_tracking: tracking,
                                      identity_tracking: Some(identity_policy) };
    Ok(TracingPolicy { policy })
  }
}

impl TracingPolicy {
  pub fn get_ref(&self) -> &AssetTracingPolicy {
    &self.policy
  }
}

#[wasm_bindgen]
#[derive(Default)]
/// Simple asset rules:
/// 1) Traceable: Records and identities of traceable assets can be decrypted by a provided tracking key
/// 2) Transferable: Non-transferable assets can only be transferred once from the issuer to
///    another user.
/// 3) Updatable: Whether the asset memo can be updated.
/// 4) Transfer signature rules: Signature weights and threshold for a valid transfer.
/// 5) Max units: Optional limit on total issuance amount.
pub struct AssetRules {
  pub(crate) rules: PlatformAssetRules,
}

#[wasm_bindgen]
impl AssetRules {
  /// Create a default set of asset rules.
  pub fn new() -> AssetRules {
    AssetRules::default()
  }

  /// Adds an asset tracing policy.
  /// @param {TracingPolicy} policy - Tracing policy for the new asset.
  pub fn add_tracing_policy(mut self, policy: &TracingPolicy) -> AssetRules {
    self.rules.tracing_policies.add(policy.get_ref().clone());
    self
  }

  /// Set a cap on the number of units of this asset that can be issued.
  /// @param {BigInt} max_units - Maximum number of units that can be issued.
  pub fn set_max_units(mut self, max_units: u64) -> AssetRules {
    self.rules.max_units = Some(max_units);
    self
  }

  /// Transferability toggle. Assets that are not transferable can only be transferred by the asset
  /// issuer.
  /// @param {bool} transferable - Boolean indicating whether asset can be transferred.
  pub fn set_transferable(mut self, transferable: bool) -> AssetRules {
    self.rules.transferable = transferable;
    self
  }

  /// The updatable flag determines whether the asset memo can be updated after issuance.
  /// @param {bool} updatable - Boolean indicating whether asset memo can be updated.
  pub fn set_updatable(mut self, updatable: bool) -> AssetRules {
    self.rules.updatable = updatable;
    self
  }

  /// Co-signature rules. Assets with co-signatue rules require additional weighted signatures to
  /// be transferred.
  /// @param {SignatureRules} multisig_rules - Co-signature restrictions.
  pub fn set_transfer_multisig_rules(mut self, multisig_rules: SignatureRules) -> AssetRules {
    self.rules.transfer_multisig_rules = Some(multisig_rules.sig_rules);
    self
  }
}

#[wasm_bindgen]
#[derive(Clone, Debug, Deserialize, Eq, PartialEq, Serialize)]
/// Blinding factor for a custom data operation. A blinding factor adds a random value to the
/// custom data being hashed to make the hash hiding.
pub struct KVBlind {
  pub(crate) blind: PlatformKVBlind,
}

#[wasm_bindgen]
impl KVBlind {
  /// Generate a random blinding factor.
  pub fn gen_random() -> Self {
    let mut small_rng = ChaChaRng::from_entropy();
    let mut buf: [u8; 16] = [0u8; 16];
    small_rng.fill_bytes(&mut buf);
    KVBlind { blind: PlatformKVBlind(buf) }
  }
}

impl KVBlind {
  pub fn get_blind_ref(&self) -> &PlatformKVBlind {
    &self.blind
  }
}

#[wasm_bindgen]
#[derive(Clone, Debug, Deserialize, Eq, PartialEq, Serialize)]
/// Key for hashes in the ledger's custom data store.
pub struct Key(Digest);

#[wasm_bindgen]
impl Key {
  /// Generate a random key.
  /// Figure out how to store prng ref in browser: https://bugtracker.findora.org/issues/63
  pub fn gen_random() -> Self {
    let mut small_rng = ChaChaRng::from_entropy();
    let mut buf: [u8; DIGESTBYTES] = [0u8; DIGESTBYTES];
    small_rng.fill_bytes(&mut buf);
    Key(Digest::from_slice(&buf).unwrap())
  }
}

impl Key {
  pub fn get_ref(&self) -> &Digest {
    &self.0
  }
}

#[wasm_bindgen]
#[derive(Clone, Debug, Deserialize, Eq, PartialEq, Serialize)]
/// Hash that can be stored in the ledger's custom data store.
pub struct KVHash {
  pub(crate) hash: PlatformKVHash,
}

#[wasm_bindgen]
impl KVHash {
  /// Generate a new custom data hash without a blinding factor.
  pub fn new_no_blind(data: &str) -> Self {
    KVHash { hash: PlatformKVHash(HashOf::new(&(data.as_bytes().to_vec(), None))) }
  }

  /// Generate a new custom data hash with a blinding factor.
  pub fn new_with_blind(data: &str, kv_blind: &KVBlind) -> Self {
    KVHash { hash: PlatformKVHash(HashOf::new(&(data.as_bytes().to_vec(),
                                                Some(kv_blind.get_blind_ref().clone())))) }
  }
}

impl KVHash {
  pub fn get_hash(self) -> PlatformKVHash {
    self.hash
  }
}<|MERGE_RESOLUTION|>--- conflicted
+++ resolved
@@ -129,18 +129,11 @@
 #[wasm_bindgen]
 impl ClientAssetRecord {
   /// Builds a client record from an asset record fetched from the ledger server.
-<<<<<<< HEAD
   /// @param {record} - JSON-encoded autehtnicated asset record fetched from ledger server with the `utxo_sid/{sid}` route,
   /// where `sid` can be fetched from the query server with the `get_owned_utxos/{address}` route.
   pub fn from_json_record(record: &JsValue) -> Self {
     let auth_utxo: AuthenticatedUtxo = record.into_serde().unwrap();
     ClientAssetRecord { output: TxOutput((auth_utxo.utxo.0).0) }
-=======
-  /// @param {JsValue} val - JSON asset record fetched from ledger server with the `utxo_sid/{sid}` route,
-  /// where `sid` can be fetched from the query server with the `get_owned_utxos/{address}` route.
-  pub fn from_jsvalue(val: &JsValue) -> Self {
-    ClientAssetRecord { output: TxOutput(val.into_serde().unwrap()) }
->>>>>>> 33bed6ee
   }
 }
 
