[package]
name = "account_simulator"
version = "0.1.0"
authors = ["Engineering <engineering@findora.org>"]
edition = "2018"

[[bin]]
name = "account_simulator"
path = "src/account_simulator.rs"

[dependencies]
actix-rt = "0.2"
actix-service = "0.4.2"
actix-web = "1.0.8"
cryptohash = { path = "../../libs/cryptohash" }
lazy_static = "1.4.0"
ledger = { path = "../../ledger", features = ["TESTING"] }
percent-encoding = "2.1.0"
quickcheck = "0.9"
rand_chacha = "0.2.0"
rand_core = { version = "0.5", default-features = false, features = ["alloc"] }
<<<<<<< HEAD
reqwest = "0.9.24"
serde = "1.0"
serde_derive = "1.0"
serde_json = "1.0"
=======
percent-encoding = "2.1.0"
lazy_static = "1.4.0"
subprocess = "0.1.18"
>>>>>>> 0368b0dd
structopt = { version = "0.3" }
submission_server = { path = "../submission_server" }
subprocess = "0.1.18"
utils = { path = "../../libs/utils" }
<<<<<<< HEAD
zei = { git = "ssh://git@github.com/findoraorg/zei", tag = "v0.0.2-4" }

=======
network = { path = "../../libs/network" }
>>>>>>> 0368b0dd
[dev-dependencies]
quickcheck_macros = "0.9"
<|MERGE_RESOLUTION|>--- conflicted
+++ resolved
@@ -15,29 +15,20 @@
 cryptohash = { path = "../../libs/cryptohash" }
 lazy_static = "1.4.0"
 ledger = { path = "../../ledger", features = ["TESTING"] }
+network = { path = "../../libs/network" }
 percent-encoding = "2.1.0"
 quickcheck = "0.9"
 rand_chacha = "0.2.0"
 rand_core = { version = "0.5", default-features = false, features = ["alloc"] }
-<<<<<<< HEAD
 reqwest = "0.9.24"
 serde = "1.0"
 serde_derive = "1.0"
 serde_json = "1.0"
-=======
-percent-encoding = "2.1.0"
-lazy_static = "1.4.0"
-subprocess = "0.1.18"
->>>>>>> 0368b0dd
 structopt = { version = "0.3" }
 submission_server = { path = "../submission_server" }
 subprocess = "0.1.18"
 utils = { path = "../../libs/utils" }
-<<<<<<< HEAD
 zei = { git = "ssh://git@github.com/findoraorg/zei", tag = "v0.0.2-4" }
 
-=======
-network = { path = "../../libs/network" }
->>>>>>> 0368b0dd
 [dev-dependencies]
 quickcheck_macros = "0.9"
