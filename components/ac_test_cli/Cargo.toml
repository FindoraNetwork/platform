--- conflicted
+++ resolved
@@ -17,9 +17,4 @@
 rand = "0.6"
 log = "0.4.8"
 env_logger = "0.6.2"
-<<<<<<< HEAD
-zei = { git = "ssh://github.com/findoraorg/zei" }
-=======
-zei = { git = "ssh://git@github.com/eianio/zei" }
-# zei = { path = "../../../zei" }
->>>>>>> 99230776
+zei = { git = "ssh://git@github.com/findoraorg/zei" }