--- conflicted
+++ resolved
@@ -22,17 +22,14 @@
 use zei::xfr::structs::{AssetRecord, BlindAssetRecord, OpenAssetRecord};
 extern crate exitcode;
 
-<<<<<<< HEAD
+// TODO (Keyao): Check each unwrap() call and make sure we get a meaningful error message
+
 const INIT_DATA: &str = r#"
 {
   "sequence_number": 1,
   "utxo": 1
 }"#;
 const DATA_FILE: &str = "data.json";
-=======
-// TODO (Keyao): Check each unwrap() call and make sure we get a meaningful error message
-
->>>>>>> 757861ce
 const HOST: &str = "testnet.findora.org";
 const QUERY_PORT: &str = "8668";
 const SUBMIT_PORT: &str = "8669";
