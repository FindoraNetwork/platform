--- conflicted
+++ resolved
@@ -76,7 +76,8 @@
       "borrower": 0,
       "attribute": "MinCreditScore",
       "value": 650,
-      "proof": null
+      "proof": null,
+      "credential_issuer_pub_key": null
     }
   ],
   "loans": [],
@@ -107,6 +108,7 @@
   attribute: CredentialIndex,
   value: u64,
   proof: Option<String>,
+  credential_issuer_pub_key: Option<String>,
 }
 
 impl Credential {
@@ -115,7 +117,8 @@
                  borrower,
                  attribute,
                  value,
-                 proof: None }
+                 proof: None,
+                 credential_issuer_pub_key: None }
   }
 }
 
@@ -150,7 +153,7 @@
 
 impl Lender {
   fn new(id: usize, name: String, min_credit_score: u64) -> Self {
-    let key_pair = XfrKeyPair::generate(&mut ChaChaRng::from_seed([1u8; 32]));
+    let key_pair = XfrKeyPair::generate(&mut ChaChaRng::from_entropy());
     let key_pair_str = hex::encode(key_pair.zei_to_bytes());
     Lender { id: id as u64,
              name,
@@ -174,7 +177,7 @@
 impl Borrower {
   fn new(id: usize, name: String) -> Self {
     // Get the encoded key pair
-    let key_pair = XfrKeyPair::generate(&mut ChaChaRng::from_seed([2u8; 32]));
+    let key_pair = XfrKeyPair::generate(&mut ChaChaRng::from_entropy());
     let key_pair_str = hex::encode(key_pair.zei_to_bytes());
 
     // Construct the Borrower
@@ -1167,8 +1170,14 @@
   // Otherwise, prove and attest the value
   if let Some(proof) = &credential.proof {
     println!("Attesting with the existing proof.");
-    let mut prng: ChaChaRng = ChaChaRng::from_entropy();
-    let issuer_pk = ac_keygen_issuer::<_>(&mut prng, 1).0;
+    let issuer_pk = if let Some(pk) = credential.credential_issuer_pub_key.clone() {
+      serde_json::from_str::<ACIssuerPublicKey>(&pk).or_else(|_| {
+                                                      Err(PlatformError::DeserializationError)
+                                                    })?
+    } else {
+      println!("Credential issuer's public key is required. Use create credential.");
+      return Err(PlatformError::InputsError);
+    };
     if let Err(error) =
       prove(&serde_json::from_str::<ACRevealSig>(proof).or_else(|_| {
                                                          Err(PlatformError::DeserializationError)
@@ -1210,6 +1219,8 @@
     // Update credentials data
     data.credentials[credential_id as usize].proof =
       Some(serde_json::to_string(&reveal_sig).or_else(|_| Err(PlatformError::SerializationError))?);
+    data.credentials[credential_id as usize].credential_issuer_pub_key =
+      Some(serde_json::to_string(&issuer_pk).or_else(|_| Err(PlatformError::SerializationError))?);
     store_data_to_file(data)?;
     data = load_data()?;
   }
@@ -3102,7 +3113,7 @@
   fn test_define_fiat_asset() {
     // Create txn builder and key pair
     let txn_builder_path = "tb_define";
-    let mut prng: ChaChaRng = ChaChaRng::from_seed([0u8; 32]);
+    let mut prng: ChaChaRng = ChaChaRng::from_entropy();
     let issuer_key_pair = XfrKeyPair::generate(&mut prng);
 
     // Define fiat asset
@@ -3124,12 +3135,7 @@
   fn test_issue_and_transfer() {
     // Create txn builder and key pairs
     let txn_builder_path = "tb_issue_and_transfer";
-<<<<<<< HEAD
-    let mut prng: ChaChaRng = ChaChaRng::from_seed([0u8; 32]);
-=======
-    store_txn_builder_to_file(&txn_builder_path, &TransactionBuilder::default()).unwrap();
     let mut prng: ChaChaRng = ChaChaRng::from_entropy();
->>>>>>> 2f6759c5
     let issuer_key_pair = XfrKeyPair::generate(&mut prng);
     let recipient_key_pair = XfrKeyPair::generate(&mut prng);
 
@@ -3152,12 +3158,7 @@
   fn test_merge_records() {
     // Create txn builder and key pair
     let txn_builder_path = "tb_merge";
-<<<<<<< HEAD
-    let mut prng: ChaChaRng = ChaChaRng::from_seed([0u8; 32]);
-=======
-    store_txn_builder_to_file(&txn_builder_path, &TransactionBuilder::default()).unwrap();
     let mut prng: ChaChaRng = ChaChaRng::from_entropy();
->>>>>>> 2f6759c5
     let key_pair = XfrKeyPair::generate(&mut prng);
 
     // Build blind asset records
@@ -3178,163 +3179,6 @@
   }
 
   #[test]
-<<<<<<< HEAD
-=======
-  fn test_submit() {
-    let txn_builder_path = "tb_submit";
-    store_txn_builder_to_file(&txn_builder_path, &TransactionBuilder::default()).unwrap();
-    run_ledger_standalone().unwrap();
-    let res = submit(PROTOCOL, HOST, txn_builder_path);
-    fs::remove_file(txn_builder_path).unwrap();
-    assert!(res.is_ok());
-  }
-
-  #[test]
-  // Define fiat asset and submit the transaction
-  fn test_define_fiat_asset_and_submit() {
-    let txn_builder_path = "tb_define_and_submit";
-    store_txn_builder_to_file(&txn_builder_path, &TransactionBuilder::default()).unwrap();
-    let mut txn_builder = load_txn_builder_from_file(&txn_builder_path).unwrap();
-
-    let mut prng: ChaChaRng = ChaChaRng::from_entropy();
-    let key_pair = XfrKeyPair::generate(&mut prng);
-    let token_code = AssetTypeCode::gen_random();
-
-    // Define fiat asset
-    define_asset(true,
-                 0,
-                 token_code,
-                 "Define fiat asset",
-                 false,
-                 false,
-                 txn_builder_path).unwrap();
-
-    txn_builder.add_operation_create_asset(&key_pair, Some(token_code), false, false, "")
-               .unwrap();
-    store_txn_builder_to_file(&txn_builder_path, &txn_builder).unwrap();
-
-    // Submit
-    run_ledger_standalone().unwrap();
-    let res = submit(PROTOCOL, HOST, txn_builder_path);
-    fs::remove_file(txn_builder_path).unwrap();
-    assert!(res.is_ok());
-  }
-
-  #[test]
-  // 1. The issuer defines the asset
-  // 2. The issuer issues and transfers two assets to the recipient
-  // 3. Merge the two records for the recipient
-  // 4. Submit the transaction
-  fn test_merge_and_submit() {
-    run_ledger_standalone().unwrap();
-
-    // Create txn builder and key pairs
-    let txn_builder_path = "tb_merge_and_submit";
-    store_txn_builder_to_file(&txn_builder_path, &TransactionBuilder::default()).unwrap();
-    let mut prng: ChaChaRng = ChaChaRng::from_entropy();
-    let issuer_key_pair = XfrKeyPair::generate(&mut prng);
-    let recipient_key_pair = XfrKeyPair::generate(&mut prng);
-
-    // Define amounts and token code
-    let amount1 = 1000;
-    let amount2 = 500;
-    let code = AssetTypeCode::gen_random();
-
-    // Define asset
-    let mut txn_builder = load_txn_builder_from_file(&txn_builder_path).unwrap();
-    txn_builder.add_operation_create_asset(&issuer_key_pair, Some(code), false, false, "")
-               .unwrap()
-               .transaction();
-    store_txn_builder_to_file(&txn_builder_path, &txn_builder).unwrap();
-    let res = submit(PROTOCOL, HOST, txn_builder_path);
-    assert!(res.is_ok());
-
-    // Issue and transfer the first asset
-    issue_and_transfer(&issuer_key_pair,
-                       &recipient_key_pair,
-                       amount1,
-                       code,
-                       false,
-                       false,
-                       txn_builder_path).unwrap();
-
-    let sid1 = submit_and_get_sids(PROTOCOL, HOST, txn_builder_path).unwrap()[0];
-    let res = query(PROTOCOL,
-                    HOST,
-                    QUERY_PORT,
-                    "utxo_sid",
-                    &format!("{}", sid1.0)).unwrap();
-    let blind_asset_record_1 =
-      serde_json::from_str::<BlindAssetRecord>(&res).or_else(|_| {
-                                                      Err(PlatformError::DeserializationError)
-                                                    })
-                                                    .unwrap();
-
-    // Issue and transfer the second asset
-    issue_and_transfer(&issuer_key_pair,
-                       &recipient_key_pair,
-                       amount2,
-                       code,
-                       false,
-                       false,
-                       txn_builder_path).unwrap();
-    let sid2 = submit_and_get_sids(PROTOCOL, HOST, txn_builder_path).unwrap()[0];
-    let res = query(PROTOCOL,
-                    HOST,
-                    QUERY_PORT,
-                    "utxo_sid",
-                    &format!("{}", sid2.0)).unwrap();
-    let blind_asset_record_2 =
-      serde_json::from_str::<BlindAssetRecord>(&res).or_else(|_| {
-                                                      Err(PlatformError::DeserializationError)
-                                                    })
-                                                    .unwrap();
-
-    // Merge records
-    merge_records(&recipient_key_pair,
-                  TxoRef::Absolute(sid1),
-                  TxoRef::Absolute(sid2),
-                  blind_asset_record_1,
-                  blind_asset_record_2,
-                  code,
-                  txn_builder_path).unwrap();
-
-    // Submit transactions
-    let res = submit(PROTOCOL, HOST, txn_builder_path);
-
-    let _ = fs::remove_file(DATA_FILE);
-    fs::remove_file(txn_builder_path).unwrap();
-
-    assert!(res.is_ok());
-  }
-
-  #[test]
-  #[ignore]
-  fn test_load_funds() {
-    run_ledger_standalone().unwrap();
-
-    let data = load_data().unwrap();
-    let balance_pre = data.borrowers[0].balance;
-
-    // Create txn builder
-    let txn_builder_path = "tb_load_funds";
-    store_txn_builder_to_file(&txn_builder_path, &TransactionBuilder::default()).unwrap();
-
-    // Define amount
-    let amount = 1000;
-
-    // Load funds
-    load_funds(0, 0, amount, txn_builder_path, PROTOCOL, HOST).unwrap();
-    fs::remove_file(txn_builder_path).unwrap();
-
-    assert_eq!(load_data().unwrap().borrowers[0].balance,
-               balance_pre + amount);
-
-    let _ = fs::remove_file(DATA_FILE);
-  }
-
-  #[test]
->>>>>>> 2f6759c5
   fn test_prove() {
     let mut prng: ChaChaRng = ChaChaRng::from_entropy();
     let (issuer_pk, issuer_sk) = ac_keygen_issuer::<_>(&mut prng, 1);
