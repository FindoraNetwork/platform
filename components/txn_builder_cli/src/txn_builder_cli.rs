#![deny(warnings)]
use clap::{App, Arg, SubCommand};
use env_logger::{Env, Target};
use hex;
use ledger::data_model::errors::PlatformError;
use ledger::data_model::{AccountAddress, AssetTypeCode, TransferType, TxOutput, TxoRef, TxoSID};
use ledger::policies::{DebtMemo, Fraction};
use log::trace; // Other options: debug, info, warn
use rand_chacha::ChaChaRng;
use rand_core::SeedableRng;
use serde::{Deserialize, Serialize};
use std::env;
use std::fs::{self, File};
use std::io::prelude::*;
use std::path::{Path, PathBuf};
use std::process::exit;
use std::process::Command;
use std::thread;
use submission_server::{TxnHandle, TxnStatus};
use txn_builder::{BuildsTransactions, TransactionBuilder, TransferOperationBuilder};
use zei::api::anon_creds::{
  ac_keygen_issuer, ac_keygen_user, ac_reveal, ac_sign, ac_verify, ACIssuerPublicKey, ACRevealSig,
  Credential as ZeiCredential,
};
use zei::serialization::ZeiFromToBytes;
use zei::setup::PublicParams;
use zei::xfr::asset_record::{build_blind_asset_record, open_asset_record, AssetRecordType};
use zei::xfr::sig::{XfrKeyPair, XfrPublicKey};
use zei::xfr::structs::{AssetRecord, BlindAssetRecord, OpenAssetRecord};
extern crate exitcode;

const INIT_DATA: &str = r#"
{
  "issuers": [
    {
      "id": 0,
      "name": "Izzie",
      "key_pair": "76b8e0ada0f13d90405d6ae55386bd28bdd219b8a08ded1aa836efcc8b770dc720fdbac9b10b7587bba7b5bc163bce69e796d71e4ed44c10fcb4488689f7a144"
    }
  ],
  "lenders": [
    {
      "id": 0,
      "name": "Lenny",
      "key_pair": "023f37203a2476c42566a61cc55c3ca875dbb4cc41c0deb789f8e7bf881836384d4b18062f8502598de045ca7b69f067f59f93b16e3af8733a988adc2341f5c8",
      "min_credit_score": 500,
      "loans": []
    },
    {
      "id": 1,
      "name": "Luna",
      "key_pair": "023f37203a2476c42566a61cc55c3ca875dbb4cc41c0deb789f8e7bf881836384d4b18062f8502598de045ca7b69f067f59f93b16e3af8733a988adc2341f5c8",
      "min_credit_score": 680,
      "loans": []
    }
  ],
  "borrowers": [
    {
      "id": 0,
      "name": "Ben",
      "key_pair": "f6a12ca8ffc30a66ca140ccc7276336115819361186d3f535dd99f8eaaca8fce7d177f1e71b490ad0ce380f9578ab12bb0fc00a98de8f6a555c81d48c2039249",
      "credentials": [
          0,
          null,
          null
      ],
      "loans": [],
      "balance": 0,
      "utxo": null
    }
  ],
  "credentials": [
    {
      "id": 0,
      "borrower": 0,
      "attribute": "MinCreditScore",
      "value": 650,
      "proof": null
    }
  ],
  "loans": [],
  "fiat_code": null,
  "sequence_number": 1
}"#;
const DATA_FILE: &str = "data.json";
const QUERY_PORT: &str = "8668";
const SUBMIT_PORT: &str = "8669";
const LEDGER_STANDALONE: &str = "../../target/debug/ledger_standalone";

//
// Credentials
//
// TODO (Keyao): Support more attributes
#[derive(Clone, Deserialize, Debug, Eq, PartialEq, Serialize)]
// Credential attributes and their corresponding indeces in the borrower's data
enum CredentialIndex {
  MinCreditScore = 0,
  MinIncome = 1,
  Citizenship = 2,
}

#[derive(Clone, Deserialize, Debug, Serialize)]
struct Credential {
  id: u64,
  borrower: u64,
  attribute: CredentialIndex,
  value: u64,
  proof: Option<String>,
}

impl Credential {
  fn new(id: u64, borrower: u64, attribute: CredentialIndex, value: u64) -> Self {
    Credential { id,
                 borrower,
                 attribute,
                 value,
                 proof: None }
  }
}

//
// Users
//
#[derive(Clone, Deserialize, Serialize)]
struct Issuer {
  id: u64,
  name: String,
  key_pair: String,
}

impl Issuer {
  fn new(id: usize, name: String) -> Self {
    let key_pair = XfrKeyPair::generate(&mut ChaChaRng::from_seed([0u8; 32]));
    let key_pair_str = hex::encode(key_pair.zei_to_bytes());
    Issuer { id: id as u64,
             name,
             key_pair: key_pair_str }
  }
}

#[derive(Clone, Deserialize, Serialize)]
struct Lender {
  id: u64,
  name: String,
  key_pair: String,
  min_credit_score: u64,
  loans: Vec<u64>,
}

impl Lender {
  fn new(id: usize, name: String, min_credit_score: u64) -> Self {
    let key_pair = XfrKeyPair::generate(&mut ChaChaRng::from_seed([1u8; 32]));
    let key_pair_str = hex::encode(key_pair.zei_to_bytes());
    Lender { id: id as u64,
             name,
             key_pair: key_pair_str,
             min_credit_score,
             loans: Vec::new() }
  }
}

#[derive(Clone, Deserialize, Serialize)]
struct Borrower {
  id: u64,
  name: String,
  key_pair: String,
  credentials: [Option<u64>; 3], // Credential ids, ordered by CredentialIndex
  loans: Vec<u64>,
  balance: u64,
  utxo: Option<TxoSID>, // Fiat utxo sid
}

impl Borrower {
  fn new(id: usize, name: String) -> Self {
    // Get the encoded key pair
    let key_pair = XfrKeyPair::generate(&mut ChaChaRng::from_seed([2u8; 32]));
    let key_pair_str = hex::encode(key_pair.zei_to_bytes());

    // Construct the Borrower
    Borrower { id: id as u64,
               name,
               key_pair: key_pair_str,
               credentials: [None; 3],
               loans: Vec::new(),
               balance: 0,
               utxo: None }
  }
}

//
// Loan
//
#[derive(Clone, Deserialize, Debug, Serialize)]
struct Loan {
  id: u64,                 // Loan id
  lender: u64,             // Lender id
  borrower: u64,           // Borrower id
  active: bool,            // Whether the loan has been activated
  rejected: bool,          // Whether the loan has been rejected
  amount: u64,             // Amount in total
  balance: u64,            // Loan balance
  interest_per_mille: u64, // Interest per 1000. E.g. 120 means the interest rate is 0.12
  duration: u64,           // Duration of the loan
  payments: u64,           // Number of payments that have been made
  code: Option<String>,    // Debt token code
  utxo: Option<TxoSID>,    // Debt utxo sid
}

impl Loan {
  fn new(id: usize,
         lender: u64,
         borrower: u64,
         amount: u64,
         interest_per_mille: u64,
         duration: u64)
         -> Self {
    Loan { id: id as u64,
           lender,
           borrower,
           active: false,
           rejected: false,
           amount,
           balance: amount,
           interest_per_mille,
           duration,
           payments: 0,
           code: None,
           utxo: None }
  }
}

//
// Data
//
#[derive(Clone, Deserialize, Serialize)]
struct Data {
  // Users
  issuers: Vec<Issuer>,
  lenders: Vec<Lender>,
  borrowers: Vec<Borrower>,

  // Loans
  loans: Vec<Loan>,

  // Credentials
  credentials: Vec<Credential>,

  // Fiat token coce
  fiat_code: Option<String>,

  // Sequence number of the next transaction
  sequence_number: u64,
}

impl Data {
  fn add_loan(&mut self,
              lender: u64,
              borrower: u64,
              amount: u64,
              interest_per_mille: u64,
              duration: u64)
              -> Result<(), PlatformError> {
    let id = self.loans.len();
    self.loans
        .push(Loan::new(id, lender, borrower, amount, interest_per_mille, duration));
    self.lenders[lender as usize].loans.push(id as u64);
    self.borrowers[borrower as usize].loans.push(id as u64);
    store_data_to_file(self.clone())
  }

  fn add_issuer(&mut self, name: String) -> Result<(), PlatformError> {
    let id = self.issuers.len();
    self.issuers.push(Issuer::new(id, name));
    store_data_to_file(self.clone())
  }

  fn get_issuer_key_pair(&mut self, id: u64) -> Result<XfrKeyPair, PlatformError> {
    let key_pair_str = &self.issuers[id as usize].key_pair;
    Ok(XfrKeyPair::zei_from_bytes(&hex::decode(key_pair_str).or_else(|_| {
                                     Err(PlatformError::DeserializationError)
                                   })?))
  }

  fn add_lender(&mut self, name: String, min_credit_score: u64) -> Result<(), PlatformError> {
    let id = self.lenders.len();
    self.lenders.push(Lender::new(id, name, min_credit_score));
    store_data_to_file(self.clone())
  }

  fn get_lender_key_pair(&mut self, id: u64) -> Result<XfrKeyPair, PlatformError> {
    let key_pair_str = &self.lenders[id as usize].key_pair;
    Ok(XfrKeyPair::zei_from_bytes(&hex::decode(key_pair_str).or_else(|_| {
                                     Err(PlatformError::DeserializationError)
                                   })?))
  }

  fn add_borrower(&mut self, name: String) -> Result<(), PlatformError> {
    let id = self.borrowers.len();
    self.borrowers.push(Borrower::new(id, name));
    store_data_to_file(self.clone())
  }

  fn get_borrower_key_pair(&mut self, id: u64) -> Result<XfrKeyPair, PlatformError> {
    let key_pair_str = &self.borrowers[id as usize].key_pair;
    Ok(XfrKeyPair::zei_from_bytes(&hex::decode(key_pair_str).or_else(|_| {
                                     Err(PlatformError::DeserializationError)
                                   })?))
  }

  fn add_or_update_credential(&mut self,
                              borrower_id: u64,
                              attribute: CredentialIndex,
                              value: u64)
                              -> Result<(), PlatformError> {
    // If there's an existing record, update the value and remove the proof
    // Otherwise, add the record directly
    if let Some(credential_id) =
      self.borrowers[borrower_id as usize].credentials[attribute.clone() as usize]
    {
      println!("Updating the credential record.");
      self.credentials[credential_id as usize].value = value;
      self.credentials[credential_id as usize].proof = None;
    } else {
      println!("Adding the credential record.");
      let credential_id = self.credentials.len();
      self.credentials
          .push(Credential::new(credential_id as u64, borrower_id, attribute.clone(), value));
      self.borrowers[borrower_id as usize].credentials[attribute as usize] =
        Some(credential_id as u64);
    }

    // Update the data
    store_data_to_file(self.clone())
  }
}

fn get_init_data() -> Result<Data, PlatformError> {
  serde_json::from_str::<Data>(INIT_DATA).or(Err(PlatformError::DeserializationError))
}

//
// Load functions
//
fn load_data() -> Result<Data, PlatformError> {
  let mut file;
  match File::open(DATA_FILE) {
    Ok(f) => {
      file = f;
    }
    Err(_) => {
      let data = get_init_data()?;
      store_data_to_file(data.clone())?;
      return Ok(data);
    }
  }
  let mut data = String::new();
  if file.read_to_string(&mut data).is_err() {
    Err(PlatformError::IoError(format!("Failed to read file: {}", "data")))
  } else {
    serde_json::from_str::<Data>(&data).or(Err(PlatformError::DeserializationError))
  }
}

// Get the sequence number and increment it
fn load_and_update_sequence_number() -> Result<u64, PlatformError> {
  // Get the sequence number
  let mut data = load_data()?;
  let sequence_number = data.sequence_number;
  println!("Sequence number: {}", sequence_number);

  // Increment the sequence number
  data.sequence_number += 1;
  store_data_to_file(data)?;

  Ok(sequence_number)
}

fn load_txn_builder_from_file(file_path: &str) -> Result<TransactionBuilder, PlatformError> {
  let mut file;
  match File::open(file_path) {
    Ok(f) => {
      file = f;
    }
    Err(_) => {
      return Err(PlatformError::IoError(format!("File doesn't exist: {}. Try subcommand create.",
                                         file_path)));
    }
  }
  let mut txn = String::new();
  if file.read_to_string(&mut txn).is_err() {
    return Err(PlatformError::IoError(format!("Failed to read file: {}", file_path)));
  }
  println!("Parsing builder from file contents: \"{}\"", &txn);
  match serde_json::from_str(&txn) {
    Ok(builder) => Ok(builder),
    Err(_) => Err(PlatformError::DeserializationError),
  }
}

fn load_pub_key_from_file(file_path: &str) -> Result<XfrPublicKey, PlatformError> {
  let mut file;
  match File::open(file_path) {
    Ok(f) => {
      file = f;
    }
    Err(_) => {
      return Err(PlatformError::IoError(format!("File doesn't exist: {}. Try subcommand pubkeygen.",
               file_path)));
    }
  }

  let key: XfrPublicKey;
  let mut key_byte_buffer = Vec::new();
  match file.read_to_end(&mut key_byte_buffer) {
    Ok(_len) => {
      key = XfrPublicKey::zei_from_bytes(&key_byte_buffer);
    }
    Err(_e) => {
      return Err(PlatformError::IoError(format!("Failed to read file: {}", file_path)));
    }
  }
  Ok(key)
}

fn split_arg(string: &str) -> Vec<&str> {
  string.split(',').collect::<Vec<&str>>()
}

fn load_sids_from_file(file_path: &str) -> Result<Vec<TxoRef>, PlatformError> {
  let mut file;
  match File::open(file_path) {
    Ok(f) => {
      file = f;
    }
    Err(_) => {
      return Err(PlatformError::IoError(format!("File doesn't exist: {}. Try subcommand store --sids.",file_path)));
    }
  }

  let mut sids_str = String::new();
  if file.read_to_string(&mut sids_str).is_err() {
    return Err(PlatformError::IoError(format!("Failed to read file: {}", file_path)));
  }

  let mut txo_refs = Vec::new();
  for sid_str in split_arg(&sids_str) {
    if let Ok(sid) = sid_str.trim().parse::<u64>() {
      txo_refs.push(TxoRef::Absolute(TxoSID(sid)));
    } else {
      println!("Improperly formatted sid.");
      return Err(PlatformError::InputsError);
    }
  }

  Ok(txo_refs)
}

fn load_blind_asset_records_from_files(file_paths: &str)
                                       -> Result<Vec<BlindAssetRecord>, PlatformError> {
  let mut blind_asset_records = Vec::new();

  for mut file_path in split_arg(file_paths) {
    file_path = file_path.trim();
    let mut file;
    match File::open(file_path) {
      Ok(f) => {
        file = f;
      }
      Err(_) => {
        return Err(PlatformError::IoError(format!("File doesn't exist: {}. Try subcommand store --blind_asset_record.",
                 file_path)));
      }
    }

    let mut blind_asset_record_str = String::new();
    if file.read_to_string(&mut blind_asset_record_str).is_err() {
      return Err(PlatformError::IoError(format!("Failed to read file: {}", file_path)));
    }

    if let Ok(blind_asset_record) = serde_json::from_str(&blind_asset_record_str) {
      blind_asset_records.push(blind_asset_record);
    } else {
      println!("Improperly formatted blind asset record.");
      return Err(PlatformError::InputsError);
    }
  }

  Ok(blind_asset_records)
}

fn load_addresses_from_files(file_paths: &str) -> Result<Vec<AccountAddress>, PlatformError> {
  let mut addresses = Vec::new();

  for file_path in split_arg(file_paths) {
    let address_key = load_pub_key_from_file(file_path.trim())?;
    addresses.push(AccountAddress { key: address_key });
  }

  Ok(addresses)
}

//
// Store functions
//
fn store_data_to_file(data: Data) -> Result<(), PlatformError> {
  if let Ok(as_json) = serde_json::to_string(&data) {
    if let Err(error) = fs::write(DATA_FILE, &as_json) {
      return Err(PlatformError::IoError(format!("Failed to create file {}: {}.",
                                                DATA_FILE, error)));
    };
  }
  Ok(())
}

fn store_txn_builder_to_file(file_path: &str,
                             txn: &TransactionBuilder)
                             -> Result<(), PlatformError> {
  if let Ok(as_json) = serde_json::to_string(txn) {
    if let Err(error) = fs::write(file_path, &as_json) {
      return Err(PlatformError::IoError(format!("Failed to create file {}: {}.",
                                                file_path, error)));
    };
  }
  Ok(())
}

// Write a new key pair to the given paths.
// Assumes tilde expansion has already been done on paths.
fn store_key_pair_to_file(path_str: &str) -> Result<(), PlatformError> {
  let file_path = Path::new(path_str);
  let parent_path = if let Some(path) = file_path.parent() {
    path
  } else {
    return Err(PlatformError::IoError(format!("Failed to get the parent path of file {}.",
                                              file_path.display())));
  };
  match fs::create_dir_all(parent_path) {
    Ok(()) => {
      let mut prng: ChaChaRng;
      prng = ChaChaRng::from_seed([0u8; 32]);
      let key_pair = XfrKeyPair::generate(&mut prng);
      if let Err(error) = fs::write(&file_path, key_pair.zei_to_bytes()) {
        return Err(PlatformError::IoError(format!("Failed to create file {}: {}.",
                                                  file_path.display(),
                                                  error)));
      };
    }
    Err(error) => {
      return Err(PlatformError::IoError(format!("Failed to create file {}: {}.",
                                                file_path.display(),
                                                error)));
    }
  }
  Ok(())
}

// Write a new public key to the given paths.
// Assumes tilde expansion has already been done on paths.
fn store_pub_key_to_file(path_str: &str) -> Result<(), PlatformError> {
  let file_path = Path::new(path_str);
  let parent_path = if let Some(path) = file_path.parent() {
    path
  } else {
    return Err(PlatformError::IoError(format!("Failed to get the parent path of file {}.",
                                              file_path.display())));
  };
  match fs::create_dir_all(parent_path) {
    Ok(()) => {
      let mut prng = ChaChaRng::from_seed([0u8; 32]);
      let key_pair = XfrKeyPair::generate(&mut prng);
      if let Err(error) = fs::write(&file_path, key_pair.get_pk_ref().as_bytes()) {
        return Err(PlatformError::IoError(format!("Failed to create file {}: {}.",
                                                  file_path.display(),
                                                  error)));
      };
    }
    Err(error) => {
      return Err(PlatformError::IoError(format!("Failed to create directory for file {}: {}.",
                                                file_path.display(),
                                                error)));
    }
  }
  Ok(())
}

fn store_sids_to_file(file_path: &str, sids: &str) -> Result<(), PlatformError> {
  if let Err(error) = fs::write(file_path, sids) {
    return Err(PlatformError::IoError(format!("Failed to create file {}: {}.", file_path, error)));
  };
  Ok(())
}

fn store_blind_asset_record(file_path: &str,
                            amount: u64,
                            asset_type: &str,
                            pub_key_path: &str,
                            confidential_amount: bool,
                            confidential_asset: bool)
                            -> Result<(), PlatformError> {
  let mut asset_type_arr = [0u8; 16];
  let bytes = asset_type.as_bytes();
  asset_type_arr.copy_from_slice(&bytes[..16]);

  let asset_record =
    AssetRecord::new(amount,
                     asset_type_arr,
                     load_pub_key_from_file(pub_key_path)?).or_else(|error| {
                                                             Err(PlatformError::ZeiError(error))
                                                           })?;

  let blind_asset_record =
    build_blind_asset_record(&mut ChaChaRng::from_entropy(),
                             &PublicParams::new().pc_gens,
                             &asset_record,
                             AssetRecordType::from_booleans(confidential_amount,
                                                            confidential_asset),
                             &None);

  if let Ok(as_json) = serde_json::to_string(&blind_asset_record) {
    if let Err(error) = fs::write(file_path, &as_json) {
      return Err(PlatformError::IoError(format!("Failed to create file {}: {}.",
                                                file_path, error)));
    };
    println!("Blind asset record stored to {}", file_path);
  }

  Ok(())
}

//
// Path related helper functions
//
fn create_directory_if_missing(path_to_file_in_dir: &str) -> Result<(), PlatformError> {
  let as_path = Path::new(path_to_file_in_dir);
  if as_path.exists() {
    return Ok(());
  }

  if let Some(parent) = as_path.parent() {
    if parent.exists() {
      return Ok(());
    }
    if let Err(error) = fs::create_dir_all(&parent) {
      return Err(PlatformError::IoError(format!("Failed to create directory for the parent path of {}: {}", path_to_file_in_dir, error)));
    }
  }

  Ok(())
}

const BACKUP_COUNT_MAX: i32 = 10000; // Arbitrary choice.

// Find a backup file name not currently in use.
// Assumes the extension of path can be replaced by n.
// Assumes it is safe to check the existence of the path after doing so.
// This implies all path components of path must exist and be readable.
// Assumes recursion won't hurt us here.
fn find_available_path(path: &Path, n: i32) -> Result<PathBuf, PlatformError> {
  if n < BACKUP_COUNT_MAX {
    let path_n = path.with_extension(&n.to_string());
    if path_n.exists() {
      find_available_path(path, n + 1)
    } else {
      Ok(path_n)
    }
  } else {
    Err(PlatformError::IoError(format!("Too many backups for {:?}. Use --path to specify another path.",
    path)))
  }
}

// Return a backup file path derived from path or an InputsError if an
// unused path cannot be derived. The path must not be empty
// and must not be dot (".").
fn next_path(path: &Path) -> Result<PathBuf, PlatformError> {
  fn add_backup_extension(path: &Path) -> Result<PathBuf, PlatformError> {
    let mut pb = PathBuf::from(path);
    if let Some(name) = path.file_name() {
      if let Some(name_str) = name.to_str() {
        pb.set_file_name(format!("{}.0", name_str));
        Ok(pb)
      } else {
        Err(PlatformError::IoError("Failed to convert the path to string.".to_owned()))
      }
    } else {
      Err(PlatformError::IoError("Failed to get the file name.".to_owned()))
    }
  }

  if let Some(ext) = path.extension() {
    let ext_str = if let Some(string) = ext.to_str() {
      string
    } else {
      return Err(PlatformError::IoError("Failed to convert the path to string.".to_owned()));
    };

    if let Ok(n) = ext_str.parse::<i32>() {
      // Has a numeric extension
      find_available_path(path, n)
    } else {
      // Doesn't have a numeric extension
      find_available_path(&add_backup_extension(&path)?, 0)
    }
  } else {
    // Doesn't have any extension.
    if path.components().next() == None {
      println!("Is empty: {:?}. Specify a file path.", path);
      Err(PlatformError::InputsError)
    } else if path.file_name() == None {
      println!("Is directory: {:?}. Specify a file path.", path);
      Err(PlatformError::InputsError)
    } else {
      find_available_path(&add_backup_extension(&path)?, 0)
    }
  }
}

fn rename_existing_path(path: &Path) -> Result<(), PlatformError> {
  let next = next_path(path)?;
  trace!("Next path for {:?} is {:?}", &path, &next);
  if let Err(error) = fs::rename(path, next.as_path()) {
    return Err(PlatformError::IoError(format!("Failed to rename path: {}", error)));
  }
  Ok(())
}

fn parse_to_u64(amount_arg: &str) -> Result<u64, PlatformError> {
  if let Ok(amount) = amount_arg.parse::<u64>() {
    Ok(amount)
  } else {
    println!("Improperly formatted number.");
    Err(PlatformError::InputsError)
  }
}

fn get_amounts(amounts_arg: &str) -> Result<Vec<u64>, PlatformError> {
  let amounts_str = split_arg(amounts_arg);
  let mut amounts = Vec::new();
  for amount_str in amounts_str {
    if let Ok(amount) = amount_str.trim().parse::<u64>() {
      amounts.push(amount);
    } else {
      return Err(PlatformError::InputsError);
    }
  }
  Ok(amounts)
}

fn define_asset(fiat_asset: bool,
                issuer_id: u64,
                token_code: AssetTypeCode,
                memo: &str,
                allow_updates: bool,
                traceable: bool,
                transaction_file_name: &str)
                -> Result<(), PlatformError> {
  let mut data = load_data()?;
  let issuer_key_pair = data.get_issuer_key_pair(issuer_id)?;
  let mut txn_builder = TransactionBuilder::default();
  txn_builder.add_operation_create_asset(&issuer_key_pair,
                                         Some(token_code),
                                         allow_updates,
                                         traceable,
                                         &memo)?;
  store_txn_builder_to_file(&transaction_file_name, &txn_builder)?;

  // Update data
  if fiat_asset {
    data.fiat_code = Some(token_code.to_base64());
    store_data_to_file(data)
  } else {
    Ok(())
  }
}

fn run_ledger_standalone() -> Result<(), PlatformError> {
  thread::spawn(move || {
    let status = Command::new(LEDGER_STANDALONE).status();
    if status.is_err() {
      return Err(PlatformError::SubmissionServerError(Some("Failed to run ledger.".to_owned())));
    };
    Ok(())
  });
  Ok(())
}

fn submit(protocol: &str, host: &str, transaction_file_name: &str) -> Result<(), PlatformError> {
  // Submit transaction
  let txn_builder = load_txn_builder_from_file(transaction_file_name)?;
  let client = reqwest::Client::new();
  let txn = txn_builder.transaction();
  let mut res =
    client.post(&format!("{}://{}:{}/{}",
                         protocol, host, SUBMIT_PORT, "submit_transaction"))
          .json(&txn)
          .send()
          .or_else(|_| {
            Err(PlatformError::SubmissionServerError(Some("Failed to submit.".to_owned())))
          })?;
  // Log body
  println!("Submission response: {}",
           res.json::<TxnHandle>().expect("<Invalid JSON>"));
  println!("Submission status: {}", res.status());
  Ok(())
}

fn submit_and_get_sids(protocol: &str,
                       host: &str,
                       transaction_file_name: &str)
                       -> Result<Vec<TxoSID>, PlatformError> {
  // Submit transaction
  let txn_builder = load_txn_builder_from_file(transaction_file_name)?;

  let client = reqwest::Client::new();
  let txn = txn_builder.transaction();
  let mut res =
    client.post(&format!("{}://{}:{}/{}",
                         protocol, host, SUBMIT_PORT, "submit_transaction"))
          .json(&txn)
          .send()
          .or_else(|_| {
            Err(PlatformError::SubmissionServerError(Some("Failed to submit.".to_owned())))
          })?;

  // Log body
  let handle = res.json::<TxnHandle>().expect("<Invalid JSON>");
  println!("Submission response: {}", handle);
  println!("Submission status: {}", res.status());

  // Store and return sid
  let res = query(protocol, host, SUBMIT_PORT, "txn_status", &handle.0)?;
  match serde_json::from_str::<TxnStatus>(&res).or_else(|_| {
                                                 Err(PlatformError::DeserializationError)
                                               })? {
    TxnStatus::Committed((_sid, txos)) => Ok(txos),
    _ => Err(PlatformError::DeserializationError),
  }
}

fn query(protocol: &str,
         host: &str,
         port: &str,
         item: &str,
         value: &str)
         -> Result<String, PlatformError> {
  let mut res = if let Ok(response) =
    reqwest::get(&format!("{}://{}:{}/{}/{}", protocol, host, port, item, value))
  {
    response
  } else {
    return Err(PlatformError::SubmissionServerError(Some("Failed to query.".to_owned())));
  };

  // Log body
  println!("Querying status: {}", res.status());
  let text =
    res.text().or_else(|_| {
                 Err(PlatformError::SubmissionServerError(Some("Failed to query.".to_owned())))
               })?;
  println!("Querying result: {}", text);

  Ok(text)
}

fn get_blind_asset_record(pub_key: XfrPublicKey,
                          amount: u64,
                          token_code: AssetTypeCode,
                          confidential_amount: bool,
                          confidential_asset: bool)
                          -> Result<BlindAssetRecord, PlatformError> {
  let mut prng = ChaChaRng::from_seed([0u8; 32]);
  let params = PublicParams::new();
  let asset_record_type = AssetRecordType::from_booleans(confidential_amount, confidential_asset);
  let asset_record = match AssetRecord::new(amount, token_code.val, pub_key) {
    Ok(record) => record,
    Err(error) => {
      return Err(PlatformError::ZeiError(error));
    }
  };
  Ok(build_blind_asset_record(&mut prng,
                              &params.pc_gens,
                              &asset_record,
                              asset_record_type,
                              &None))
}

fn issue_and_transfer(issuer_key_pair: &XfrKeyPair,
                      recipient_key_pair: &XfrKeyPair,
                      amount: u64,
                      token_code: AssetTypeCode,
                      transaction_file_name: &str)
                      -> Result<(), PlatformError> {
  let blind_asset_record =
    get_blind_asset_record(issuer_key_pair.get_pk(), amount, token_code, false, false)?;

  // Transfer Operation
  let xfr_op =
    TransferOperationBuilder::new().add_input(TxoRef::Relative(0),
                                              open_asset_record(&blind_asset_record,
                                                                issuer_key_pair.get_sk_ref())?,
                                              amount)?
                                   .add_output(amount, recipient_key_pair.get_pk_ref(), token_code)?
                                   .balance()?
                                   .create(TransferType::Standard)?
                                   .sign(issuer_key_pair)?
                                   .transaction()?;

  // Issue and Transfer transaction
  let mut txn_builder = TransactionBuilder::default();
  txn_builder.add_operation_issue_asset(issuer_key_pair,
                                        &token_code,
                                        load_and_update_sequence_number()?,
                                        &[TxOutput(blind_asset_record)])?
             .add_operation(xfr_op)
             .transaction();

  store_txn_builder_to_file(&transaction_file_name, &txn_builder)
}

fn merge_records(key_pair: &XfrKeyPair,
                 sid1: TxoRef,
                 sid2: TxoRef,
                 blind_asset_record1: BlindAssetRecord,
                 blind_asset_record2: BlindAssetRecord,
                 token_code: AssetTypeCode,
                 transaction_file_name: &str)
                 -> Result<(), PlatformError> {
  let oar1 = open_asset_record(&blind_asset_record1, key_pair.get_sk_ref())?;
  let oar2 = open_asset_record(&blind_asset_record2, key_pair.get_sk_ref())?;
  let amount1 = *oar1.get_amount();
  let amount2 = *oar2.get_amount();

  // Transfer Operation
  let xfr_op =
    TransferOperationBuilder::new().add_input(sid1, oar1, amount1)?
                                   .add_input(sid2, oar2, amount2)?
                                   .add_output(amount1 + amount2,
                                               key_pair.get_pk_ref(),
                                               token_code)?
                                   .create(TransferType::Standard)?
                                   .sign(key_pair)?
                                   .transaction()?;

  // Merge records
  let mut txn_builder = TransactionBuilder::default();
  txn_builder.add_operation(xfr_op).transaction();
  store_txn_builder_to_file(&transaction_file_name, &txn_builder)
}

// Note: make sure fiat asset has been defined before calling this function
fn load_funds(issuer_id: u64,
              recipient_id: u64,
              amount: u64,
              transaction_file_name: &str,
              protocol: &str,
              host: &str)
              -> Result<(), PlatformError> {
  // Get data
  let mut data = load_data()?;
  let issuer_key_pair = &data.clone().get_issuer_key_pair(issuer_id)?;
  let recipient = &data.borrowers.clone()[recipient_id as usize];
  let recipient_key_pair = &data.clone().get_borrower_key_pair(recipient_id)?;

  // Check if fiat code has been defined
  let token_code = if let Some(code) = &data.clone().fiat_code {
    AssetTypeCode::new_from_base64(code)?
  } else {
    println!("Fiat code isn't defined. Use define_asset --fiat.");
    return Err(PlatformError::InputsError);
  };

  // Issue and transfer asset
  issue_and_transfer(issuer_key_pair,
                     recipient_key_pair,
                     amount,
                     token_code,
                     transaction_file_name)?;

  // Submit transaction and get the new record
  let sid_new = submit_and_get_sids(protocol, host, transaction_file_name)?[0];
  let res_new = query(protocol,
                      host,
                      QUERY_PORT,
                      "utxo_sid",
                      &format!("{}", sid_new.0))?;
  let blind_asset_record_new =
    serde_json::from_str::<BlindAssetRecord>(&res_new).or_else(|_| {
                                                        Err(PlatformError::DeserializationError)
                                                      })?;

  // Merge records
  let sid_merged = if let Some(sid_pre) = recipient.utxo {
    let res_pre = query(protocol,
                        host,
                        QUERY_PORT,
                        "utxo_sid",
                        &format!("{}", sid_pre.0))?;
    let blind_asset_record_pre =
      serde_json::from_str::<BlindAssetRecord>(&res_pre).or_else(|_| {
                                                          Err(PlatformError::DeserializationError)
                                                        })?;
    merge_records(recipient_key_pair,
                  TxoRef::Absolute(sid_pre),
                  TxoRef::Absolute(sid_new),
                  blind_asset_record_pre,
                  blind_asset_record_new,
                  token_code,
                  transaction_file_name)?;

    submit_and_get_sids(protocol, host, transaction_file_name)?[0]
  } else {
    sid_new
  };

  // Update data
  data = load_data()?;
  data.borrowers[recipient_id as usize].balance = recipient.balance + amount;
  data.borrowers[recipient_id as usize].utxo = Some(sid_merged);
  store_data_to_file(data)
}

// Get the blind asset record by querying the utxo sid
// Construct the open asset record with the blind asset record and the secret key
fn get_open_asset_record(protocol: &str,
                         host: &str,
                         sid: TxoSID,
                         key_pair: &XfrKeyPair)
                         -> Result<OpenAssetRecord, PlatformError> {
  let res = query(protocol,
                  host,
                  QUERY_PORT,
                  "utxo_sid",
                  &format!("{}", sid.0))?;
  let blind_asset_record =
    serde_json::from_str::<BlindAssetRecord>(&res).or_else(|_| {
                                                    Err(PlatformError::DeserializationError)
                                                  })?;
  open_asset_record(&blind_asset_record, key_pair.get_sk_ref()).or_else(|error| {
                                                                 Err(PlatformError::ZeiError(error))
                                                               })
}

enum RelationType {
  // // Requirement: attribute value == requirement
  // Equal,

  // Requirement: attribute value >= requirement
  AtLeast,
}

fn prove(reveal_sig: &ACRevealSig,
         ac_issuer_pk: &ACIssuerPublicKey,
         value: u64,
         requirement: u64,
         relation_type: RelationType)
         -> Result<(), PlatformError> {
  // 1. Prove that the attribut meets the requirement
  match relation_type {
    // //    Case 1. "Equal" requirement
    // //    E.g. prove that the country code is the same as the requirement
    // RelationType::Equal => {
    //   if value != requirement {
    //     println!("Value should be: {}.", requirement);
    //     return Err(PlatformError::InputsError);
    //   }
    // }
    //    Case 2. "AtLeast" requirement
    //    E.g. prove that the credit score is at least the required value
    RelationType::AtLeast => {
      if value < requirement {
        println!("Value should be at least: {}.", requirement);
        return Err(PlatformError::InputsError);
      }
    }
  }

  // 2. Prove that the attribute is true
  //    E.g. verify the lower bound of the credit score
  let attrs = [Some(value.to_le_bytes())];
  ac_verify(ac_issuer_pk,
            &attrs,
            &reveal_sig.sig_commitment,
            &reveal_sig.pok).or_else(|error| Err(PlatformError::ZeiError(error)))
}

// Issues and transfers fiat and debt token to the lender and borrower, respectively
// Then activate the loan
fn activate_loan(loan_id: u64,
                 issuer_id: u64,
                 transaction_file_name: &str,
                 protocol: &str,
                 host: &str)
                 -> Result<(), PlatformError> {
  // Get data
  let mut data = load_data()?;
  let issuer_key_pair = &data.clone().get_issuer_key_pair(issuer_id)?;
  let loan = &data.loans.clone()[loan_id as usize];
  if loan.active {
    println!("Loan {} has already been activated.", loan_id);
    return Err(PlatformError::InputsError);
  }
  if loan.rejected {
    println!("Loan {} has already been rejected.", loan_id);
    return Err(PlatformError::InputsError);
  }

  let lender_id = loan.lender;
  let lender = &data.lenders.clone()[lender_id as usize];
  let lender_key_pair = &data.get_lender_key_pair(loan.lender)?;
  let borrower_id = loan.borrower;
  let borrower = &data.borrowers.clone()[borrower_id as usize];
  let borrower_key_pair = &data.get_borrower_key_pair(borrower_id)?;
  let amount = loan.amount;

  // Credential check
  // TODO (Keyao): Add requirements about other credential attributes, and attest them too
  let credential_id =
    if let Some(id) = borrower.credentials[CredentialIndex::MinCreditScore as usize] {
      id as usize
    } else {
      println!("Minimum credit score is required. Use create credential.");
      return Err(PlatformError::InputsError);
    };
  let credential = &data.credentials.clone()[credential_id as usize];
  let requirement = lender.min_credit_score;

  // If the proof exists and the proved value is valid, attest with the proof
  // Otherwise, prove and attest the value
  if let Some(proof) = &credential.proof {
    println!("Attesting with the existing proof.");
    let mut prng: ChaChaRng = ChaChaRng::from_seed([0u8; 32]);
    let issuer_pk = ac_keygen_issuer::<_>(&mut prng, 1).0;
    if let Err(error) =
      prove(&serde_json::from_str::<ACRevealSig>(proof).or_else(|_| {
                                                         Err(PlatformError::DeserializationError)
                                                       })?,
            &issuer_pk,
            credential.value,
            requirement,
            RelationType::AtLeast)
    {
      // Update loans data
      data.loans[loan_id as usize].rejected = true;
      store_data_to_file(data)?;
      return Err(error);
    }
  } else {
    println!("Proving before attesting.");
    let mut prng: ChaChaRng = ChaChaRng::from_seed([0u8; 32]);
    let (issuer_pk, issuer_sk) = ac_keygen_issuer::<_>(&mut prng, 1);
    let (user_pk, user_sk) = ac_keygen_user::<_>(&mut prng, &issuer_pk.clone());

    let value = credential.value;
    let attributes = [value.to_le_bytes()].to_vec();
    let signature = ac_sign(&mut prng, &issuer_sk, &user_pk, &attributes);
    let zei_credential = ZeiCredential { signature,
                                         attributes,
                                         issuer_pk: issuer_pk.clone() };

    let reveal_sig =
      ac_reveal(&mut prng, &user_sk, &zei_credential, &[true]).or_else(|error| {
                                                                Err(PlatformError::ZeiError(error))
                                                              })?;

    prove(&reveal_sig,
          &issuer_pk,
          value,
          requirement,
          RelationType::AtLeast)?;

    // Update credentials data
    data.credentials[credential_id as usize].proof =
      Some(serde_json::to_string(&reveal_sig).or_else(|_| Err(PlatformError::SerializationError))?);
    store_data_to_file(data)?;
    data = load_data()?;
  }

  // Define fiat asset
  let fiat_code = if let Some(code) = data.fiat_code {
    println!("Fiat code: {}", code);
    AssetTypeCode::new_from_base64(&code)?
  } else {
    // Define fiat asset
    let mut txn_builder = TransactionBuilder::default();
    let fiat_code = AssetTypeCode::gen_random();
    println!("Generated fiat code: {}",
             serde_json::to_string(&fiat_code.val).or_else(|_| {
                                                    Err(PlatformError::SerializationError)
                                                  })?);
    if let Err(e) = txn_builder.add_operation_create_asset(&issuer_key_pair,
                                                           Some(fiat_code),
                                                           false,
                                                           false,
                                                           "Define fiat asset.")
    {
      println!("Failed to add operation to transaction.");
      return Err(e);
    }
    store_txn_builder_to_file(&transaction_file_name, &txn_builder)?;
    // Store data before submitting the transaction to avoid data overwriting
    let data = load_data()?;
    submit(protocol, host, transaction_file_name)?;
    store_data_to_file(data)?;

    fiat_code
  };

  // Issue and transfer fiat token
  issue_and_transfer(issuer_key_pair,
                     lender_key_pair,
                     amount,
                     fiat_code,
                     transaction_file_name)?;
  let fiat_sid = submit_and_get_sids(protocol, host, transaction_file_name)?[0];
  println!("Fiat sid: {}", fiat_sid.0);
  let fiat_open_asset_record = get_open_asset_record(protocol, host, fiat_sid, lender_key_pair)?;

  // Define debt asset
  let mut txn_builder = TransactionBuilder::default();
  let debt_code = AssetTypeCode::gen_random();
  println!("Generated debt code: {}",
           serde_json::to_string(&debt_code.val).or_else(|_| {
                                                  Err(PlatformError::SerializationError)
                                                })?);
  let memo = DebtMemo { interest_rate: Fraction::new(loan.interest_per_mille, 1000),
                        fiat_code,
                        loan_amount: amount };
  let memo_str = serde_json::to_string(&memo).or_else(|_| Err(PlatformError::SerializationError))?;
  if let Err(e) = txn_builder.add_operation_create_asset(&borrower_key_pair,
                                                         Some(debt_code),
                                                         false,
                                                         false,
                                                         &memo_str)
  {
    println!("Failed to add operation to transaction.");
    return Err(e);
  }
  store_txn_builder_to_file(&transaction_file_name, &txn_builder)?;
  // Store data before submitting the transaction to avoid data overwriting
  let data = load_data()?;
  submit(protocol, host, transaction_file_name)?;
  store_data_to_file(data)?;

  // Issue and transfer debt token
  issue_and_transfer(borrower_key_pair,
                     borrower_key_pair,
                     amount,
                     debt_code,
                     transaction_file_name)?;
  let debt_sid = submit_and_get_sids(protocol, host, transaction_file_name)?[0];
  println!("Fiat sid: {}", debt_sid.0);
  let debt_open_asset_record = get_open_asset_record(protocol, host, debt_sid, borrower_key_pair)?;

  // Initiate loan
  let xfr_op =
    TransferOperationBuilder::new().add_input(TxoRef::Absolute(fiat_sid),
                                              fiat_open_asset_record,
                                              amount)?
                                   .add_input(TxoRef::Absolute(debt_sid),
                                              debt_open_asset_record,
                                              amount)?
                                   .add_output(amount, lender_key_pair.get_pk_ref(), debt_code)?
                                   .add_output(amount, borrower_key_pair.get_pk_ref(), fiat_code)?
                                   .create(TransferType::Standard)?
                                   .sign(lender_key_pair)?
                                   .sign(borrower_key_pair)?
                                   .transaction()?;
  let mut txn_builder = TransactionBuilder::default();
  txn_builder.add_operation(xfr_op).transaction();
  store_txn_builder_to_file(&transaction_file_name, &txn_builder)?;

  // Submit transaction and get the new record
  let sids_new = submit_and_get_sids(protocol, host, transaction_file_name)?;
  let res_new = query(protocol,
                      host,
                      QUERY_PORT,
                      "utxo_sid",
                      &format!("{}", sids_new[1].0))?;
  let blind_asset_record_new =
    serde_json::from_str::<BlindAssetRecord>(&res_new).or_else(|_| {
                                                        Err(PlatformError::DeserializationError)
                                                      })?;

  // Merge records
  let fiat_sid_merged = if let Some(sid_pre) = borrower.utxo {
    let res_pre = query(protocol,
                        host,
                        QUERY_PORT,
                        "utxo_sid",
                        &format!("{}", sid_pre.0))?;
    let blind_asset_record_pre =
      serde_json::from_str::<BlindAssetRecord>(&res_pre).or_else(|_| {
                                                          Err(PlatformError::DeserializationError)
                                                        })?;
    merge_records(borrower_key_pair,
                  TxoRef::Absolute(sid_pre),
                  TxoRef::Absolute(sids_new[1]),
                  blind_asset_record_pre,
                  blind_asset_record_new,
                  fiat_code,
                  transaction_file_name)?;
    submit_and_get_sids(protocol, host, transaction_file_name)?[0]
  } else {
    sids_new[1]
  };

  println!("New debt utxo sid: {}, fiat utxo sid: {}.",
           sids_new[0].0, fiat_sid_merged.0);

  // Update data
  let mut data = load_data()?;
  data.fiat_code = Some(fiat_code.to_base64());
  data.loans[loan_id as usize].active = true;
  data.loans[loan_id as usize].code = Some(debt_code.to_base64());
  data.loans[loan_id as usize].utxo = Some(sids_new[0]);
  data.borrowers[borrower_id as usize].balance = borrower.balance + amount;
  data.borrowers[borrower_id as usize].utxo = Some(fiat_sid_merged);
  store_data_to_file(data)
}

// Pay loan with certain amount
fn pay_loan(loan_id: u64,
            amount: u64,
            transaction_file_name: &str,
            protocol: &str,
            host: &str)
            -> Result<(), PlatformError> {
  // Get data
  let mut data = load_data()?;
  let loan = &data.loans.clone()[loan_id as usize];

  // Check if the loan has been activated
  if !loan.active {
    println!("Loan {} hasn't been activated yet. Use active_loan to activate the loan.",
             loan_id);
    return Err(PlatformError::InputsError);
  }
  let lender_id = loan.lender;
  let borrower_id = loan.borrower;
  let borrower = &data.borrowers.clone()[borrower_id as usize];
  let lender_key_pair = &data.get_lender_key_pair(lender_id)?;
  let borrower_key_pair = &data.get_borrower_key_pair(borrower_id)?;

  // Check if funds are sufficient
  if amount > borrower.balance {
    println!("Insufficient funds. Use --load_funds to load more funds.");
    return Err(PlatformError::InputsError);
  }

  // Check if the amount meets the minimum requirement, i.e., the fee
  let fee =
    ledger::policies::calculate_fee(loan.balance, Fraction::new(loan.interest_per_mille, 1000));
  if amount < fee {
    println!("Payment amount should be at least: {}", fee);
    return Err(PlatformError::InputsError);
  }

  // Get the amount to burn the balance, and the total amount the borrow will spend
  let mut amount_to_burn = amount - fee;
  if amount_to_burn > loan.balance {
    println!("Paying {} is enough.", loan.balance);
    amount_to_burn = loan.balance;
  }
  let amount_to_spend = amount_to_burn + fee;
  println!("The borrower will spend {} to burn {}.",
           amount_to_spend, amount_to_burn);

  // Get fiat and debt sids
  let fiat_sid = if let Some(sid) = borrower.utxo {
    sid
  } else {
    println!("Missing fiat utxo in the borrower record. Try --activate_loan.");
    return Err(PlatformError::InputsError);
  };
  let debt_sid = if let Some(sid) = loan.utxo {
    sid
  } else {
    println!("Missing debt utxo in the loan record. Try --activate_loan.");
    return Err(PlatformError::InputsError);
  };
  let fiat_open_asset_record = get_open_asset_record(protocol, host, fiat_sid, lender_key_pair)?;
  let debt_open_asset_record = get_open_asset_record(protocol, host, debt_sid, borrower_key_pair)?;

  // Get fiat and debt codes
  let fiat_code = if let Some(code) = data.clone().fiat_code {
    AssetTypeCode::new_from_base64(&code)?
  } else {
    println!("Missing fiat code. Try --active_loan.");
    return Err(PlatformError::InputsError);
  };
  let debt_code = if let Some(code) = &loan.code {
    AssetTypeCode::new_from_base64(&code)?
  } else {
    println!("Missing debt code in the loan record. Try --activate_loan.");
    return Err(PlatformError::InputsError);
  };

  println!("Fiat code: {}", serde_json::to_string(&fiat_code.val)?);
  println!("Debt code: {}", serde_json::to_string(&debt_code.val)?);

  let op = TransferOperationBuilder::new().add_input(TxoRef::Absolute(debt_sid),
                                                     debt_open_asset_record,
                                                     amount_to_burn)?
                                          .add_input(TxoRef::Absolute(fiat_sid),
                                                     fiat_open_asset_record,
                                                     amount_to_spend)?
                                          .add_output(amount_to_spend,
                                                      lender_key_pair.get_pk_ref(),
                                                      fiat_code)?
                                          .add_output(amount_to_burn,
                                                      &XfrPublicKey::zei_from_bytes(&[0; 32]),
                                                      debt_code)?
                                          .add_output(loan.amount - amount_to_burn,
                                                      lender_key_pair.get_pk_ref(),
                                                      debt_code)?
                                          .add_output(loan.amount - amount_to_spend,
                                                      borrower_key_pair.get_pk_ref(),
                                                      fiat_code)?
                                          .create(TransferType::DebtSwap)?
                                          .sign(borrower_key_pair)?
                                          .transaction()?;
  let mut txn_builder = TransactionBuilder::default();
  txn_builder.add_operation(op).transaction();
  store_txn_builder_to_file(&transaction_file_name, &txn_builder)?;

  // Submit transaction and update data
  let sids = submit_and_get_sids(protocol, host, transaction_file_name)?;

  data = load_data()?;
  data.loans[loan_id as usize].balance = loan.balance - amount_to_burn;
  data.loans[loan_id as usize].payments = loan.payments + 1;
  data.loans[loan_id as usize].utxo = Some(sids[2]);
  data.borrowers[borrower_id as usize].balance = borrower.balance - amount_to_spend;
  data.borrowers[borrower_id as usize].utxo = Some(sids[3]);

  store_data_to_file(data)
}

// Use environment variable RUST_LOG to select log level and filter
// output by module or regex. For example,
//
//    RUST_LOG=ledger::data_model=info,main=trace/rec[ie]+ve ./main
//
// TODO Verify that this comment is correct.
//
// By default, log everything "trace" level or greater to stdout.
// TODO switch to using from_default_env()
fn init_logging() {
  env_logger::from_env(Env::default().default_filter_or("trace")).target(Target::Stdout)
                                                                 .init();
}

/// Match the PlatformError with an exitcode and exit
/// 1.  SerializationError: exit with code DATAERR
/// 2.  DeserializationError: exit with code DATAERR
/// 3.  IoError:
///     3.1 If the input file doesn't exist: exit with code NOINPUT
///         Note: make sure the error message contains "File doesn't exist:" when constructing the PlatformError
///     3.2 If the input file isn't readable: exit with code NOINPUT
///         Note: make sure the error message contains "Failed to read" when constructing the PlatformError
///     3.3 If the output file or directory can't be created: exit with code CANTCREAT
///         Note: make sure the error message contains "Failed to create" when constructing the PlatformError
///     3.4 Otherwise: exit with code IOERR
/// 4. SubmissionServerError: exit with code UNAVAILABLE
/// 5. Otherwise: exit with code USAGE
fn match_error_and_exit(error: PlatformError) {
  match error {
    PlatformError::SerializationError => exit(exitcode::DATAERR),
    PlatformError::DeserializationError => exit(exitcode::DATAERR),
    PlatformError::IoError(io_error) => {
      if io_error.contains("File doesn't exist:") || io_error.contains("Failed to read") {
        exit(exitcode::NOINPUT)
      }
      if io_error.contains("Failed to create") {
        exit(exitcode::CANTCREAT)
      }
      exit(exitcode::IOERR)
    }
    _ => exit(exitcode::USAGE),
  }
}

/// If the function process_inputs returns an error, for different types of error:
/// SerializationError or DeserializationError: exit with code DATAERR
/// IoError: exit with code IOERR
/// Other types (e.g. InputsError): exit with code USAGE
fn main() {
  init_logging();
  let inputs = App::new("Transaction Builder")
    .version("0.0.1")
    .about("Copyright 2019 © Findora. All rights reserved.")
    .arg(Arg::with_name("config")
      .short("c")
      .long("config")
      .value_name("PATH/TO/FILE")
      .help("Specify a custom config file (default: \"$FINDORA_DIR/config.toml\")")
      .takes_value(true))
    .arg(Arg::with_name("findora_dir")
      .short("d")
      .long("dir")
      .value_name("PATH")
      .help("Directory for configuaration, security, and temporary files; must be writable")
      .takes_value(true)
      .env("FINDORA_DIR"))
    .arg(Arg::with_name("key_pair_path")
      .short("k")
      .long("key_pair")
      .value_name("PATH/TO/FILE")
      .help("Path to key pair)")
      .takes_value(true))
    .arg(Arg::with_name("txn")
      .long("txn")
      .value_name("FILE")
      .help("Use a name transaction file (will always be under findora_dir)")
      .takes_value(true))
    .subcommand(SubCommand::with_name("view")
      .subcommand(SubCommand::with_name("loan")
        .arg(Arg::with_name("by")
          .short("b")
          .long("by")
          .required(true)
          .takes_value(true)
          .possible_values(&["loan", "lender", "borrower"])
          .help("Look up the loan by the id of loan, lender or borrower."))
        .arg(Arg::with_name("id")
          .short("i")
          .long("id")
          .required(true)
          .takes_value(true)
          .help("Id of the loan, lender or borrower."))
        .arg(Arg::with_name("filter")
          .short("f")
          .long("filter")
          .takes_value(true)
          .possible_values(&["active","inactive","unrejected"])
          .help("Display the loan with the specified status only. By default, all records will be shown.")))
      .subcommand(SubCommand::with_name("credential")
        .arg(Arg::with_name("by")
          .short("b")
          .long("by")
          .required(true)
          .takes_value(true)
          .possible_values(&["credential", "borrower"])
          .help("Look up the credential by the id of credential or borrower."))
        .arg(Arg::with_name("id")
          .short("i")
          .long("id")
          .required(true)
          .takes_value(true)
          .help("Id of the credential or borrower."))))
    .subcommand(SubCommand::with_name("create")
      .subcommand(SubCommand::with_name("user")
        .subcommand(SubCommand::with_name("issuer")
          .arg(Arg::with_name("name")
            .short("n")
            .long("name")
            .required(true)
            .takes_value(true)
            .help("Name.")))
        .subcommand(SubCommand::with_name("lender")
          .arg(Arg::with_name("name")
            .short("n")
            .long("name")
            .required(true)
            .takes_value(true)
            .help("Name."))
          .arg(Arg::with_name("min_credit_score")
            .short("c")
            .long("min_credit_score")
            .required(true)
            .takes_value(true)
            .help("Minimum credit score requirement.")))
        .subcommand(SubCommand::with_name("borrower")
          .arg(Arg::with_name("name")
            .short("n")
            .long("name")
            .required(true)
            .takes_value(true)
            .help("Name."))))
      .subcommand(SubCommand::with_name("credential")
        .arg(Arg::with_name("borrower")
          .short("b")
          .long("borrower")
          .required(true)
          .takes_value(true)
          .help("Borrower id."))
        .arg(Arg::with_name("attribute")
          .short("a")
          .long("attribute")
          .required(true)
          .takes_value(true)
          .possible_values(&["min_credit_score", "min_income", "citizenship"])
          .help("Credential attribute."))
        .arg(Arg::with_name("value")
          .short("v")
          .long("value")
          .required(true)
          .takes_value(true)
          .help("Value of the credential record."))
        .help("Create or overwrite a credential record."))
      .subcommand(SubCommand::with_name("loan")
        .arg(Arg::with_name("lender")
          .short("l")
          .long("lender")
          .required(true)
          .takes_value(true)
          .help("Lender id."))
        .arg(Arg::with_name("borrower")
          .short("b")
          .long("borrower")
          .required(true)
          .takes_value(true)
          .help("Borrower id."))
        .arg(Arg::with_name("amount")
          .short("a")
          .long("amount")
          .required(true)
          .takes_value(true)
          .help("Amount of the loan."))
        .arg(Arg::with_name("interest_per_mille")
          .short("i")
          .long("interest_per_mille")
          .required(true)
          .takes_value(true)
          .help("Interest per mille. The interest rate will be interest_per_mille/1000."))
        .arg(Arg::with_name("duration")
          .short("d")
          .long("duration")
          .required(true)
          .takes_value(true)
          .help("Payment duration")))
      .subcommand(SubCommand::with_name("txn_builder")
        .about("By default, will rename previous file with a .<number> suffix")
        .arg(Arg::with_name("name")
          .short("n")
          .long("name")
          .value_name("FILE")
          .help("Specify a name for newly created transaction file")
          .takes_value(true))
        .arg(Arg::with_name("overwrite")
          .long("force")
          .alias("overwrite")
          .short("f")
          .help("If specified, the existing file with the same name will be overwritten."))))
    .subcommand(SubCommand::with_name("store")
      .subcommand(SubCommand::with_name("sids")
        .arg(Arg::with_name("path")
          .short("p")
          .long("path")
          .takes_value(true)
          .help("Path to store the sids. If not specified, a default path will be given."))
        .arg(Arg::with_name("overwrite")
          .long("force")
          .alias("overwrite")
          .short("f")
          .help("If specified, the existing file with the same name will be overwritten."))
        .arg(Arg::with_name("indices")
          .short("is")
          .long("indices")
          .required(true)
          .takes_value(true)
          .help("Input TxoSID indices. Separate by comma (\",\")")))
      .subcommand(SubCommand::with_name("blind_asset_record")
        .arg(Arg::with_name("path")
          .short("p")
          .long("path")
          .takes_value(true)
          .help("Path to store the blind asset record. If not specified, a default path will be given."))
        .arg(Arg::with_name("overwrite")
          .long("force")
          .alias("overwrite")
          .short("f")
          .help("If specified, the existing file with the same name will be overwritten."))
        .arg(Arg::with_name("amount")
          .short("a")
          .long("amount")
          .required(true)
          .takes_value(true)
          .help("Asset amount"))
        .arg(Arg::with_name("asset_type")
          .short("t")
          .long("asset_type")
          .required(true)
          .takes_value(true)
          .help("String representation of the asset type"))
        .arg(Arg::with_name("pub_key_path")
          .short("k")
          .long("pub_key_path")
          .required(true)
          .takes_value(true)
          .help("Path to the public key"))
        .arg(Arg::with_name("confidential_amount")
          .short("m")
          .long("confidential_amount")
          .help("If specified, the amount will be confidential"))
        .arg(Arg::with_name("confidential_asset")
          .short("s")
          .long("confidential_asset")
          .help("If specified, the asset will be confidential"))))
    .subcommand(SubCommand::with_name("add")
      .subcommand(SubCommand::with_name("define_asset")
        .arg(Arg::with_name("fiat")
          .short("f")
          .long("fiat")
          .takes_value(false)
          .help("Indicate the asset is a fiat asset."))
        .arg(Arg::with_name("issuer")
          .short("i")
          .long("issuer")
          .required(true)
          .takes_value(true)
          .help("Issuer id."))
        .arg(Arg::with_name("token_code")
          .long("token_code")
          .short("c")
          .help("Explicit 16 character token code for the new asset; must be a unique name. If specified code is already in use, transaction will fail. If not specified, will display automatically generated token code.")
          .takes_value(true))
        .arg(Arg::with_name("allow_updates")
          .short("u")
          .long("allow_updates")
          .help("If specified, updates may be made to asset memo"))
        .arg(Arg::with_name("traceable")
          .short("trace")
          .long("traceable")
          .help("If specified, asset transfers can be traced by the issuer "))
        .arg(Arg::with_name("memo")
          .short("m")
          .long("memo")
          .required(true)
          .takes_value(true)
          .help("Memo as Json, with escaped quotation marks"))
        .arg(Arg::with_name("confidential")
          .short("xx")
          .long("confidential")
          .help("Make memo confidential"))
        .arg(Arg::with_name("with_policy")
          .short("p")
          .help("TODO: add support for policies")))
      .subcommand(SubCommand::with_name("issue_asset")
        .arg(Arg::with_name("issuer")
          .short("i")
          .long("issuer")
          .required(true)
          .takes_value(true)
          .help("Issuer id."))
        .arg(Arg::with_name("token_code")
          .short("c")
          .long("token_code")
          .required(true)
          .takes_value(true)
          .help("Token code of the asset to be issued. The transaction will fail if no asset with the token code exists."))
        .arg(Arg::with_name("amount")
          .short("amt")
          .long("amount")
          .required(true)
          .takes_value(true)
          .help("Amount of tokens to issue.")))
      .subcommand(SubCommand::with_name("transfer_asset")
        .arg(Arg::with_name("issuer")
          .short("d")
          .long("issuer")
          .required(true)
          .takes_value(true)
          .help("Issuer id."))
        .arg(Arg::with_name("sids_path")
          .short("ssp")
          .long("sids_path")
          .required(true)
          .takes_value(true)
          .help("Path to the file where input TxoSID indices are stored."))
        .arg(Arg::with_name("blind_asset_record_paths")
          .short("barps")
          .long("blind_asset_record_paths")
          .required(true)
          .takes_value(true)
          .help("Path to the files where blind asset records are stored. Separate by comma (\",\")."))
        .arg(Arg::with_name("input_amounts")
          .short("iamts")
          .long("input_amounts")
          .required(true)
          .takes_value(true)
          .help("Amount to transfer from each record. Separate by comma (\",\")."))
        .arg(Arg::with_name("output_amounts")
          .short("oamts")
          .long("output_amounts")
          .required(true)
          .takes_value(true)
          .help("Amount to transfer to each account. Separate by comma (\",\")."))
        .arg(Arg::with_name("address_paths")
          .short("asp")
          .long("address_paths")
          .required(true)
          .takes_value(true)
          .help("Path to the files where address keys are stored. If no such file, try pubkeygen subcommand.")))
      .subcommand(SubCommand::with_name("issue_and_transfer_asset")
        .arg(Arg::with_name("issuer")
          .short("i")
          .long("issuer")
          .required(true)
          .takes_value(true)
          .help("Issuer id."))
        .arg(Arg::with_name("recipient")
          .short("r")
          .long("recipient")
          .required(true)
          .takes_value(true)
          .help("Recipient's id."))
        .arg(Arg::with_name("amount")
          .short("amt")
          .long("amount")
          .required(true)
          .takes_value(true)
          .help("Amount of tokens to issue and transfer."))
        .arg(Arg::with_name("token_code")
          .short("tc")
          .long("token_code")
          .required(true)
          .takes_value(true)
          .help("Token code of the asset."))))
    .subcommand(SubCommand::with_name("serialize"))
    .subcommand(SubCommand::with_name("drop"))
    .subcommand(SubCommand::with_name("keygen")
      .arg(Arg::with_name("create_key_pair_path")
        .short("n")
        .long("name")
        .help("specify the path and name for the key pair file.")
        .takes_value(true))
      .arg(Arg::with_name("overwrite")
        .long("force")
        .alias("overwrite")
        .short("f")
        .help("If specified, the existing file with the same name will be overwritten.")))
    .subcommand(SubCommand::with_name("pubkeygen")
      .arg(Arg::with_name("create_pubkey_path")
        .short("n")
        .long("name")
        .help("specify the path and name for the public key file.")
        .takes_value(true))
      .arg(Arg::with_name("overwrite")
        .long("force")
        .alias("overwrite")
        .short("f")
        .help("If specified, the existing file with the same name will be overwritten.")))
    .subcommand(SubCommand::with_name("submit")
      .arg(Arg::with_name("protocol")
        .long("http")
        .takes_value(false)
        .help("Specify that http, not https should be used."))
      .arg(Arg::with_name("host")
        .long("localhost")
        .takes_value(false)
        .help("Specify that localhost, not testnet.findora.org should be used.")))
    .subcommand(SubCommand::with_name("load_funds")
      .arg(Arg::with_name("issuer")
        .short("i")
        .long("issuer")
        .takes_value(true)
        .help("Required: issuer id."))
      .arg(Arg::with_name("recipient")
        .short("r")
        .long("recipient")
        .required(true)
        .takes_value(true)
        .help("Recipient's id."))
      .arg(Arg::with_name("amount")
        .short("a")
        .long("amount")
        .required(true)
        .takes_value(true)
        .help("Amount to transfer to the recipient."))
      .arg(Arg::with_name("protocol")
        .long("http")
        .takes_value(false)
        .help("Specify that http, not https should be used."))
      .arg(Arg::with_name("host")
        .long("localhost")
        .takes_value(false)
        .help("Specify that localhost, not testnet.findora.org should be used.")))
    .subcommand(SubCommand::with_name("activate_loan")
      .arg(Arg::with_name("loan")
        .short("l")
        .long("loan")
        .required(true)
        .takes_value(true)
        .help("Loan id."))
      .arg(Arg::with_name("issuer")
        .short("i")
        .long("issuer")
        .required(true)
        .takes_value(true)
        .help("Issuer id."))
      .arg(Arg::with_name("protocol")
        .long("http")
        .takes_value(false)
        .help("Specify that http, not https should be used."))
      .arg(Arg::with_name("host")
        .long("localhost")
        .takes_value(false)
        .help("Specify that localhost, not testnet.findora.org should be used.")))
    .subcommand(SubCommand::with_name("pay_loan")
      .arg(Arg::with_name("loan")
        .short("l")
        .long("loan")
        .required(true)
        .takes_value(true)
        .help("Loan id."))
      .arg(Arg::with_name("amount")
        .short("a")
        .long("amount")
        .required(true)
        .takes_value(true)
        .help("Payment amount."))
      .arg(Arg::with_name("protocol")
        .long("http")
        .takes_value(false)
        .help("Specify that http, not https should be used."))
      .arg(Arg::with_name("host")
        .long("localhost")
        .takes_value(false)
        .help("Specify that localhost, not testnet.findora.org should be used.")))
    .get_matches();
  if let Err(error) = process_inputs(inputs) {
    match_error_and_exit(error);
  }
}

fn process_inputs(inputs: clap::ArgMatches) -> Result<(), PlatformError> {
  let _config_file_path: String;
  let transaction_file_name: String;
  let findora_dir = if let Some(dir) = inputs.value_of("findora_dir") {
    dir.to_string()
  } else if let Ok(dir) = env::var("FINDORA_DIR") {
    dir
  } else {
    let home_dir = if let Some(dir) = dirs::home_dir() {
      dir
    } else {
      return Err(PlatformError::IoError("Failed to get the home directory.".to_owned()));
    };
    let dir_str = if let Some(string) = home_dir.to_str() {
      string
    } else {
      return Err(PlatformError::IoError("Failed to convert the path to string.".to_owned()));
    };
    format!("{}/.findora", dir_str)
  };

  if let Some(cfg) = inputs.value_of("config") {
    _config_file_path = cfg.to_string();
  } else {
    _config_file_path = format!("{}/config.toml", findora_dir);
  }

  if let Some(txn_store) = inputs.value_of("txn") {
    transaction_file_name = txn_store.to_string();
  } else {
    transaction_file_name = format!("{}/txn/default.txn", findora_dir);
  }

  match inputs.subcommand() {
    ("view", Some(view_matches)) => process_view_cmd(view_matches),
    ("create", Some(create_matches)) => {
      process_create_cmd(create_matches, &transaction_file_name, &findora_dir)
    }
    ("store", Some(store_matches)) => process_store_cmd(store_matches, &findora_dir),
    ("add", Some(add_matches)) => process_add_cmd(add_matches, &transaction_file_name),
    ("serialize", Some(_serialize_matches)) => {
      let txn_builder = load_txn_builder_from_file(&transaction_file_name).or_else(|e| {
                          println!("Failed to load txn builder from file {}.",
                                   transaction_file_name);
                          Err(e)
                        })?;
      match serde_json::to_string(txn_builder.transaction()) {
        Ok(as_json) => {
          println!("{}", as_json);
          Ok(())
        }
        Err(_) => {
          println!("Failed to serialize txn.");
          Err(PlatformError::SerializationError)
        }
      }
    }
    ("drop", Some(_drop_matches)) => match std::fs::remove_file(&transaction_file_name) {
      Ok(_) => {
        println!("Deleted transaction file {}", transaction_file_name);
        Ok(())
      }
      Err(e) => Err(PlatformError::IoError(format!("Error deleting file: {:?} ", e))),
    },
    ("keygen", Some(keygen_matches)) => {
      let new_key_pair_path =
        if let Some(new_key_pair_path_in) = keygen_matches.value_of("create_key_pair_path") {
          new_key_pair_path_in.to_string()
        } else {
          format!("{}/keypair/default.keypair", &findora_dir)
        };
      let expand_str = shellexpand::tilde(&new_key_pair_path).to_string();
      let overwrite = keygen_matches.is_present("overwrite");
      println!("Storing key pair to {}", expand_str);
      create_directory_and_rename_path(&expand_str, overwrite)?;
      store_key_pair_to_file(&expand_str)
    }
    ("pubkeygen", Some(pubkeygen_matches)) => {
      let new_key_path =
        if let Some(new_key_path_in) = pubkeygen_matches.value_of("create_pubkey_path") {
          new_key_path_in.to_string()
        } else {
          format!("{}/pubkey/default.pubkey", &findora_dir)
        };
      let expand_str = shellexpand::tilde(&new_key_path).to_string();
      println!("Storing public key to {}", expand_str);
      let overwrite = pubkeygen_matches.is_present("overwrite");
      create_directory_and_rename_path(&expand_str, overwrite)?;
      store_pub_key_to_file(&expand_str)
    }
    ("submit", Some(submit_matches)) => process_submit_cmd(submit_matches, &transaction_file_name),
    ("load_funds", Some(load_funds_matches)) => {
      process_load_funds_cmd(load_funds_matches, &transaction_file_name)
    }
    ("activate_loan", Some(activate_loan_matches)) => {
      process_activate_loan_cmd(activate_loan_matches, &transaction_file_name)
    }
    ("pay_loan", Some(pay_loan_matches)) => {
      process_pay_loan_cmd(pay_loan_matches, &transaction_file_name)
    }
    _ => {
      println!("Subcommand missing or not recognized. Try --help");
      Err(PlatformError::InputsError)
    }
  }
}

<<<<<<< HEAD
fn process_view_cmd(view_matches: &clap::ArgMatches) -> Result<(), PlatformError> {
  match view_matches.subcommand() {
    ("loan", Some(loan_matches)) => {
      let id = if let Some(id_arg) = loan_matches.value_of("id") {
        get_amount(id_arg)?
      } else {
        println!("Lookup id is required. Use --id.");
        return Err(PlatformError::InputsError);
      };
      let data = load_data()?;
      if let Some(by_arg) = loan_matches.value_of("by") {
        let mut loan_ids = Vec::new();
        match by_arg {
          "loan" => {
            loan_ids.push(id);
          }
          "lender" => {
            loan_ids = data.lenders[id as usize].loans.clone();
          }
          _ => {
            loan_ids = data.borrowers[id as usize].loans.clone();
          }
        }
        let mut loans = Vec::new();
        if let Some(filter) = loan_matches.value_of("filter") {
          for id in loan_ids {
            match filter {
              "active" => {
                if data.loans[id as usize].active {
                  loans.push(data.loans[id as usize].clone());
                }
              }
              "inactive" => {
                if !data.loans[id as usize].active {
                  loans.push(data.loans[id as usize].clone());
                }
              }
              _ => {
                if !data.loans[id as usize].rejected {
                  loans.push(data.loans[id as usize].clone());
                }
              }
            }
          }
        } else {
          for id in loan_ids {
            loans.push(data.loans[id as usize].clone());
          }
        }
        println!("Displaying {} loan(s): {:?}", loans.len(), loans);
      } else {
        println!("Lookup source is required. Use --by.");
        return Err(PlatformError::InputsError);
      };
      Ok(())
    }
    ("credential", Some(credential_matches)) => {
      let id = if let Some(id_arg) = credential_matches.value_of("id") {
        get_amount(id_arg)?
      } else {
        println!("Lookup id is required. Use --id.");
        return Err(PlatformError::InputsError);
      };
      let data = load_data()?;
      if let Some(by_arg) = credential_matches.value_of("by") {
        let mut credentials = Vec::new();
        match by_arg {
          "credential" => {
            credentials.push(data.credentials[id as usize].clone());
          }
          _ => {
            let ids = data.borrowers[id as usize].credentials;
            for i in 0..3 {
              if let Some(id) = ids[i] {
                credentials.push(data.credentials[id as usize].clone());
              }
            }
          }
        }
        println!("Displaying {} credential(s): {:?}",
                 credentials.len(),
                 credentials);
      } else {
        println!("Lookup source is required. Use --by.");
        return Err(PlatformError::InputsError);
      };
      Ok(())
    }
    _ => {
      println!("Subcommand missing or not recognized. Try --help");
      Err(PlatformError::InputsError)
    }
  }
}

fn process_submit_cmd(submit_matches: &clap::ArgMatches,
                      transaction_file_name: &str)
                      -> Result<(), PlatformError> {
  // Get protocol and host.
  let protocol = if submit_matches.is_present("http") {
    // Allow HTTP which may be useful for running a ledger locally.
    "http"
  } else {
    // Default to HTTPS
    "https"
  };
  let host = if submit_matches.is_present("localhost") {
    // Use localhost
    run_ledger_standalone();
    "localhost"
  } else {
    // Default to testnet.findora.org
    "testnet.findora.org"
  };

  submit(protocol, host, &transaction_file_name)
}

=======
>>>>>>> bc6864fb
// Create the specific file if missing
// Rename the existing path if necessary
fn create_directory_and_rename_path(path_str: &str, overwrite: bool) -> Result<(), PlatformError> {
  let path = Path::new(&path_str);
  create_directory_if_missing(&path_str)?;
  if path.exists() && !overwrite {
    rename_existing_path(&path)?;
  }
  Ok(())
}

fn process_create_cmd(create_matches: &clap::ArgMatches,
                      transaction_file_name: &str,
                      _findora_dir: &str)
                      -> Result<(), PlatformError> {
  match create_matches.subcommand() {
    ("user", Some(user_matches)) => {
      let mut data = load_data()?;
      match user_matches.subcommand() {
        ("issuer", Some(issuer_matches)) => {
          let name = if let Some(name_arg) = issuer_matches.value_of("name") {
            name_arg.to_owned()
          } else {
            println!("Name is required to create the issuer. Use --name.");
            return Err(PlatformError::InputsError);
          };
          data.add_issuer(name)
        }
        ("lender", Some(lender_matches)) => {
          let name = if let Some(name_arg) = lender_matches.value_of("name") {
            name_arg.to_owned()
          } else {
            println!("Name is required to create the lender. Use --name.");
            return Err(PlatformError::InputsError);
          };
          let min_credit_score = if let Some(min_credit_score_arg) =
            lender_matches.value_of("min_credit_score")
          {
            parse_to_u64(min_credit_score_arg)?
          } else {
            println!("Minimum credit score requirement is required to create the lender. Use --min_credit_score.");
            return Err(PlatformError::InputsError);
          };
          data.add_lender(name, min_credit_score)
        }
        ("borrower", Some(borrower_matches)) => {
          let name = if let Some(name_arg) = borrower_matches.value_of("name") {
            name_arg.to_owned()
          } else {
            println!("Name is required to create the borrower. Use --name.");
            return Err(PlatformError::InputsError);
          };
          data.add_borrower(name)
        }
        _ => {
          println!("Subcommand missing or not recognized. Try create user --help");
          Err(PlatformError::InputsError)
        }
      }
    }
    ("credential", Some(credential_matches)) => {
      let borrower = if let Some(borrower_arg) = credential_matches.value_of("borrower") {
        parse_to_u64(borrower_arg)?
      } else {
        println!("Borrower id is required to create the credential. Use --borrower.");
        return Err(PlatformError::InputsError);
      };
      let attribute = if let Some(attribute_arg) = credential_matches.value_of("attribute") {
        match attribute_arg {
          "min_credit_score" => CredentialIndex::MinCreditScore,
          "min_income" => CredentialIndex::MinIncome,
          _ => CredentialIndex::Citizenship,
        }
      } else {
        println!("Credential attribute is required to create the credential. Use --attribute.");
        return Err(PlatformError::InputsError);
      };
      let value = if let Some(value_arg) = credential_matches.value_of("value") {
        parse_to_u64(value_arg)?
      } else {
        println!("Credential value is required to create the credential. Use --value.");
        return Err(PlatformError::InputsError);
      };
      let mut data = load_data()?;
      data.add_or_update_credential(borrower, attribute, value)
    }
    ("loan", Some(loan_matches)) => {
      let lender = if let Some(lender_arg) = loan_matches.value_of("lender") {
        parse_to_u64(lender_arg)?
      } else {
        println!("Lender id is required to create the loan. Use --lender.");
        return Err(PlatformError::InputsError);
      };
      let borrower = if let Some(borrower_arg) = loan_matches.value_of("borrower") {
        parse_to_u64(borrower_arg)?
      } else {
        println!("Borrower id is required to create the loan. Use --borrower.");
        return Err(PlatformError::InputsError);
      };
      let amount = if let Some(amount_arg) = loan_matches.value_of("amount") {
        parse_to_u64(amount_arg)?
      } else {
        println!("Amount is required to create the loan. Use --amount.");
        return Err(PlatformError::InputsError);
      };
      let interest_per_mille =
        if let Some(interest_per_mille_arg) = loan_matches.value_of("interest_per_mille") {
          parse_to_u64(interest_per_mille_arg)?
        } else {
          println!("Interest per mille is required to create the loan. Use --interest_per_mille.");
          return Err(PlatformError::InputsError);
        };
      let duration = if let Some(duration_arg) = loan_matches.value_of("duration") {
        parse_to_u64(duration_arg)?
      } else {
        println!("Duration is required to create the loan. Use --amount.");
        return Err(PlatformError::InputsError);
      };
      let mut data = load_data()?;
      data.add_loan(lender, borrower, amount, interest_per_mille, duration)
    }
    ("txn_builder", Some(txn_builder_matches)) => {
      let name = txn_builder_matches.value_of("name");
      let overwrite = txn_builder_matches.is_present("overwrite");
      let file_str = if let Some(name) = name {
        name.to_string()
      } else {
        transaction_file_name.to_string()
      };
      let expand_str = shellexpand::tilde(&file_str).to_string();
      create_directory_and_rename_path(&expand_str, overwrite)?;
      let txn_builder = TransactionBuilder::default();
      store_txn_builder_to_file(&expand_str, &txn_builder)
    }
    _ => {
      println!("Subcommand missing or not recognized. Try create --help");
      Err(PlatformError::InputsError)
    }
  }
}

fn process_store_cmd(store_matches: &clap::ArgMatches,
                     findora_dir: &str)
                     -> Result<(), PlatformError> {
  match store_matches.subcommand() {
    ("sids", Some(sids_matches)) => {
      let path = if let Some(path_arg) = sids_matches.value_of("path") {
        path_arg.to_string()
      } else {
        format!("{}/values/default.sids", &findora_dir)
      };
      let path_expand = shellexpand::tilde(&path).to_string();
      println!("Storing sids to {}", path_expand);
      let overwrite = sids_matches.is_present("overwrite");
      create_directory_and_rename_path(&path_expand, overwrite)?;
      let sids;
      if let Some(sids_arg) = sids_matches.value_of("indices") {
        sids = sids_arg
      } else {
        println!("TxoSID indices are required. Use --indices.");
        return Err(PlatformError::InputsError);
      }
      store_sids_to_file(&path_expand, sids)
    }

    ("blind_asset_record", Some(blind_asset_record_path_matches)) => {
      let path = if let Some(path_arg) = blind_asset_record_path_matches.value_of("path") {
        path_arg.to_string()
      } else {
        format!("{}/values/default.blind_asset_record", &findora_dir)
      };
      let path_expand = shellexpand::tilde(&path).to_string();
      println!("Storing blind asset records to {}", path_expand);
      let overwrite = blind_asset_record_path_matches.is_present("overwrite");
      create_directory_and_rename_path(&path_expand, overwrite)?;
      let amount = if let Some(amount_arg) = blind_asset_record_path_matches.value_of("amount") {
        parse_to_u64(amount_arg)?
      } else {
        println!("Amount is required. Use --amount.");
        return Err(PlatformError::InputsError);
      };
      let asset_type;
      if let Some(asset_type_arg) = blind_asset_record_path_matches.value_of("asset_type") {
        asset_type = asset_type_arg
      } else {
        println!("Asset type is required. Use --asset_type.");
        return Err(PlatformError::InputsError);
      }
      let pub_key_path;
      if let Some(pub_key_path_arg) = blind_asset_record_path_matches.value_of("pub_key_path") {
        pub_key_path = pub_key_path_arg
      } else {
        println!("File to public key is required. If no such file, try pubkeygen subcommand.");
        return Err(PlatformError::InputsError);
      }
      let confidential_amount = blind_asset_record_path_matches.is_present("confidential_amount");
      let confidential_asset = blind_asset_record_path_matches.is_present("confidential_asset");
      store_blind_asset_record(&path_expand,
                               amount,
                               asset_type,
                               pub_key_path,
                               confidential_amount,
                               confidential_asset)
    }

    _ => {
      println!("Subcommand missing or not recognized. Try store --help");
      Err(PlatformError::InputsError)
    }
  }
}

fn process_add_cmd(add_matches: &clap::ArgMatches,
                   transaction_file_name: &str)
                   -> Result<(), PlatformError> {
  match add_matches.subcommand() {
    ("define_asset", Some(define_asset_matches)) => {
      let fiat_asset = define_asset_matches.is_present("fiat");
      let issuer_id = if let Some(issuer_arg) = define_asset_matches.value_of("issuer") {
        parse_to_u64(issuer_arg)?
      } else {
        println!("User id is required to define asset. Use --issuer.");
        return Err(PlatformError::InputsError);
      };
      let token_code = define_asset_matches.value_of("token_code");
      let memo = if let Some(memo) = define_asset_matches.value_of("memo") {
        memo
      } else {
        "{}"
      };
      let allow_updates = define_asset_matches.is_present("allow_updates");
      let traceable = define_asset_matches.is_present("traceable");
      let asset_token: AssetTypeCode;
      if let Some(token_code) = token_code {
        asset_token = AssetTypeCode::new_from_base64(token_code)?;
      } else {
        asset_token = AssetTypeCode::gen_random();
        println!("Creating asset with token code {:?}: {:?}",
                 asset_token.to_base64(),
                 asset_token.val);
      }
      define_asset(fiat_asset,
                   issuer_id,
                   asset_token,
                   &memo,
                   allow_updates,
                   traceable,
                   transaction_file_name)
    }
    ("issue_asset", Some(issue_asset_matches)) => {
      let mut data = load_data()?;
      let key_pair = if let Some(issuer_arg) = issue_asset_matches.value_of("issuer") {
        if let Ok(id) = issuer_arg.parse::<u64>() {
          data.get_issuer_key_pair(id)?
        } else {
          println!("Improperly formatted issuer id.");
          return Err(PlatformError::InputsError);
        }
      } else {
        println!("Issuer id is required to issue asset. Use --issuer.");
        return Err(PlatformError::InputsError);
      };
      let asset_token: AssetTypeCode;
      if let Some(token_code_arg) = issue_asset_matches.value_of("token_code") {
        asset_token = AssetTypeCode::new_from_base64(token_code_arg)?;
      } else {
        println!("Token code is required to issue asset. Use --token_code.");
        return Err(PlatformError::InputsError);
      }
      let amount = if let Some(amount_arg) = issue_asset_matches.value_of("amount") {
        parse_to_u64(amount_arg)?
      } else {
        println!("Amount is required to issue asset. Use --amount.");
        return Err(PlatformError::InputsError);
      };
      let mut txn_builder = load_txn_builder_from_file(&transaction_file_name).or_else(|e| {
                              println!("Failed to load txn builder from file {}.",
                                       transaction_file_name);
                              Err(e)
                            })?;
      if let Err(e) = txn_builder.add_basic_issue_asset(&key_pair,
                                                        &None,
                                                        &asset_token,
                                                        load_and_update_sequence_number()?,
                                                        amount)
      {
        println!("Failed to add basic issue asset.");
        return Err(e);
      }
      store_txn_builder_to_file(&transaction_file_name, &txn_builder)
    }
    ("transfer_asset", Some(transfer_asset_matches)) => {
      let mut data = load_data()?;
      let issuer_key_pair = if let Some(issuer_arg) = transfer_asset_matches.value_of("issuer") {
        if let Ok(id) = issuer_arg.parse::<u64>() {
          data.get_issuer_key_pair(id)?
        } else {
          println!("Improperly formatted issuer id.");
          return Err(PlatformError::InputsError);
        }
      } else {
        println!("Issuer id is required to issue asset. Use --issuer.");
        return Err(PlatformError::InputsError);
      };
      // Compose transfer_from for add_basic_transfer_asset
      let txo_refs;
      if let Some(sids_path) = transfer_asset_matches.value_of("sids_path") {
        match load_sids_from_file(sids_path) {
          Ok(result) => {
            txo_refs = result;
          }
          Err(error) => {
            println!("Error loading txo_refs from {}: {}", sids_path, error);
            return Err(error);
          }
        }
      } else {
        println!("Path to sids file is required to transfer asset. Use --sids_path");
        return Err(PlatformError::InputsError);
      }
      let blind_asset_records;
      if let Some(blind_asset_record_paths) =
        transfer_asset_matches.value_of("blind_asset_record_paths")
      {
        match load_blind_asset_records_from_files(blind_asset_record_paths) {
          Ok(result) => {
            blind_asset_records = result;
          }
          Err(error) => {
            println!("Error loading blind_asset_records from {}: {}",
                     blind_asset_record_paths, error);
            return Err(error);
          }
        }
      } else {
        println!("Paths to blind asset records are required to transfer asset. Use --blind_asset_record_paths");
        return Err(PlatformError::InputsError);
      }
      let input_amounts;
      if let Some(input_amounts_arg) = transfer_asset_matches.value_of("input_amounts") {
        input_amounts = get_amounts(input_amounts_arg)?;
      } else {
        println!("Input amounts are required to transfer asset. Use --input_amounts.");
        return Err(PlatformError::InputsError);
      }
      let mut count = txo_refs.len();
      if blind_asset_records.len() != count || input_amounts.len() != count {
        println!("Size of input sids, blind asset records, and input amounts should match.");
        return Err(PlatformError::InputsError);
      }
      let mut transfer_from = Vec::new();
      let mut txo_refs_iter = txo_refs.iter();
      let mut blind_asset_records_iter = blind_asset_records.iter();
      let mut input_amounts_iter = input_amounts.iter();
      while count > 0 {
        let txo_ref_next = if let Some(txo_ref) = txo_refs_iter.next() {
          txo_ref
        } else {
          println!("More txo ref expected.");
          return Err(PlatformError::InputsError);
        };
        let blind_asset_record_next =
          if let Some(blind_asset_record) = blind_asset_records_iter.next() {
            blind_asset_record
          } else {
            println!("More blind asset record expected.");
            return Err(PlatformError::InputsError);
          };
        let input_amount_next = if let Some(input_amount) = input_amounts_iter.next() {
          *input_amount
        } else {
          println!("More input amount expected.");
          return Err(PlatformError::InputsError);
        };
        transfer_from.push((txo_ref_next, blind_asset_record_next, input_amount_next));
        count -= 1;
      }

      // Compose transfer_to for add_basic_transfer_asset
      let output_amounts;
      if let Some(output_amounts_arg) = transfer_asset_matches.value_of("output_amounts") {
        output_amounts = get_amounts(output_amounts_arg)?;
      } else {
        println!("Output amounts are required to transfer asset. Use --output_amounts.");
        return Err(PlatformError::InputsError);
      }
      let addresses;
      if let Some(addresses_path) = transfer_asset_matches.value_of("address_paths") {
        addresses = load_addresses_from_files(addresses_path)?;
      } else {
        println!("Paths to address keys are required to transfer asset. Use --address_paths");
        return Err(PlatformError::InputsError);
      }
      let mut count = output_amounts.len();
      if addresses.len() != count {
        println!("Size of output amounts and addresses should match.");
        return Err(PlatformError::InputsError);
      }
      let mut transfer_to = Vec::new();
      let mut output_amounts_iter = output_amounts.iter();
      let mut addresses_iter = addresses.iter();
      while count > 0 {
        let output_amount_next = if let Some(output_amount) = output_amounts_iter.next() {
          *output_amount
        } else {
          println!("More output amount expected.");
          return Err(PlatformError::InputsError);
        };
        let address_next = if let Some(address) = addresses_iter.next() {
          address
        } else {
          println!("More address expected.");
          return Err(PlatformError::InputsError);
        };
        transfer_to.push((output_amount_next, address_next));
        count -= 1;
      }

      // Transfer asset
      let mut txn_builder = load_txn_builder_from_file(&transaction_file_name).or_else(|e| {
                              println!("Failed to load txn builder from file {}.",
                                       transaction_file_name);
                              Err(e)
                            })?;
      if let Err(e) =
        txn_builder.add_basic_transfer_asset(&issuer_key_pair, &transfer_from[..], &transfer_to[..])
      {
        println!("Failed to add operation to transaction.");
        return Err(e);
      };
      store_txn_builder_to_file(&transaction_file_name, &txn_builder)
    }
    ("issue_and_transfer_asset", Some(issue_and_transfer_matches)) => {
      let mut data = load_data()?;
      let issuer_key_pair = if let Some(issuer_arg) = issue_and_transfer_matches.value_of("issuer")
      {
        if let Ok(id) = issuer_arg.parse::<u64>() {
          data.get_issuer_key_pair(id)?
        } else {
          println!("Improperly formatted issuer id.");
          return Err(PlatformError::InputsError);
        }
      } else {
        println!("Issuer id is required to issue asset. Use --issuer.");
        return Err(PlatformError::InputsError);
      };
      let recipient_key_pair =
        if let Some(recipient_arg) = issue_and_transfer_matches.value_of("recipient") {
          if let Ok(id) = recipient_arg.parse::<u64>() {
            data.get_borrower_key_pair(id)?
          } else {
            println!("Improperly formatted recipient's id.");
            return Err(PlatformError::InputsError);
          }
        } else {
          println!("Recipient id is required to issue asset. Use --issuer.");
          return Err(PlatformError::InputsError);
        };
      let amount = if let Some(amount_arg) = issue_and_transfer_matches.value_of("amount") {
        parse_to_u64(amount_arg)?
      } else {
        println!("Amount is required to issue and transfer asset. Use --amount.");
        return Err(PlatformError::InputsError);
      };
      let token_code =
        if let Some(token_code_arg) = issue_and_transfer_matches.value_of("token_code") {
          AssetTypeCode::new_from_base64(token_code_arg)?
        } else {
          println!("Token code is required to issue asset. Use --token_code.");
          return Err(PlatformError::InputsError);
        };

      issue_and_transfer(&issuer_key_pair,
                         &recipient_key_pair,
                         amount,
                         token_code,
                         transaction_file_name)?;
      Ok(())
    }
    _ => {
      println!("Subcommand missing or not recognized. Try add --help");
      Err(PlatformError::InputsError)
    }
  }
}

fn process_submit_cmd(submit_matches: &clap::ArgMatches,
                      transaction_file_name: &str)
                      -> Result<(), PlatformError> {
  // Get protocol and host.
  let protocol = if submit_matches.is_present("http") {
    // Allow HTTP which may be useful for running a ledger locally.
    "http"
  } else {
    // Default to HTTPS
    "https"
  };
  let host = if submit_matches.is_present("localhost") {
    // Use localhost
    run_ledger_standalone()?;
    "localhost"
  } else {
    // Default to testnet.findora.org
    "testnet.findora.org"
  };

  submit(protocol, host, &transaction_file_name)
}

fn process_load_funds_cmd(load_funds_matches: &clap::ArgMatches,
                          transaction_file_name: &str)
                          -> Result<(), PlatformError> {
  let issuer_id = if let Some(issuer_arg) = load_funds_matches.value_of("issuer") {
    if let Ok(id) = issuer_arg.parse::<u64>() {
      id
    } else {
      println!("Improperly formatted issuer id.");
      return Err(PlatformError::InputsError);
    }
  } else {
    println!("Issuer id is required to load funds. Use --issuer.");
    return Err(PlatformError::InputsError);
  };
  let recipient_id = if let Some(recipient_arg) = load_funds_matches.value_of("recipient") {
    parse_to_u64(recipient_arg)?
  } else {
    println!("Recipient id is required to load funds. Use --recipient.");
    return Err(PlatformError::InputsError);
  };
  let amount = if let Some(amount_arg) = load_funds_matches.value_of("amount") {
    parse_to_u64(amount_arg)?
  } else {
    println!("Amount is required to load funds. Use --amount.");
    return Err(PlatformError::InputsError);
  };
  let protocol = if load_funds_matches.is_present("http") {
    // Allow HTTP which may be useful for running a ledger locally.
    "http"
  } else {
    // Default to HTTPS
    "https"
  };
  let host = if load_funds_matches.is_present("localhost") {
    // Use localhost
    run_ledger_standalone()?;
    "localhost"
  } else {
    // Default to testnet.findora.org
    "testnet.findora.org"
  };

  load_funds(issuer_id,
             recipient_id,
             amount,
             transaction_file_name,
             protocol,
             host)
}

fn process_activate_loan_cmd(activate_loan_matches: &clap::ArgMatches,
                             transaction_file_name: &str)
                             -> Result<(), PlatformError> {
  let loan_id = if let Some(loan_arg) = activate_loan_matches.value_of("loan") {
    parse_to_u64(loan_arg)?
  } else {
    println!("Loan id is required to activate the loan. Use --loan.");
    return Err(PlatformError::InputsError);
  };
  let issuer_id = if let Some(issuer_arg) = activate_loan_matches.value_of("issuer") {
    parse_to_u64(issuer_arg)?
  } else {
    println!("Issuer id is required to activate the loan. Use --issuer.");
    return Err(PlatformError::InputsError);
  };
  let protocol = if activate_loan_matches.is_present("http") {
    // Allow HTTP which may be useful for running a ledger locally.
    "http"
  } else {
    // Default to HTTPS
    "https"
  };
  let host = if activate_loan_matches.is_present("localhost") {
    // Use localhost
    run_ledger_standalone()?;
    "localhost"
  } else {
    // Default to testnet.findora.org
    "testnet.findora.org"
  };

  activate_loan(loan_id, issuer_id, transaction_file_name, protocol, host)
}

fn process_pay_loan_cmd(pay_loan_matches: &clap::ArgMatches,
                        transaction_file_name: &str)
                        -> Result<(), PlatformError> {
  let loan_id = if let Some(loan_arg) = pay_loan_matches.value_of("loan") {
    parse_to_u64(loan_arg)?
  } else {
    println!("Loan id is required to pay the loan. Use --loan.");
    return Err(PlatformError::InputsError);
  };
  let amount = if let Some(amount_arg) = pay_loan_matches.value_of("amount") {
    parse_to_u64(amount_arg)?
  } else {
    println!("Amount is required to pay the loan. Use --amount.");
    return Err(PlatformError::InputsError);
  };
  let protocol = if pay_loan_matches.is_present("http") {
    // Allow HTTP which may be useful for running a ledger locally.
    "http"
  } else {
    // Default to HTTPS
    "https"
  };
  let host = if pay_loan_matches.is_present("localhost") {
    // Use localhost
    run_ledger_standalone()?;
    "localhost"
  } else {
    // Default to testnet.findora.org
    "testnet.findora.org"
  };

  pay_loan(loan_id, amount, transaction_file_name, protocol, host)
}

#[cfg(test)]
mod tests {
  use super::*;
  use std::str::from_utf8;

  const PROTOCOL: &str = "http";
  const HOST: &str = "localhost";

  fn check_next_path(input: &str, expected: &str) {
    let as_path = Path::new(input);
    if let Ok(result) = next_path(as_path) {
      let as_str = result.to_str().unwrap();
      if as_str != expected {
        panic!("{} failed:  {}", input, as_str);
      }
    }
  }

  // Note: creates and removes a file of the given name.
  // If such a file was present, it gets overwritten
  // and then removed.
  fn check_next_path_typical(input: &str, expected: &str) {
    trace!("check_next_path_typical({}, {})", input, expected);
    if let Err(e) = fs::write(input, "txn_builder_cli next_path() test detritus") {
      panic!("write error: {:?}", e);
    }
    check_next_path(input, expected);
    if let Err(e) = fs::remove_file(input) {
      panic!("remove_file error: {:?}", e);
    }
  }

  fn check_next_path_nonextant(input: &str, expected: &str) {
    check_next_path(input, expected)
  }

  #[test]
  fn test_next_path() {
    check_next_path_typical("1000", "1000.0");
    check_next_path_nonextant("1000", "1000.0");

    check_next_path_typical("abc", "abc.0");
    check_next_path_nonextant("abc", "abc.0");

    check_next_path_typical("abc.def", "abc.def.0");
    check_next_path_nonextant("abc.def", "abc.def.0");

    check_next_path_typical("a.12", "a.13");
    check_next_path_nonextant("a.12", "a.12");

    check_next_path_typical(".12", ".12.0");
    check_next_path_nonextant(".12", ".12.0");

    check_next_path_typical("abc.12", "abc.13");
    check_next_path_nonextant("abc.12", "abc.12");

    check_next_path_typical("abc.0", "abc.1");
    check_next_path_nonextant("abc.0", "abc.0");
  }

  #[test]
  fn test_store_and_load_sids() {
    let paths = vec!["sids1", "sids2", "sids3"];
    let sids = vec!["1,2,4", "1,2, 4", "1,a,4"];

    for i in 0..3 {
      store_sids_to_file(paths[i], sids[i]).unwrap();
    }

    let expected_txo_refs = vec![TxoRef::Absolute(TxoSID(1)),
                                 TxoRef::Absolute(TxoSID(2)),
                                 TxoRef::Absolute(TxoSID(4))];

    // Verify that load_sids_from_file succeeds with correctly formatted input
    assert_eq!(load_sids_from_file(paths[0]).unwrap(), expected_txo_refs);
    assert_eq!(load_sids_from_file(paths[1]).unwrap(), expected_txo_refs);

    paths.into_iter()
         .map(|path| fs::remove_file(path).unwrap())
         .collect()
  }

  #[test]
  fn test_store_and_load_blind_asset_records() {
    // Set fields for constructing blind asset records
    let paths = vec!["file1", "file2", "file3"];
    let paths_str = "file1,file2, file3";
    let pub_key_paths = vec!["pub1", "pub2", "pub3"];
    let amounts = vec![100, 200, 300];
    let asset_types = vec![[0u8; 16], [0u8; 16], [0u8; 16]];
    let confidential_amount_bools = vec![false, false, true];
    let confidential_asset_bools = vec![false, true, false];

    // Store each blind asset record
    for i in 0..3 {
      store_pub_key_to_file(pub_key_paths[i]).unwrap();
      store_blind_asset_record(paths[i],
                               amounts[i],
                               from_utf8(&asset_types[i]).unwrap(),
                               pub_key_paths[i],
                               confidential_amount_bools[i],
                               confidential_asset_bools[i]).unwrap();
    }

    // Load all the blind asset records
    let blind_asset_records = load_blind_asset_records_from_files(&paths_str).unwrap();

    // Verify the field of the first blind asset record
    assert_eq!(blind_asset_records[0].amount, Some(amounts[0]));
    assert_eq!(blind_asset_records[0].asset_type, Some(asset_types[0]));
    fs::remove_file(paths[0]).unwrap();
    fs::remove_file(pub_key_paths[0]).unwrap();

    // Verify the field of the second blind asset record
    // Asset type should be None because it's set as confidential
    assert_eq!(blind_asset_records[1].amount, Some(amounts[1]));
    assert_eq!(blind_asset_records[1].asset_type, None);
    fs::remove_file(paths[1]).unwrap();
    fs::remove_file(pub_key_paths[1]).unwrap();

    // Verify the field of the third blind asset record
    // Amount should be None because the it's set as confidential
    assert_eq!(blind_asset_records[2].amount, None);
    assert_eq!(blind_asset_records[2].asset_type, Some(asset_types[2]));
    fs::remove_file(paths[2]).unwrap();
    fs::remove_file(pub_key_paths[2]).unwrap();
  }

  #[test]
  fn test_get_amounts() {
    let amounts_arg = "1, 2,4";
    let expected_amounts = vec![1, 2, 4];

    assert_eq!(get_amounts(amounts_arg).unwrap(), expected_amounts);
  }

  #[test]
  fn test_issue_and_transfer() {
    // Create txn builder and key pairs
    let txn_builder_path = "tb_issue_and_transfer";
    store_txn_builder_to_file(&txn_builder_path, &TransactionBuilder::default()).unwrap();
    let mut prng: ChaChaRng = ChaChaRng::from_seed([0u8; 32]);
    let issuer_key_pair = XfrKeyPair::generate(&mut prng);
    let recipient_key_pair = XfrKeyPair::generate(&mut prng);

    // Issue and transfer asset
    let code = AssetTypeCode::gen_random();
    let amount = 1000;
    assert!(issue_and_transfer(&issuer_key_pair,
                               &recipient_key_pair,
                               amount,
                               code,
                               txn_builder_path).is_ok());

    let _ = fs::remove_file(DATA_FILE);
    fs::remove_file(txn_builder_path).unwrap();
  }

  #[test]
  fn test_merge_records() {
    // Create txn builder and key pair
    let txn_builder_path = "tb_merge";
    store_txn_builder_to_file(&txn_builder_path, &TransactionBuilder::default()).unwrap();
    let mut prng: ChaChaRng = ChaChaRng::from_seed([0u8; 32]);
    let key_pair = XfrKeyPair::generate(&mut prng);

    // Build blind asset records
    let code = AssetTypeCode::gen_random();
    let bar1 = get_blind_asset_record(key_pair.get_pk(), 1000, code, false, false).unwrap();
    let bar2 = get_blind_asset_record(key_pair.get_pk(), 500, code, false, false).unwrap();

    // Merge records
    assert!(merge_records(&key_pair,
                          TxoRef::Absolute(TxoSID(1)),
                          TxoRef::Absolute(TxoSID(2)),
                          bar1,
                          bar2,
                          code,
                          txn_builder_path).is_ok());

    fs::remove_file(txn_builder_path).unwrap();
  }

  #[test]
  fn test_submit() {
    let txn_builder_path = "tb_submit";
    store_txn_builder_to_file(&txn_builder_path, &TransactionBuilder::default()).unwrap();
    run_ledger_standalone().unwrap();
    let res = submit(PROTOCOL, HOST, txn_builder_path);
    fs::remove_file(txn_builder_path).unwrap();
    assert!(res.is_ok());
  }

  #[test]
  // Define fiat asset and submit the transaction
  fn test_define_fiat_asset_and_submit() {
    let txn_builder_path = "tb_define_and_submit";
    store_txn_builder_to_file(&txn_builder_path, &TransactionBuilder::default()).unwrap();
    let mut txn_builder = load_txn_builder_from_file(&txn_builder_path).unwrap();

    let mut prng: ChaChaRng = ChaChaRng::from_seed([0u8; 32]);
    let key_pair = XfrKeyPair::generate(&mut prng);
    let token_code = AssetTypeCode::gen_random();

    // Define fiat asset
    define_asset(true,
                 0,
                 token_code,
                 "Define fiat asset",
                 false,
                 false,
                 txn_builder_path).unwrap();

    txn_builder.add_operation_create_asset(&key_pair, Some(token_code), false, false, "")
               .unwrap();
    store_txn_builder_to_file(&txn_builder_path, &txn_builder).unwrap();

    // Submit
    run_ledger_standalone().unwrap();
    let res = submit(PROTOCOL, HOST, txn_builder_path);
    fs::remove_file(txn_builder_path).unwrap();
    assert!(res.is_ok());
  }

  #[test]
  // 1. The issuer defines the asset
  // 2. The issuer issues and transfers two assets to the recipient
  // 3. Merge the two records for the recipient
  // 4. Submit the transaction
  fn test_merge_and_submit() {
    run_ledger_standalone().unwrap();

    // Create txn builder and key pairs
    let txn_builder_path = "tb_merge_and_submit";
    store_txn_builder_to_file(&txn_builder_path, &TransactionBuilder::default()).unwrap();
    let mut prng: ChaChaRng = ChaChaRng::from_seed([0u8; 32]);
    let issuer_key_pair = XfrKeyPair::generate(&mut prng);
    let recipient_key_pair = XfrKeyPair::generate(&mut prng);

    // Define amounts and token code
    let amount1 = 1000;
    let amount2 = 500;
    let code = AssetTypeCode::gen_random();

    // Define asset
    let mut txn_builder = load_txn_builder_from_file(&txn_builder_path).unwrap();
    txn_builder.add_operation_create_asset(&issuer_key_pair, Some(code), false, false, "")
               .unwrap()
               .transaction();
    store_txn_builder_to_file(&txn_builder_path, &txn_builder).unwrap();
    let res = submit(PROTOCOL, HOST, txn_builder_path);
    assert!(res.is_ok());

    // Issue and transfer the first asset
    issue_and_transfer(&issuer_key_pair,
                       &recipient_key_pair,
                       amount1,
                       code,
                       txn_builder_path).unwrap();

    let sid1 = submit_and_get_sids(PROTOCOL, HOST, txn_builder_path).unwrap()[0];
    let res = query(PROTOCOL,
                    HOST,
                    QUERY_PORT,
                    "utxo_sid",
                    &format!("{}", sid1.0)).unwrap();
    let blind_asset_record_1 =
      serde_json::from_str::<BlindAssetRecord>(&res).or_else(|_| {
                                                      Err(PlatformError::DeserializationError)
                                                    })
                                                    .unwrap();

    // Issue and transfer the second asset
    issue_and_transfer(&issuer_key_pair,
                       &recipient_key_pair,
                       amount2,
                       code,
                       txn_builder_path).unwrap();
    let sid2 = submit_and_get_sids(PROTOCOL, HOST, txn_builder_path).unwrap()[0];
    let res = query(PROTOCOL,
                    HOST,
                    QUERY_PORT,
                    "utxo_sid",
                    &format!("{}", sid2.0)).unwrap();
    let blind_asset_record_2 =
      serde_json::from_str::<BlindAssetRecord>(&res).or_else(|_| {
                                                      Err(PlatformError::DeserializationError)
                                                    })
                                                    .unwrap();

    // Merge records
    merge_records(&recipient_key_pair,
                  TxoRef::Absolute(sid1),
                  TxoRef::Absolute(sid2),
                  blind_asset_record_1,
                  blind_asset_record_2,
                  code,
                  txn_builder_path).unwrap();

    // Submit transactions
    let res = submit(PROTOCOL, HOST, txn_builder_path);

    let _ = fs::remove_file(DATA_FILE);
    fs::remove_file(txn_builder_path).unwrap();

    assert!(res.is_ok());
  }

  #[test]
  #[ignore]
  // 1. The issuer defines the asset
  // 2. Load funds for the recipient
  fn test_load_funds() {
    run_ledger_standalone().unwrap();

    let data = load_data().unwrap();
    let balance_pre = data.borrowers[0].balance;

    // Create txn builder
    let txn_builder_path = "tb_load_funds";
    store_txn_builder_to_file(&txn_builder_path, &TransactionBuilder::default()).unwrap();

    // Define amount and token code
    let amount = 1000;
    let code = AssetTypeCode::gen_random();

    // Define asset
    define_asset(true,
                 0,
                 code,
                 "Define a fiat asset",
                 false,
                 false,
                 txn_builder_path).unwrap();
    submit(PROTOCOL, HOST, txn_builder_path).unwrap();

    // Load funds
    load_funds(0, 0, amount, txn_builder_path, PROTOCOL, HOST).unwrap();
    fs::remove_file(txn_builder_path).unwrap();

    assert_eq!(load_data().unwrap().borrowers[0].balance,
               balance_pre + amount);

    let _ = fs::remove_file(DATA_FILE);
  }

  #[test]
  fn test_prove() {
    let mut prng: ChaChaRng = ChaChaRng::from_seed([0u8; 32]);
    let (issuer_pk, issuer_sk) = ac_keygen_issuer::<_>(&mut prng, 1);
    let (user_pk, user_sk) = ac_keygen_user::<_>(&mut prng, &issuer_pk.clone());

    let value: u64 = 200;
    let attributes = [value.to_le_bytes()].to_vec();
    let signature = ac_sign(&mut prng, &issuer_sk, &user_pk, &attributes);
    let zei_credential = ZeiCredential { signature,
                                         attributes,
                                         issuer_pk: issuer_pk.clone() };

    let reveal_sig =
      ac_reveal(&mut prng, &user_sk, &zei_credential, &[true]).or_else(|error| {
                                                                Err(PlatformError::ZeiError(error))
                                                              })
                                                              .unwrap();

    assert!(prove(&reveal_sig,
                  &issuer_pk.clone(),
                  value,
                  150,
                  RelationType::AtLeast).is_ok());
    assert_eq!(prove(&reveal_sig, &issuer_pk, value, 300, RelationType::AtLeast),
               Err(PlatformError::InputsError));
  }

  #[test]
  #[ignore]
  // Create, activate and pay a loan
  fn test_create_activate_and_pay_loan() {
    run_ledger_standalone().unwrap();

    // Load data
    let mut data = load_data().unwrap();
    let loan_id = data.loans.len();

    // Create loan
    let amount = 1200;
    data.add_loan(0, 0, amount, 100, 8).unwrap();
    assert_eq!(data.loans.len(), loan_id + 1);

    // Create txn builder
    let txn_builder_path = "tb_loan";
    store_txn_builder_to_file(&txn_builder_path, &TransactionBuilder::default()).unwrap();

    // Activate loan
    activate_loan(loan_id as u64, 0, txn_builder_path, PROTOCOL, HOST).unwrap();
    let data = load_data().unwrap();
    assert_eq!(data.loans[loan_id].active, true);
    assert_eq!(data.loans[loan_id].balance, amount);

    // Pay loan
    let payment_amount = 200;
    pay_loan(loan_id as u64,
             payment_amount,
             txn_builder_path,
             PROTOCOL,
             HOST).unwrap();

    let data = load_data().unwrap();
    assert_eq!(data.loans[loan_id].payments, 1);

    let _ = fs::remove_file(DATA_FILE);
    fs::remove_file(txn_builder_path).unwrap();
  }
}<|MERGE_RESOLUTION|>--- conflicted
+++ resolved
@@ -2031,12 +2031,11 @@
   }
 }
 
-<<<<<<< HEAD
 fn process_view_cmd(view_matches: &clap::ArgMatches) -> Result<(), PlatformError> {
   match view_matches.subcommand() {
     ("loan", Some(loan_matches)) => {
       let id = if let Some(id_arg) = loan_matches.value_of("id") {
-        get_amount(id_arg)?
+        parse_to_u64(id_arg)?
       } else {
         println!("Lookup id is required. Use --id.");
         return Err(PlatformError::InputsError);
@@ -2090,7 +2089,7 @@
     }
     ("credential", Some(credential_matches)) => {
       let id = if let Some(id_arg) = credential_matches.value_of("id") {
-        get_amount(id_arg)?
+        parse_to_u64(id_arg)?
       } else {
         println!("Lookup id is required. Use --id.");
         return Err(PlatformError::InputsError);
@@ -2127,31 +2126,6 @@
   }
 }
 
-fn process_submit_cmd(submit_matches: &clap::ArgMatches,
-                      transaction_file_name: &str)
-                      -> Result<(), PlatformError> {
-  // Get protocol and host.
-  let protocol = if submit_matches.is_present("http") {
-    // Allow HTTP which may be useful for running a ledger locally.
-    "http"
-  } else {
-    // Default to HTTPS
-    "https"
-  };
-  let host = if submit_matches.is_present("localhost") {
-    // Use localhost
-    run_ledger_standalone();
-    "localhost"
-  } else {
-    // Default to testnet.findora.org
-    "testnet.findora.org"
-  };
-
-  submit(protocol, host, &transaction_file_name)
-}
-
-=======
->>>>>>> bc6864fb
 // Create the specific file if missing
 // Rename the existing path if necessary
 fn create_directory_and_rename_path(path_str: &str, overwrite: bool) -> Result<(), PlatformError> {
