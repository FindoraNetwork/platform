#![deny(warnings)]
use clap::{App, Arg, SubCommand};
use env_logger::{Env, Target};
use hex;
use ledger::data_model::errors::PlatformError;
use ledger::data_model::{AccountAddress, AssetTypeCode, TransferType, TxOutput, TxoRef, TxoSID};
use ledger::policies::{DebtMemo, Fraction};
use log::trace; // Other options: debug, info, warn
use rand_chacha::ChaChaRng;
use rand_core::SeedableRng;
use serde::{Deserialize, Serialize};
use std::env;
use std::ffi::OsStr;
use std::fs::{self, File};
use std::io::prelude::*;
use std::path::{Path, PathBuf};
use std::process::exit;
use submission_server::{TxnHandle, TxnStatus};
use txn_builder::{BuildsTransactions, PolicyChoice, TransactionBuilder, TransferOperationBuilder};
use zei::serialization::ZeiFromToBytes;
use zei::setup::PublicParams;
use zei::xfr::asset_record::{build_blind_asset_record, open_asset_record, AssetRecordType};
use zei::xfr::sig::{XfrKeyPair, XfrPublicKey};
use zei::xfr::structs::{AssetRecord, BlindAssetRecord, OpenAssetRecord};
extern crate exitcode;

// TODO (Keyao): Check each unwrap() call and make sure we get a meaningful error message

const INIT_DATA: &str = r#"
{
  "issuers": [
      {
          "id": 0,
          "name": "Izzie",
          "key_pair": "76b8e0ada0f13d90405d6ae55386bd28bdd219b8a08ded1aa836efcc8b770dc720fdbac9b10b7587bba7b5bc163bce69e796d71e4ed44c10fcb4488689f7a144"
      }
  ],
  "lenders": [
      {
          "id": 0,
          "name": "Lenny",
          "key_pair": "023f37203a2476c42566a61cc55c3ca875dbb4cc41c0deb789f8e7bf881836384d4b18062f8502598de045ca7b69f067f59f93b16e3af8733a988adc2341f5c8"
      }
  ],
  "borrowers": [
      {
          "id": 0,
          "name": "Ben",
          "key_pair": "f6a12ca8ffc30a66ca140ccc7276336115819361186d3f535dd99f8eaaca8fce7d177f1e71b490ad0ce380f9578ab12bb0fc00a98de8f6a555c81d48c2039249",
          "balance": 0,
          "utxo": null
      }
  ],
  "loans": [],
  "fiat_code": null,
  "sequence_number": 1
}"#;
const DATA_FILE: &str = "data.json";
const HOST: &str = "testnet.findora.org";
const QUERY_PORT: &str = "8668";
const SUBMIT_PORT: &str = "8669";
// TODO (Keyao): After the credentialing feature is added, change the hard-coded interest rate
const INTEREST_RATE_NUMERATOR: u64 = 1;
const INTEREST_RATE_DENOMINATOR: u64 = 100;

//
// Users
//
#[derive(Clone, Deserialize, Serialize)]
struct Issuer {
  id: u64,
  name: String,
  key_pair: String,
}

impl Issuer {
  fn new(id: usize, name: String) -> Self {
    let key_pair = XfrKeyPair::generate(&mut ChaChaRng::from_seed([0u8; 32]));
    let key_pair_str = hex::encode(key_pair.zei_to_bytes());
    Issuer { id: id as u64,
             name,
             key_pair: key_pair_str }
  }
}

#[derive(Clone, Deserialize, Serialize)]
struct Lender {
  id: u64,
  name: String,
  key_pair: String,
}

impl Lender {
  fn new(id: usize, name: String) -> Self {
    let key_pair = XfrKeyPair::generate(&mut ChaChaRng::from_seed([1u8; 32]));
    let key_pair_str = hex::encode(key_pair.zei_to_bytes());
    Lender { id: id as u64,
             name,
             key_pair: key_pair_str }
  }
}

#[derive(Clone, Deserialize, Serialize)]
struct Borrower {
  id: u64,
  name: String,
  key_pair: String,
  balance: u64,
  utxo: Option<TxoSID>, // Fiat utxo sid
}

impl Borrower {
  fn new(id: usize, name: String) -> Self {
    let key_pair = XfrKeyPair::generate(&mut ChaChaRng::from_seed([2u8; 32]));
    let key_pair_str = hex::encode(key_pair.zei_to_bytes());
    Borrower { id: id as u64,
               name,
               key_pair: key_pair_str,
               balance: 0,
               utxo: None }
  }
}

//
// Loan
//
#[derive(Clone, Deserialize, Serialize)]
struct Loan {
  id: u64,              // Loan id
  lender: u64,          // Lender id
  borrower: u64,        // Borrower id
  active: bool,         // Whether the loan has been activated
  amount: u64,          // Amount in total
  balance: u64,         // Loan balance
  duration: u64,        // Duration of the loan
  payments: u64,        // Number of payments that have been made
  code: Option<String>, // Debt token code
  utxo: Option<TxoSID>, // Debt utxo sid
}

impl Loan {
  fn new(id: usize, lender: u64, borrower: u64, amount: u64, duration: u64) -> Self {
    Loan { id: id as u64,
           lender,
           borrower,
           active: false,
           amount,
           balance: amount,
           duration,
           payments: 0,
           code: None,
           utxo: None }
  }
}

//
// Data
//
#[derive(Clone, Deserialize, Serialize)]
struct Data {
  // Users
  issuers: Vec<Issuer>,
  lenders: Vec<Lender>,
  borrowers: Vec<Borrower>,

  // Loans
  loans: Vec<Loan>,

  // Fiat token coce
  fiat_code: Option<String>,

  // Sequence number of the next transaction
  sequence_number: u64,
}

impl Data {
  fn add_loan(&mut self,
              lender: u64,
              borrower: u64,
              amount: u64,
              duration: u64)
              -> Result<(), PlatformError> {
    let id = self.loans.len();
    self.loans
        .push(Loan::new(id, lender, borrower, amount, duration));
    store_data_to_file(self.clone())
  }

  fn add_issuer(&mut self, name: String) -> Result<(), PlatformError> {
    let id = self.issuers.len();
    self.issuers.push(Issuer::new(id, name));
    store_data_to_file(self.clone())
  }

  fn get_issuer_key_pair(&mut self, id: u64) -> Result<XfrKeyPair, PlatformError> {
    let key_pair_str = &self.issuers[id as usize].key_pair;
    Ok(XfrKeyPair::zei_from_bytes(&hex::decode(key_pair_str).unwrap_or_else(|_| {
                                     Err(PlatformError::DeserializationError).unwrap()
                                   })))
  }

  fn add_lender(&mut self, name: String) -> Result<(), PlatformError> {
    let id = self.lenders.len();
    self.lenders.push(Lender::new(id, name));
    store_data_to_file(self.clone())
  }

  fn get_lender_key_pair(&mut self, id: u64) -> Result<XfrKeyPair, PlatformError> {
    let key_pair_str = &self.lenders[id as usize].key_pair;
    Ok(XfrKeyPair::zei_from_bytes(&hex::decode(key_pair_str).unwrap_or_else(|_| {
                                     Err(PlatformError::DeserializationError).unwrap()
                                   })))
  }

  fn add_borrower(&mut self, name: String) -> Result<(), PlatformError> {
    let id = self.borrowers.len();
    self.borrowers.push(Borrower::new(id, name));
    store_data_to_file(self.clone())
  }

  fn get_borrower_key_pair(&mut self, id: u64) -> Result<XfrKeyPair, PlatformError> {
    let key_pair_str = &self.borrowers[id as usize].key_pair;
    Ok(XfrKeyPair::zei_from_bytes(&hex::decode(key_pair_str).unwrap_or_else(|_| {
                                     Err(PlatformError::DeserializationError).unwrap()
                                   })))
  }
}

fn get_init_data() -> Data {
  let data: Data = serde_json::from_str(INIT_DATA).unwrap();
  data
}

//
// Load functions
//
fn load_data() -> Result<Data, PlatformError> {
  let mut file;
  match File::open(DATA_FILE) {
    Ok(f) => {
      file = f;
    }
    Err(_) => {
      let data = get_init_data();
      store_data_to_file(data.clone())?;
      return Ok(data);
    }
  }
  let mut data = String::new();
  if file.read_to_string(&mut data).is_err() {
    Err(PlatformError::IoError(format!("Failed to read file: {}", "data")))
  } else {
    Ok(serde_json::from_str::<Data>(&data).unwrap())
  }
}

// Get the sequence number and increment it
fn load_and_update_sequence_number() -> Result<u64, PlatformError> {
  // Get the sequence number
  let mut data = load_data()?;
  let sequence_number = data.sequence_number;
  println!("Sequence number: {}", sequence_number);

  // Increment the sequence number
  data.sequence_number += 1;
  store_data_to_file(data)?;

  Ok(sequence_number)
}

fn load_txn_builder_from_file(file_path: &str) -> Result<TransactionBuilder, PlatformError> {
  let mut file;
  match File::open(file_path) {
    Ok(f) => {
      file = f;
    }
    Err(_) => {
      return Err(PlatformError::IoError(format!("File doesn't exist: {}. Try subcommand create.",
                                         file_path)));
    }
  }
  let mut txn = String::new();
  if file.read_to_string(&mut txn).is_err() {
    return Err(PlatformError::IoError(format!("Failed to read file: {}", file_path)));
  }
  println!("Parsing builder from file contents: \"{}\"", &txn);
  match serde_json::from_str(&txn) {
    Ok(builder) => Ok(builder),
    Err(_) => Err(PlatformError::DeserializationError),
  }
}

fn load_pub_key_from_file(file_path: &str) -> Result<XfrPublicKey, PlatformError> {
  let mut file;
  match File::open(file_path) {
    Ok(f) => {
      file = f;
    }
    Err(_) => {
      return Err(PlatformError::IoError(format!("File doesn't exist: {}. Try subcommand pubkeygen.",
               file_path)));
    }
  }

  let key: XfrPublicKey;
  let mut key_byte_buffer = Vec::new();
  match file.read_to_end(&mut key_byte_buffer) {
    Ok(_len) => {
      key = XfrPublicKey::zei_from_bytes(&key_byte_buffer);
    }
    Err(_e) => {
      return Err(PlatformError::IoError(format!("Failed to read file: {}", file_path)));
    }
  }
  Ok(key)
}

fn split_arg(string: &str) -> Vec<&str> {
  string.split(',').collect::<Vec<&str>>()
}

fn load_sids_from_file(file_path: &str) -> Result<Vec<TxoRef>, PlatformError> {
  let mut file;
  match File::open(file_path) {
    Ok(f) => {
      file = f;
    }
    Err(_) => {
      return Err(PlatformError::IoError(format!("File doesn't exist: {}. Try subcommand store --sids.",file_path)));
    }
  }

  let mut sids_str = String::new();
  if file.read_to_string(&mut sids_str).is_err() {
    return Err(PlatformError::IoError(format!("Failed to read file: {}", file_path)));
  }

  let mut txo_refs = Vec::new();
  for sid_str in split_arg(&sids_str) {
    if let Ok(sid) = sid_str.trim().parse::<u64>() {
      txo_refs.push(TxoRef::Absolute(TxoSID(sid)));
    } else {
      println!("Improperly formatted sid.");
      return Err(PlatformError::InputsError);
    }
  }

  Ok(txo_refs)
}

fn load_blind_asset_records_from_files(file_paths: &str)
                                       -> Result<Vec<BlindAssetRecord>, PlatformError> {
  let mut blind_asset_records = Vec::new();

  for mut file_path in split_arg(file_paths) {
    file_path = file_path.trim();
    let mut file;
    match File::open(file_path) {
      Ok(f) => {
        file = f;
      }
      Err(_) => {
        return Err(PlatformError::IoError(format!("File doesn't exist: {}. Try subcommand store --blind_asset_record.",
                 file_path)));
      }
    }

    let mut blind_asset_record_str = String::new();
    if file.read_to_string(&mut blind_asset_record_str).is_err() {
      return Err(PlatformError::IoError(format!("Failed to read file: {}", file_path)));
    }

    if let Ok(blind_asset_record) = serde_json::from_str(&blind_asset_record_str) {
      blind_asset_records.push(blind_asset_record);
    } else {
      println!("Improperly formatted blind asset record.");
      return Err(PlatformError::InputsError);
    }
  }

  Ok(blind_asset_records)
}

fn load_addresses_from_files(file_paths: &str) -> Result<Vec<AccountAddress>, PlatformError> {
  let mut addresses = Vec::new();

  for file_path in split_arg(file_paths) {
    let address_key = load_pub_key_from_file(file_path.trim())?;
    addresses.push(AccountAddress { key: address_key });
  }

  Ok(addresses)
}

//
// Store functions
//
fn store_data_to_file(data: Data) -> Result<(), PlatformError> {
  if let Ok(as_json) = serde_json::to_string(&data) {
    if let Err(error) = fs::write(DATA_FILE, &as_json) {
      return Err(PlatformError::IoError(format!("Failed to create file {}: {}.",
                                                DATA_FILE, error)));
    };
  }
  Ok(())
}

fn store_txn_builder_to_file(file_path: &str,
                             txn: &TransactionBuilder)
                             -> Result<(), PlatformError> {
  if let Ok(as_json) = serde_json::to_string(txn) {
    if let Err(error) = fs::write(file_path, &as_json) {
      return Err(PlatformError::IoError(format!("Failed to create file {}: {}.",
                                                file_path, error)));
    };
  }
  Ok(())
}

// Write a new key pair to the given paths.
// Assumes tilde expansion has already been done on paths.
fn store_key_pair_to_file(path_str: &str) -> Result<(), PlatformError> {
  let file_path = Path::new(path_str);
  match fs::create_dir_all(&file_path.parent().unwrap()) {
    Ok(()) => {
      let mut prng: ChaChaRng;
      prng = ChaChaRng::from_seed([0u8; 32]);
      let key_pair = XfrKeyPair::generate(&mut prng);
      if let Err(error) = fs::write(&file_path, key_pair.zei_to_bytes()) {
        return Err(PlatformError::IoError(format!("Failed to create file {}: {}.",
                                                  file_path.display(),
                                                  error)));
      };
    }
    Err(error) => {
      return Err(PlatformError::IoError(format!("Failed to create file {}: {}.",
                                                file_path.display(),
                                                error)));
    }
  }
  Ok(())
}

// Write a new public key to the given paths.
// Assumes tilde expansion has already been done on paths.
fn store_pub_key_to_file(path_str: &str) -> Result<(), PlatformError> {
  let file_path = Path::new(path_str);
  match fs::create_dir_all(&file_path.parent().unwrap()) {
    Ok(()) => {
      let mut prng = ChaChaRng::from_seed([0u8; 32]);
      let key_pair = XfrKeyPair::generate(&mut prng);
      if let Err(error) = fs::write(&file_path, key_pair.get_pk_ref().as_bytes()) {
        return Err(PlatformError::IoError(format!("Failed to create file {}: {}.",
                                                  file_path.display(),
                                                  error)));
      };
    }
    Err(error) => {
      return Err(PlatformError::IoError(format!("Failed to create directory for file {}: {}.",
                                                file_path.display(),
                                                error)));
    }
  }
  Ok(())
}

fn store_sids_to_file(file_path: &str, sids: &str) -> Result<(), PlatformError> {
  if let Err(error) = fs::write(file_path, sids) {
    return Err(PlatformError::IoError(format!("Failed to create file {}: {}.", file_path, error)));
  };
  Ok(())
}

fn store_blind_asset_record(file_path: &str,
                            amount: &str,
                            asset_type: &str,
                            pub_key_path: &str,
                            confidential_amount: bool,
                            confidential_asset: bool)
                            -> Result<(), PlatformError> {
  let mut asset_type_arr = [0u8; 16];
  let bytes = asset_type.as_bytes();
  asset_type_arr.copy_from_slice(&bytes[..16]);

  let asset_record = AssetRecord::new(amount.parse::<u64>().unwrap(),
                                      asset_type_arr,
                                      load_pub_key_from_file(pub_key_path)?).unwrap();

  let blind_asset_record =
    build_blind_asset_record(&mut ChaChaRng::from_entropy(),
                             &PublicParams::new().pc_gens,
                             &asset_record,
                             AssetRecordType::from_booleans(confidential_amount,
                                                            confidential_asset),
                             &None);

  if let Ok(as_json) = serde_json::to_string(&blind_asset_record) {
    if let Err(error) = fs::write(file_path, &as_json) {
      return Err(PlatformError::IoError(format!("Failed to create file {}: {}.",
                                                file_path, error)));
    };
    println!("Blind asset record stored to {}", file_path);
  }

  Ok(())
}

//
// Path related helper functions
//
fn create_directory_if_missing(path_to_file_in_dir: &str) {
  let as_path = Path::new(path_to_file_in_dir);
  if as_path.exists() {
    return;
  }

  if let Some(parent) = as_path.parent() {
    if parent.exists() {
      return;
    }
    if let Err(_e) = fs::create_dir_all(&parent) {}
  }
}

const BACKUP_COUNT_MAX: i32 = 10000; // Arbitrary choice.

// Find a backup file name not currently in use.
// Assumes the extension of path can be replaced by n.
// Assumes it is safe to check the existence of the path after doing so.
// This implies all path components of path must exist and be readable.
// Assumes recursion won't hurt us here.
fn find_available_path(path: &Path, n: i32) -> Result<PathBuf, PlatformError> {
  if n < BACKUP_COUNT_MAX {
    let path_n = path.with_extension(&n.to_string());
    if path_n.exists() {
      find_available_path(path, n + 1)
    } else {
      Ok(path_n)
    }
  } else {
    Err(PlatformError::IoError(format!("Too many backups for {:?}. Use --path to specify another path.",
    path)))
  }
}

// Return a backup file path derived from path or an InputsError if an
// unused path cannot be derived. The path must not be empty
// and must not be dot (".").
fn next_path(path: &Path) -> Result<PathBuf, PlatformError> {
  fn add_backup_extension(path: &Path) -> PathBuf {
    let mut pb = PathBuf::from(path);
    pb.set_file_name(format!("{}.0",
                             path.file_name()
                                 .unwrap_or_else(|| OsStr::new(""))
                                 .to_str()
                                 .unwrap_or("")));
    pb
  }

  if let Some(ext) = path.extension() {
    if let Ok(n) = ext.to_str().unwrap().parse::<i32>() {
      // Has a numeric extension
      find_available_path(path, n)
    } else {
      // Doesn't have a numeric extension
      find_available_path(&add_backup_extension(&path), 0)
    }
  } else {
    // Doesn't have any extension.
    if path.components().next() == None {
      println!("Is empty: {:?}. Specify a file path.", path);
      Err(PlatformError::InputsError)
    } else if path.file_name() == None {
      println!("Is directory: {:?}. Specify a file path.", path);
      Err(PlatformError::InputsError)
    } else {
      find_available_path(&add_backup_extension(&path), 0)
    }
  }
}

fn rename_existing_path(path: &Path) -> Result<(), PlatformError> {
  let next = next_path(path)?;
  trace!("Next path for {:?} is {:?}", &path, &next);
  if let Err(error) = fs::rename(path, next.as_path()) {
    return Err(PlatformError::IoError(format!("Failed to rename path {} to {}: {}",
                                              path.to_str().unwrap(),
                                              next.to_str().unwrap(),
                                              error)));
  }
  Ok(())
}

fn get_amount(amount_arg: &str) -> Result<u64, PlatformError> {
  if let Ok(amount) = amount_arg.trim().parse::<u64>() {
    Ok(amount)
  } else {
    Err(PlatformError::InputsError)
  }
}

fn get_amounts(amounts_arg: &str) -> Result<Vec<u64>, PlatformError> {
  let amounts_str = split_arg(amounts_arg);
  let mut amounts = Vec::new();
  for amount_str in amounts_str {
    if let Ok(amount) = amount_str.trim().parse::<u64>() {
      amounts.push(amount);
    } else {
      return Err(PlatformError::InputsError);
    }
  }
  Ok(amounts)
}

fn define_asset(fiat_asset: bool,
                issuer_id: u64,
                token_code: AssetTypeCode,
                memo: &str,
                allow_updates: bool,
                traceable: bool,
                transaction_file_name: &str)
                -> Result<(), PlatformError> {
  let mut data = load_data()?;
  let issuer_key_pair = data.get_issuer_key_pair(issuer_id)?;
  let mut txn_builder = TransactionBuilder::default();
  txn_builder.add_operation_create_asset(&issuer_key_pair,
                                         Some(token_code),
                                         allow_updates,
                                         traceable,
                                         &memo)?;
  store_txn_builder_to_file(&transaction_file_name, &txn_builder)?;

  // Update data
  if fiat_asset {
    data.fiat_code = Some(token_code.to_base64());
    store_data_to_file(data)
  } else {
    Ok(())
  }
}

fn submit(protocol: &str, transaction_file_name: &str) -> Result<(), PlatformError> {
  // Submit transaction
  let txn_builder = load_txn_builder_from_file(transaction_file_name)?;
  let client = reqwest::Client::new();
  let txn = txn_builder.transaction();
  let mut res = client.post(&format!("{}://{}:{}/{}",
                                     protocol, HOST, SUBMIT_PORT, "submit_transaction"))
                      .json(&txn)
                      .send()
                      .unwrap();
  // Log body
  println!("Submission response: {}",
           res.json::<TxnHandle>().expect("<Invalid JSON>"));
  println!("Submission status: {}", res.status());
  Ok(())
}

fn submit_and_get_sids(protocol: &str,
                       transaction_file_name: &str)
                       -> Result<Vec<TxoSID>, PlatformError> {
  // Submit transaction
  let txn_builder = load_txn_builder_from_file(transaction_file_name)?;

  let client = reqwest::Client::new();
  let txn = txn_builder.transaction();
  let mut res = client.post(&format!("{}://{}:{}/{}",
                                     protocol, HOST, SUBMIT_PORT, "submit_transaction"))
                      .json(&txn)
                      .send()
                      .unwrap();

  // Log body
  let handle = res.json::<TxnHandle>().expect("<Invalid JSON>");
  println!("Submission response: {}", handle);
  println!("Submission status: {}", res.status());

  // Store and return sid
  let res = query(protocol, SUBMIT_PORT, "txn_status", &handle.0);
  match serde_json::from_str::<TxnStatus>(&res).unwrap() {
    TxnStatus::Committed((_sid, txos)) => Ok(txos),
    _ => Err(PlatformError::DeserializationError),
  }
}

fn query(protocol: &str, port: &str, item: &str, value: &str) -> String {
  let mut res =
    reqwest::get(&format!("{}://{}:{}/{}/{}", protocol, HOST, port, item, value)).unwrap();

  // Log body
  println!("Querying status: {}", res.status());
  let text = res.text().unwrap();
  println!("Querying result: {}", text);

  text
}

fn get_blind_asset_record(pub_key: XfrPublicKey,
                          amount: u64,
                          token_code: AssetTypeCode,
                          confidential_amount: bool,
                          confidential_asset: bool)
                          -> BlindAssetRecord {
  let mut prng = ChaChaRng::from_seed([0u8; 32]);
  let params = PublicParams::new();
  let asset_record_type = AssetRecordType::from_booleans(confidential_amount, confidential_asset);
  let asset_record = AssetRecord::new(amount, token_code.val, pub_key).unwrap();
  build_blind_asset_record(&mut prng,
                           &params.pc_gens,
                           &asset_record,
                           asset_record_type,
                           &None)
}

fn issue_and_transfer(issuer_key_pair: &XfrKeyPair,
                      recipient_key_pair: &XfrKeyPair,
                      amount: u64,
                      token_code: AssetTypeCode,
                      transaction_file_name: &str)
                      -> Result<(), PlatformError> {
  let blind_asset_record =
    get_blind_asset_record(issuer_key_pair.get_pk(), amount, token_code, false, false);

  // Transfer Operation
  let xfr_op =
    TransferOperationBuilder::new().add_input(TxoRef::Relative(0),
                                              open_asset_record(&blind_asset_record,
                                                                issuer_key_pair.get_sk_ref())?,
                                              amount)?
                                   .add_output(amount, recipient_key_pair.get_pk_ref(), token_code)?
                                   .balance()?
                                   .create(TransferType::Standard)?
                                   .sign(issuer_key_pair)?
                                   .transaction()?;

  // Issue and Transfer transaction
  let mut txn_builder = TransactionBuilder::default();
  txn_builder.add_operation_issue_asset(issuer_key_pair,
                                        &token_code,
                                        load_and_update_sequence_number()?,
                                        &[TxOutput(blind_asset_record)])?
             .add_operation(xfr_op)
             .transaction();

  store_txn_builder_to_file(&transaction_file_name, &txn_builder)
}

fn merge_records(key_pair: &XfrKeyPair,
                 sid1: TxoRef,
                 sid2: TxoRef,
                 blind_asset_record1: BlindAssetRecord,
                 blind_asset_record2: BlindAssetRecord,
                 token_code: AssetTypeCode,
                 transaction_file_name: &str)
                 -> Result<(), PlatformError> {
  let oar1 = open_asset_record(&blind_asset_record1, key_pair.get_sk_ref())?;
  let oar2 = open_asset_record(&blind_asset_record2, key_pair.get_sk_ref())?;
  let amount1 = *oar1.get_amount();
  let amount2 = *oar2.get_amount();

  // Transfer Operation
  let xfr_op =
    TransferOperationBuilder::new().add_input(sid1, oar1, amount1)?
                                   .add_input(sid2, oar2, amount2)?
                                   .add_output(amount1 + amount2,
                                               key_pair.get_pk_ref(),
                                               token_code)?
                                   .create(TransferType::Standard)?
                                   .sign(key_pair)?
                                   .transaction()?;

  // Merge records
  let mut txn_builder = TransactionBuilder::default();
  txn_builder.add_operation(xfr_op).transaction();
  store_txn_builder_to_file(&transaction_file_name, &txn_builder)
}

// Note: make sure fiat asset has been defined before calling this function
fn load_funds(issuer_id: u64,
              recipient_id: u64,
              amount: u64,
              transaction_file_name: &str,
              protocol: &str)
              -> Result<(), PlatformError> {
  // Get data
  let mut data = load_data()?;
  let issuer_key_pair = &data.clone().get_issuer_key_pair(issuer_id)?;
  let recipient = &data.borrowers.clone()[recipient_id as usize];
  let recipient_key_pair = &data.clone().get_borrower_key_pair(recipient_id)?;

  // Check if fiat code has been defined
  let token_code = if let Some(code) = &data.clone().fiat_code {
    AssetTypeCode::new_from_base64(code)?
  } else {
    println!("Fiat code isn't defined. Use define_asset --fiat.");
    return Err(PlatformError::InputsError);
  };

  // Issue and transfer asset
  issue_and_transfer(issuer_key_pair,
                     recipient_key_pair,
                     amount,
                     token_code,
                     transaction_file_name)?;

  // Submit transaction and get the new record
  let sid_new = submit_and_get_sids(protocol, transaction_file_name)?[0];
  let res_new = query(protocol, QUERY_PORT, "utxo_sid", &format!("{}", sid_new.0));
  let blind_asset_record_new =
    serde_json::from_str::<BlindAssetRecord>(&res_new).or_else(|_| {
                                                        Err(PlatformError::DeserializationError)
                                                      })
                                                      .unwrap();

  // Merge records
  let sid_merged = if let Some(sid_pre) = recipient.utxo {
    let res_pre = query(protocol, QUERY_PORT, "utxo_sid", &format!("{}", sid_pre.0));
    let blind_asset_record_pre =
      serde_json::from_str::<BlindAssetRecord>(&res_pre).or_else(|_| {
                                                          Err(PlatformError::DeserializationError)
                                                        })
                                                        .unwrap();
    merge_records(recipient_key_pair,
                  TxoRef::Absolute(sid_pre),
                  TxoRef::Absolute(sid_new),
                  blind_asset_record_pre,
                  blind_asset_record_new,
                  token_code,
                  transaction_file_name).unwrap();

    submit_and_get_sids(protocol, transaction_file_name)?[0]
  } else {
    sid_new
  };

  // Update data
  data = load_data()?;
  data.borrowers[recipient_id as usize].balance = recipient.balance + amount;
  data.borrowers[recipient_id as usize].utxo = Some(sid_merged);
  store_data_to_file(data)
}

// Get the blind asset record by querying the utxo sid
// Construct the open asset record with the blind asset record and the secret key
fn get_open_asset_record(protocol: &str,
                         sid: TxoSID,
                         key_pair: &XfrKeyPair)
                         -> Result<OpenAssetRecord, PlatformError> {
  let res = query(protocol, QUERY_PORT, "utxo_sid", &format!("{}", sid.0));
  let blind_asset_record =
    serde_json::from_str::<BlindAssetRecord>(&res).or_else(|_| {
                                                    Err(PlatformError::DeserializationError)
                                                  })
                                                  .unwrap();
  open_asset_record(&blind_asset_record, key_pair.get_sk_ref()).or_else(|error| {
                                                                 Err(PlatformError::ZeiError(error))
                                                               })
}

// Issues and transfers fiat and debt token to the lender and borrower, respectively
// Then activate the loan
//
// TODO (Keyao): Credential check
<<<<<<< HEAD
// TODO (Keyao): Fix the Clippy error: this function has too many arguments (8/7)
#[allow(clippy::too_many_arguments)]
fn init_loan(issuer_key_pair: &XfrKeyPair,
             lender_key_pair: &XfrKeyPair,
             borrower_key_pair: &XfrKeyPair,
             fiat_code: AssetTypeCode,
             debt_code: AssetTypeCode,
             amount: u64,
             transaction_file_name: &str,
             protocol: &str)
             -> Result<(), PlatformError> {
  // Get the original record
  let sid_pre = load_utxo()?;
  let res_pre = query(protocol, QUERY_PORT, "utxo_sid", &format!("{}", sid_pre.0));
  let blind_asset_record_pre =
    serde_json::from_str::<BlindAssetRecord>(&res_pre).or_else(|_| {
                                                        Err(PlatformError::DeserializationError)
                                                      })
                                                      .unwrap();
=======
fn activate_loan(loan_id: u64,
                 issuer_id: u64,
                 transaction_file_name: &str,
                 protocol: &str)
                 -> Result<(), PlatformError> {
  // Get data
  let mut data = load_data()?;
  let issuer_key_pair = &data.clone().get_issuer_key_pair(issuer_id)?;
  let loan = &data.loans.clone()[loan_id as usize];
  if loan.active {
    println!("Loan {} has already been activated.", loan_id);
    return Err(PlatformError::InputsError);
  }

  let lender_key_pair = &data.get_lender_key_pair(loan.lender)?;
  let borrower_id = loan.borrower;
  let borrower = &data.borrowers.clone()[borrower_id as usize];
  let borrower_key_pair = &data.get_borrower_key_pair(borrower_id)?;
  let amount = loan.amount;
  let fiat_code = if let Some(code) = data.fiat_code {
    println!("Fiat code: {}", code);
    AssetTypeCode::new_from_base64(&code)?
  } else {
    // Define fiat asset
    let mut txn_builder = TransactionBuilder::default();
    let fiat_code = AssetTypeCode::gen_random();
    println!("Generated fiat code: {}",
             serde_json::to_string(&fiat_code.val).unwrap());
    if let Err(e) = txn_builder.add_operation_create_asset(&issuer_key_pair,
                                                           Some(fiat_code),
                                                           false,
                                                           false,
                                                           "Define fiat asset.")
    {
      println!("Failed to add operation to transaction.");
      return Err(e);
    }
    store_txn_builder_to_file(&transaction_file_name, &txn_builder)?;
    // Store data before submitting the transaction to avoid data overwriting
    let data = load_data()?;
    submit(protocol, transaction_file_name)?;
    store_data_to_file(data)?;

    fiat_code
  };
>>>>>>> 10fb469d

  // Issue and transfer fiat token
  issue_and_transfer(issuer_key_pair,
                     lender_key_pair,
                     amount,
                     fiat_code,
                     transaction_file_name)?;
  let fiat_sid = submit_and_get_sids(protocol, transaction_file_name)?[0];
  println!("Fiat sid: {}", fiat_sid.0);
  let fiat_open_asset_record = get_open_asset_record(protocol, fiat_sid, lender_key_pair)?;

  // Define debt asset
  let mut txn_builder = TransactionBuilder::default();
  let debt_code = AssetTypeCode::gen_random();
  println!("Generated debt code: {}",
           serde_json::to_string(&debt_code.val).unwrap());
  let memo = DebtMemo { interest_rate: Fraction::new(INTEREST_RATE_NUMERATOR,
                                                     INTEREST_RATE_DENOMINATOR),
                        fiat_code,
                        loan_amount: amount };
  let memo_str = serde_json::to_string(&memo).or_else(|_| Err(PlatformError::SerializationError))
                                             .unwrap();
  if let Err(e) = txn_builder.add_operation_create_asset(&borrower_key_pair,
                                                         Some(debt_code),
                                                         false,
                                                         false,
                                                         &memo_str)
  {
    println!("Failed to add operation to transaction.");
    return Err(e);
  }
  store_txn_builder_to_file(&transaction_file_name, &txn_builder)?;
  // Store data before submitting the transaction to avoid data overwriting
  let data = load_data()?;
  submit(protocol, transaction_file_name)?;
  store_data_to_file(data)?;

  // Issue and transfer debt token
  issue_and_transfer(borrower_key_pair,
                     borrower_key_pair,
                     amount,
                     debt_code,
                     transaction_file_name)?;
  let debt_sid = submit_and_get_sids(protocol, transaction_file_name)?[0];
  println!("Fiat sid: {}", debt_sid.0);
  let debt_open_asset_record = get_open_asset_record(protocol, debt_sid, borrower_key_pair)?;

  // Initiate loan
  let xfr_op =
    TransferOperationBuilder::new().add_input(TxoRef::Absolute(fiat_sid),
                                              fiat_open_asset_record,
                                              amount)?
                                   .add_input(TxoRef::Absolute(debt_sid),
                                              debt_open_asset_record,
                                              amount)?
                                   .add_output(amount, lender_key_pair.get_pk_ref(), debt_code)?
                                   .add_output(amount, borrower_key_pair.get_pk_ref(), fiat_code)?
                                   .create(TransferType::Standard)?
                                   .sign(lender_key_pair)?
                                   .sign(borrower_key_pair)?
                                   .transaction()?;
  let mut txn_builder = TransactionBuilder::default();
  txn_builder.add_operation(xfr_op).transaction();
  store_txn_builder_to_file(&transaction_file_name, &txn_builder)?;

  // Submit transaction and get the new record
  let sids_new = submit_and_get_sids(protocol, transaction_file_name)?;
  let res_new = query(protocol,
                      QUERY_PORT,
                      "utxo_sid",
                      &format!("{}", sids_new[1].0));
  let blind_asset_record_new =
    serde_json::from_str::<BlindAssetRecord>(&res_new).or_else(|_| {
                                                        Err(PlatformError::DeserializationError)
                                                      })
                                                      .unwrap();

  // Merge records
  let fiat_sid_merged = if let Some(sid_pre) = borrower.utxo {
    let res_pre = query(protocol, QUERY_PORT, "utxo_sid", &format!("{}", sid_pre.0));
    let blind_asset_record_pre =
      serde_json::from_str::<BlindAssetRecord>(&res_pre).or_else(|_| {
                                                          Err(PlatformError::DeserializationError)
                                                        })
                                                        .unwrap();
    merge_records(borrower_key_pair,
                  TxoRef::Absolute(sid_pre),
                  TxoRef::Absolute(sids_new[1]),
                  blind_asset_record_pre,
                  blind_asset_record_new,
                  fiat_code,
                  transaction_file_name).unwrap();
    submit_and_get_sids(protocol, transaction_file_name)?[0]
  } else {
    sids_new[1]
  };

  println!("New debt utxo sid: {}, fiat utxo sid: {}.",
           sids_new[0].0, fiat_sid_merged.0);

  // Update data
  let mut data = load_data()?;
  data.fiat_code = Some(fiat_code.to_base64());
  data.loans[loan_id as usize].active = true;
  data.loans[loan_id as usize].code = Some(debt_code.to_base64());
  data.loans[loan_id as usize].utxo = Some(sids_new[0]);
  data.borrowers[borrower_id as usize].balance = borrower.balance + amount;
  data.borrowers[borrower_id as usize].utxo = Some(fiat_sid_merged);
  store_data_to_file(data)
}

// Pay loan with certain amount
fn pay_loan(loan_id: u64,
            amount: u64,
            transaction_file_name: &str,
            protocol: &str)
            -> Result<(), PlatformError> {
  // Get data
  let mut data = load_data()?;
  let loan = &data.loans.clone()[loan_id as usize];

  // Check if the loan has been activated
  if !loan.active {
    println!("Loan {} hasn't been activated yet. Use active_loan to activate the loan.",
             loan_id);
    return Err(PlatformError::InputsError);
  }
  let lender_id = loan.lender;
  let borrower_id = loan.borrower;
  let borrower = &data.borrowers.clone()[borrower_id as usize];
  let lender_key_pair = &data.get_lender_key_pair(lender_id)?;
  let borrower_key_pair = &data.get_borrower_key_pair(borrower_id)?;

  // Check if funds are sufficient
  if amount > borrower.balance {
    println!("Insufficient funds. Use --load_funds to load more funds.");
    return Err(PlatformError::InputsError);
  }

  // Check if the amount meets the minimum requirement, i.e., the fee
  let fee = ledger::policies::calculate_fee(loan.balance,
                                            Fraction::new(INTEREST_RATE_NUMERATOR,
                                                          INTEREST_RATE_DENOMINATOR));
  if amount < fee {
    println!("Payment amount should be at least: {}", fee);
    return Err(PlatformError::InputsError);
  }

  // Get the amount to burn the balance, and the total amount the borrow will spend
  let mut amount_to_burn = amount - fee;
  if amount_to_burn > loan.balance {
    println!("Paying {} is enough.", loan.balance);
    amount_to_burn = loan.balance;
  }
  let amount_to_spend = amount_to_burn + fee;
  println!("The borrower will spend {} to burn {}.",
           amount_to_spend, amount_to_burn);

  // Get fiat and debt sids
  let fiat_sid = if let Some(sid) = borrower.utxo {
    sid
  } else {
    println!("Missing fiat utxo in the borrower record. Try --activate_loan.");
    return Err(PlatformError::InputsError);
  };
  let debt_sid = if let Some(sid) = loan.utxo {
    sid
  } else {
    println!("Missing debt utxo in the loan record. Try --activate_loan.");
    return Err(PlatformError::InputsError);
  };
  let fiat_open_asset_record = get_open_asset_record(protocol, fiat_sid, lender_key_pair)?;
  let debt_open_asset_record = get_open_asset_record(protocol, debt_sid, borrower_key_pair)?;

  // Get fiat and debt codes
  let fiat_code = if let Some(code) = data.clone().fiat_code {
    AssetTypeCode::new_from_base64(&code)?
  } else {
    println!("Missing fiat code. Try --active_loan.");
    return Err(PlatformError::InputsError);
  };
  let debt_code = if let Some(code) = &loan.code {
    AssetTypeCode::new_from_base64(&code)?
  } else {
    println!("Missing debt code in the loan record. Try --activate_loan.");
    return Err(PlatformError::InputsError);
  };

  println!("Fiat code: {}", serde_json::to_string(&fiat_code.val)?);
  println!("Debt code: {}", serde_json::to_string(&debt_code.val)?);

  let op = TransferOperationBuilder::new().add_input(TxoRef::Absolute(debt_sid),
                                                     debt_open_asset_record,
                                                     amount_to_burn)?
                                          .add_input(TxoRef::Absolute(fiat_sid),
                                                     fiat_open_asset_record,
                                                     amount_to_spend)?
                                          .add_output(amount_to_spend,
                                                      lender_key_pair.get_pk_ref(),
                                                      fiat_code)?
                                          .add_output(amount_to_burn,
                                                      &XfrPublicKey::zei_from_bytes(&[0; 32]),
                                                      debt_code)?
                                          .add_output(loan.amount - amount_to_burn,
                                                      lender_key_pair.get_pk_ref(),
                                                      debt_code)?
                                          .add_output(loan.amount - amount_to_spend,
                                                      borrower_key_pair.get_pk_ref(),
                                                      fiat_code)?
                                          .create(TransferType::DebtSwap)?
                                          .sign(borrower_key_pair)?
                                          .transaction()?;
  let mut txn_builder = TransactionBuilder::default();
  txn_builder.add_operation(op).transaction();
  store_txn_builder_to_file(&transaction_file_name, &txn_builder)?;

  // Submit transaction and update data
  let sids = submit_and_get_sids(protocol, transaction_file_name)?;

  data = load_data()?;
  data.loans[loan_id as usize].balance = loan.balance - amount_to_burn;
  data.loans[loan_id as usize].payments = loan.payments + 1;
  data.loans[loan_id as usize].utxo = Some(sids[2]);
  data.borrowers[borrower_id as usize].balance = borrower.balance - amount_to_spend;
  data.borrowers[borrower_id as usize].utxo = Some(sids[3]);

  store_data_to_file(data)
}

// Use environment variable RUST_LOG to select log level and filter
// output by module or regex. For example,
//
//    RUST_LOG=ledger::data_model=info,main=trace/rec[ie]+ve ./main
//
// TODO Verify that this comment is correct.
//
// By default, log everything "trace" level or greater to stdout.
// TODO switch to using from_default_env()
fn init_logging() {
  env_logger::from_env(Env::default().default_filter_or("trace")).target(Target::Stdout)
                                                                 .init();
}

/// Match the PlatformError with an exitcode and exit
/// 1.  SerializationError: exit with code DATAERR
/// 2.  DeserializationError: exit with code DATAERR
/// 3.  IoError:
///     3.1 If the input file doesn't exist: exit with code NOINPUT
///         Note: make sure the error message contains "File doesn't exist:" when constructing the PlatformError
///     3.2 If the input file isn't readable: exit with code NOINPUT
///         Note: make sure the error message contains "Failed to read" when constructing the PlatformError
///     3.3 If the output file can't be created: exit with code CANTCREAT
///         Note: make sure the error message contains "Failed to create" when constructing the PlatformError
///     3.4 Otherwise: exit with code IOERR
/// 4. Otherwise: exit with code USAGE
fn match_error_and_exit(error: PlatformError) {
  match error {
    PlatformError::SerializationError => exit(exitcode::DATAERR),
    PlatformError::DeserializationError => exit(exitcode::DATAERR),
    PlatformError::IoError(io_error) => {
      if io_error.contains("File doesn't exist:") || io_error.contains("Failed to read") {
        exit(exitcode::NOINPUT)
      }
      if io_error.contains("Failed to create") {
        exit(exitcode::CANTCREAT)
      }
      exit(exitcode::IOERR)
    }
    _ => exit(exitcode::USAGE),
  }
}

/// If the function process_inputs returns an error, for different types of error:
/// SerializationError or DeserializationError: exit with code DATAERR
/// IoError: exit with code IOERR
/// Other types (e.g. InputsError): exit with code USAGE
fn main() {
  init_logging();
  let inputs = App::new("Transaction Builder")
    .version("0.0.1")
    .about("Copyright 2019 © Findora. All rights reserved.")
    .arg(Arg::with_name("config")
      .short("c")
      .long("config")
      .value_name("PATH/TO/FILE")
      .help("Specify a custom config file (default: \"$FINDORA_DIR/config.toml\")")
      .takes_value(true))
    .arg(Arg::with_name("findora_dir")
      .short("d")
      .long("dir")
      .value_name("PATH")
      .help("Directory for configuaration, security, and temporary files; must be writable")
      .takes_value(true)
      .env("FINDORA_DIR"))
    .arg(Arg::with_name("key_pair_path")
      .short("k")
      .long("key_pair")
      .value_name("PATH/TO/FILE")
      .help("Path to key pair)")
      .takes_value(true))
    .arg(Arg::with_name("txn")
      .long("txn")
      .value_name("FILE")
      .help("Use a name transaction file (will always be under findora_dir)")
      .takes_value(true))
    .subcommand(SubCommand::with_name("create")
      .subcommand(SubCommand::with_name("user")
        .arg(Arg::with_name("type")
          .short("t")
          .long("type")
          .takes_value(true)
          .possible_values(&["issuer", "lender", "borrower"])
          .help("Required: user type."))
        .arg(Arg::with_name("name")
          .short("n")
          .long("name")
          .takes_value(true)
          .help("Required: user's name.")))
      .subcommand(SubCommand::with_name("loan")
        .arg(Arg::with_name("lender")
          .short("l")
          .long("lender")
          .takes_value(true)
          .help("Required: lender id."))
        .arg(Arg::with_name("borrower")
          .short("b")
          .long("borrower")
          .takes_value(true)
          .help("Required: borrower id."))
        .arg(Arg::with_name("amount")
          .short("a")
          .long("amount")
          .takes_value(true)
          .help("Required: amount of the loan."))
        .arg(Arg::with_name("duration")
          .short("d")
          .long("duration")
          .takes_value(true)
          .help("Required: payment duration")))
      .subcommand(SubCommand::with_name("txn_builder")
        .about("By default, will rename previous file with a .<number> suffix")
        .arg(Arg::with_name("name")
          .short("n")
          .long("name")
          .value_name("FILE")
          .help("Specify a name for newly created transaction file")
          .takes_value(true))
        .arg(Arg::with_name("overwrite")
          .long("force")
          .alias("overwrite")
          .short("f")
          .help("If specified, the existing file with the same name will be overwritten."))))
    .subcommand(SubCommand::with_name("store")
      .subcommand(SubCommand::with_name("sids")
        .arg(Arg::with_name("path")
          .short("p")
          .long("path")
          .takes_value(true)
          .help("Path to store the sids. If not specified, a default path will be given."))
        .arg(Arg::with_name("overwrite")
          .long("force")
          .alias("overwrite")
          .short("f")
          .help("If specified, the existing file with the same name will be overwritten."))
        .arg(Arg::with_name("indices")
          .short("is")
          .long("indices")
          .takes_value(true)
          .help("Required: Input TxoSID indices. Separate by comma (\",\")")))
      .subcommand(SubCommand::with_name("blind_asset_record")
        .arg(Arg::with_name("path")
          .short("p")
          .long("path")
          .takes_value(true)
          .help("Path to store the blind asset record. If not specified, a default path will be given."))
        .arg(Arg::with_name("overwrite")
          .long("force")
          .alias("overwrite")
          .short("f")
          .help("If specified, the existing file with the same name will be overwritten."))
        .arg(Arg::with_name("amount")
          .short("a")
          .long("amount")
          .takes_value(true)
          .help("Required: Asset amount"))
        .arg(Arg::with_name("asset_type")
          .short("t")
          .long("asset_type")
          .takes_value(true)
          .help("Required: String representation of the asset type"))
        .arg(Arg::with_name("pub_key_path")
          .short("k")
          .long("pub_key_path")
          .takes_value(true)
          .help("Required: Path to the public key"))
        .arg(Arg::with_name("confidential_amount")
          .short("m")
          .long("confidential_amount")
          .help("If specified, the amount will be confidential"))
        .arg(Arg::with_name("confidential_asset")
          .short("s")
          .long("confidential_asset")
          .help("If specified, the asset will be confidential"))))
    .subcommand(SubCommand::with_name("add")
      .subcommand(SubCommand::with_name("define_asset")
        .arg(Arg::with_name("fiat")
          .short("f")
          .long("fiat")
          .takes_value(false)
          .help("Indicate the asset is a fiat asset."))
        .arg(Arg::with_name("issuer")
          .short("i")
          .long("issuer")
          .help("Required: issuer id.")
          .takes_value(true))
        .arg(Arg::with_name("token_code")
          .long("token_code")
          .short("c")
          .help("Explicit 16 character token code for the new asset; must be a unique name. If specified code is already in use, transaction will fail. If not specified, will display automatically generated token code.")
          .takes_value(true))
        .arg(Arg::with_name("allow_updates")
          .short("u")
          .long("allow_updates")
          .help("If specified, updates may be made to asset memo"))
        .arg(Arg::with_name("traceable")
          .short("trace")
          .long("traceable")
          .help("If specified, asset transfers can be traced by the issuer "))
        .arg(Arg::with_name("memo")
          .short("m")
          .long("memo")
          .takes_value(true)
          .help("Required: Memo as Json, with escaped quotation marks")
          .required(true))
        .arg(Arg::with_name("confidential")
          .short("xx")
          .long("confidential")
          .help("Make memo confidential"))
        .arg(Arg::with_name("with_policy")
          .short("p")
          .help("TODO: add support for policies")))
      .subcommand(SubCommand::with_name("issue_asset")
        .arg(Arg::with_name("issuer")
          .short("i")
          .long("issuer")
          .help("Required: issuer id.")
          .takes_value(true))
        .arg(Arg::with_name("token_code")
          .short("c")
          .long("token_code")
          .takes_value(true)
          .help("Required: Token code of the asset to be issued. The transaction will fail if no asset with the token code exists."))
        .arg(Arg::with_name("amount")
          .short("amt")
          .long("amount")
          .takes_value(true)
          .help("Required: Amount of tokens to issue.")))
      .subcommand(SubCommand::with_name("transfer_asset")
        .arg(Arg::with_name("issuer")
          .short("d")
          .long("issuer")
          .help("Required: issuer id.")
          .takes_value(true))
        .arg(Arg::with_name("sids_path")
          .short("ssp")
          .long("sids_path")
          .takes_value(true)
          .help("Required: Path to the file where input TxoSID indices are stored."))
        .arg(Arg::with_name("blind_asset_record_paths")
          .short("barps")
          .long("blind_asset_record_paths")
          .takes_value(true)
          .help("Required: Path to the files where blind asset records are stored. Separate by comma (\",\")."))
        .arg(Arg::with_name("input_amounts")
          .short("iamts")
          .long("input_amounts")
          .takes_value(true)
          .help("Required: the amount to transfer from each record. Separate by comma (\",\")."))
        .arg(Arg::with_name("output_amounts")
          .short("oamts")
          .long("output_amounts")
          .takes_value(true)
          .help("Required: the amount to transfer to each account. Separate by comma (\",\")."))
        .arg(Arg::with_name("address_paths")
          .short("asp")
          .long("address_paths")
          .takes_value(true)
          .help("Required: Path to the files where address keys are stored. If no such file, try pubkeygen subcommand.")))
      .subcommand(SubCommand::with_name("issue_and_transfer_asset")
        .arg(Arg::with_name("issuer")
          .short("i")
          .long("issuer")
          .help("Required: issuer id.")
          .takes_value(true))
        .arg(Arg::with_name("recipient")
          .short("r")
          .long("recipient")
          .takes_value(true)
          .help("Required: recipient's id."))
        .arg(Arg::with_name("amount")
          .short("amt")
          .long("amount")
          .takes_value(true)
          .help("Required: Amount of tokens to issue and transfer."))
        .arg(Arg::with_name("token_code")
          .short("tc")
          .long("token_code")
          .takes_value(true)
          .help("Required: Token code of the asset."))))
    .subcommand(SubCommand::with_name("serialize"))
    .subcommand(SubCommand::with_name("drop"))
    .subcommand(SubCommand::with_name("keygen")
      .arg(Arg::with_name("create_key_pair_path")
        .short("n")
        .long("name")
        .help("specify the path and name for the key pair file.")
        .takes_value(true))
      .arg(Arg::with_name("overwrite")
        .long("force")
        .alias("overwrite")
        .short("f")
        .help("If specified, the existing file with the same name will be overwritten.")))
    .subcommand(SubCommand::with_name("pubkeygen")
      .arg(Arg::with_name("create_pubkey_path")
        .short("n")
        .long("name")
        .help("specify the path and name for the public key file.")
        .takes_value(true))
      .arg(Arg::with_name("overwrite")
        .long("force")
        .alias("overwrite")
        .short("f")
        .help("If specified, the existing file with the same name will be overwritten.")))
    .subcommand(SubCommand::with_name("submit")
      .arg(Arg::with_name("protocol")
        .long("http")
        .takes_value(false)
        .help("specify that http, not https should be used.")))
    .subcommand(SubCommand::with_name("load_funds")
      .arg(Arg::with_name("issuer")
        .short("i")
        .long("issuer")
        .takes_value(true)
        .help("Required: issuer id."))
      .arg(Arg::with_name("recipient")
        .short("r")
        .long("recipient")
        .takes_value(true)
        .help("Required: recipient's id."))
      .arg(Arg::with_name("amount")
        .short("a")
        .long("amount")
        .takes_value(true)
        .help("Required: amount to transfer to the recipient."))
      .arg(Arg::with_name("protocol")
        .long("http")
        .takes_value(false)
        .help("specify that http, not https should be used.")))
    .subcommand(SubCommand::with_name("activate_loan")
      .arg(Arg::with_name("loan")
        .short("l")
        .long("loan")
        .takes_value(true)
        .help("Required: loan id."))
      .arg(Arg::with_name("issuer")
        .short("i")
        .long("issuer")
        .takes_value(true)
        .help("Required: issuer id."))
      .arg(Arg::with_name("protocol")
        .long("http")
        .takes_value(false)
        .help("specify that http, not https should be used.")))
    .subcommand(SubCommand::with_name("pay_loan")
      .arg(Arg::with_name("loan")
        .short("l")
        .long("loan")
        .takes_value(true)
        .help("Required: loan id."))
      .arg(Arg::with_name("amount")
        .short("a")
        .long("amount")
        .takes_value(true)
        .help("Required: payment amount."))
      .arg(Arg::with_name("protocol")
        .long("http")
        .takes_value(false)
        .help("Specify that http, not https should be used.")))
    .get_matches();
  if let Err(error) = process_inputs(inputs) {
    match_error_and_exit(error);
  }
}

fn process_inputs(inputs: clap::ArgMatches) -> Result<(), PlatformError> {
  let _config_file_path: String;
  let transaction_file_name: String;
  let findora_dir = if let Some(dir) = inputs.value_of("findora_dir") {
    dir.to_string()
  } else if let Ok(dir) = env::var("FINDORA_DIR") {
    dir
  } else {
    let home_dir = dirs::home_dir().unwrap_or_else(|| Path::new(".").to_path_buf());
    format!("{}/.findora", home_dir.to_str().unwrap_or("./.findora"))
  };

  if let Some(cfg) = inputs.value_of("config") {
    _config_file_path = cfg.to_string();
  } else {
    _config_file_path = format!("{}/config.toml", findora_dir);
  }

  if let Some(txn_store) = inputs.value_of("txn") {
    transaction_file_name = txn_store.to_string();
  } else {
    transaction_file_name = format!("{}/txn/default.txn", findora_dir);
  }

  match inputs.subcommand() {
    ("create", Some(create_matches)) => {
      process_create_cmd(create_matches, &transaction_file_name, &findora_dir)
    }
    ("store", Some(store_matches)) => process_store_cmd(store_matches, &findora_dir),
    ("add", Some(add_matches)) => process_add_cmd(add_matches, &transaction_file_name),
    ("serialize", Some(_serialize_matches)) => {
      let txn_builder = load_txn_builder_from_file(&transaction_file_name).or_else(|e| {
                          println!("Failed to load txn builder from file {}.",
                                   transaction_file_name);
                          Err(e)
                        })
                        .unwrap();
      match serde_json::to_string(txn_builder.transaction()) {
        Ok(as_json) => {
          println!("{}", as_json);
          Ok(())
        }
        Err(_) => {
          println!("Failed to serialize txn.");
          Err(PlatformError::SerializationError)
        }
      }
    }
    ("drop", Some(_drop_matches)) => match std::fs::remove_file(&transaction_file_name) {
      Ok(_) => {
        println!("Deleted transaction file {}", transaction_file_name);
        Ok(())
      }
      Err(e) => Err(PlatformError::IoError(format!("Error deleting file: {:?} ", e))),
    },
    ("keygen", Some(keygen_matches)) => {
      let new_key_pair_path =
        if let Some(new_key_pair_path_in) = keygen_matches.value_of("create_key_pair_path") {
          new_key_pair_path_in.to_string()
        } else {
          format!("{}/keypair/default.keypair", &findora_dir)
        };
      let expand_str = shellexpand::tilde(&new_key_pair_path).to_string();
      let overwrite = keygen_matches.is_present("overwrite");
      println!("Storing key pair to {}", expand_str);
      create_directory_and_rename_path(&expand_str, overwrite)?;
      store_key_pair_to_file(&expand_str)
    }
    ("pubkeygen", Some(pubkeygen_matches)) => {
      let new_key_path =
        if let Some(new_key_path_in) = pubkeygen_matches.value_of("create_pubkey_path") {
          new_key_path_in.to_string()
        } else {
          format!("{}/pubkey/default.pubkey", &findora_dir)
        };
      let expand_str = shellexpand::tilde(&new_key_path).to_string();
      println!("Storing public key to {}", expand_str);
      let overwrite = pubkeygen_matches.is_present("overwrite");
      create_directory_and_rename_path(&expand_str, overwrite)?;
      store_pub_key_to_file(&expand_str)
    }
    ("submit", Some(submit_matches)) => process_submit_cmd(submit_matches, &transaction_file_name),
    ("load_funds", Some(load_funds_matches)) => {
      process_load_funds_cmd(load_funds_matches, &transaction_file_name)
    }
    ("activate_loan", Some(activate_loan_matches)) => {
      process_activate_loan_cmd(activate_loan_matches, &transaction_file_name)
    }
    ("pay_loan", Some(pay_loan_matches)) => {
      process_pay_loan_cmd(pay_loan_matches, &transaction_file_name)
    }
    _ => {
      println!("Subcommand missing or not recognized. Try --help");
      Err(PlatformError::InputsError)
    }
  }
}

fn process_submit_cmd(submit_matches: &clap::ArgMatches,
                      transaction_file_name: &str)
                      -> Result<(), PlatformError> {
  // Get protocol, host and port.
  let protocol = if submit_matches.is_present("http") {
    // Allow HTTP which may be useful for running a ledger locally.
    "http"
  } else {
    // Default to HTTPS
    "https"
  };

  submit(protocol, &transaction_file_name)
}

// Create the specific file if missing
// Rename the existing path if necessary
fn create_directory_and_rename_path(path_str: &str, overwrite: bool) -> Result<(), PlatformError> {
  let path = Path::new(&path_str);
  create_directory_if_missing(&path_str);
  if path.exists() && !overwrite {
    rename_existing_path(&path)?;
  }
  Ok(())
}

fn process_create_cmd(create_matches: &clap::ArgMatches,
                      transaction_file_name: &str,
                      _findora_dir: &str)
                      -> Result<(), PlatformError> {
  match create_matches.subcommand() {
    ("user", Some(user_matches)) => {
      let name = if let Some(name_arg) = user_matches.value_of("name") {
        name_arg
      } else {
        println!("Name is required to create the user. Use --name.");
        return Err(PlatformError::InputsError);
      };
      let mut data = load_data()?;
      if let Some(type_arg) = user_matches.value_of("type") {
        match type_arg {
          "issuer" => data.add_issuer(name.to_owned()),
          "lender" => data.add_lender(name.to_owned()),
          _ => data.add_borrower(name.to_owned()),
        }
      } else {
        println!("User type is required to create the user. Use --type.");
        Err(PlatformError::InputsError)
      }
    }
    ("loan", Some(loan_matches)) => {
      let lender = if let Some(lender_arg) = loan_matches.value_of("lender") {
        if let Ok(id) = lender_arg.parse::<u64>() {
          id
        } else {
          println!("Improperly formatted lender id.");
          return Err(PlatformError::InputsError);
        }
      } else {
        println!("Lender id is required to create the loan. Use --lender.");
        return Err(PlatformError::InputsError);
      };
      let borrower = if let Some(borrower_arg) = loan_matches.value_of("borrower") {
        if let Ok(id) = borrower_arg.parse::<u64>() {
          id
        } else {
          println!("Improperly formatted borrower id.");
          return Err(PlatformError::InputsError);
        }
      } else {
        println!("Borrower id is required to create the loan. Use --borrower.");
        return Err(PlatformError::InputsError);
      };
      let amount = if let Some(amount_arg) = loan_matches.value_of("amount") {
        if let Ok(amount) = amount_arg.parse::<u64>() {
          amount
        } else {
          println!("Improperly formatted amount.");
          return Err(PlatformError::InputsError);
        }
      } else {
        println!("Amount is required to create the loan. Use --amount.");
        return Err(PlatformError::InputsError);
      };
      let duration = if let Some(duration_arg) = loan_matches.value_of("duration") {
        if let Ok(duration) = duration_arg.parse::<u64>() {
          duration
        } else {
          println!("Improperly formatted duration.");
          return Err(PlatformError::InputsError);
        }
      } else {
        println!("Duration is required to create the loan. Use --amount.");
        return Err(PlatformError::InputsError);
      };
      let mut data = load_data()?;
      data.add_loan(lender, borrower, amount, duration)
    }
    ("txn_builder", Some(txn_builder_matches)) => {
      let name = txn_builder_matches.value_of("name");
      let overwrite = txn_builder_matches.is_present("overwrite");
      let file_str = if let Some(name) = name {
        name.to_string()
      } else {
        transaction_file_name.to_string()
      };
      let expand_str = shellexpand::tilde(&file_str).to_string();
      create_directory_and_rename_path(&expand_str, overwrite)?;
      let txn_builder = TransactionBuilder::default();
      store_txn_builder_to_file(&expand_str, &txn_builder)
    }
    _ => {
      println!("Subcommand missing or not recognized. Try create --help");
      Err(PlatformError::InputsError)
    }
  }
}

fn process_store_cmd(store_matches: &clap::ArgMatches,
                     findora_dir: &str)
                     -> Result<(), PlatformError> {
  match store_matches.subcommand() {
    ("sids", Some(sids_matches)) => {
      let path = if let Some(path_arg) = sids_matches.value_of("path") {
        path_arg.to_string()
      } else {
        format!("{}/values/default.sids", &findora_dir)
      };
      let path_expand = shellexpand::tilde(&path).to_string();
      println!("Storing sids to {}", path_expand);
      let overwrite = sids_matches.is_present("overwrite");
      create_directory_and_rename_path(&path_expand, overwrite)?;
      let sids;
      if let Some(sids_arg) = sids_matches.value_of("indices") {
        sids = sids_arg
      } else {
        println!("TxoSID indices are required. Use --indices.");
        return Err(PlatformError::InputsError);
      }
      store_sids_to_file(&path_expand, sids)
    }

    ("blind_asset_record", Some(blind_asset_record_path_matches)) => {
      let path = if let Some(path_arg) = blind_asset_record_path_matches.value_of("path") {
        path_arg.to_string()
      } else {
        format!("{}/values/default.blind_asset_record", &findora_dir)
      };
      let path_expand = shellexpand::tilde(&path).to_string();
      println!("Storing blind asset records to {}", path_expand);
      let overwrite = blind_asset_record_path_matches.is_present("overwrite");
      create_directory_and_rename_path(&path_expand, overwrite)?;
      let amount;
      if let Some(amount_arg) = blind_asset_record_path_matches.value_of("amount") {
        amount = amount_arg
      } else {
        println!("Amount is required. Use --amount.");
        return Err(PlatformError::InputsError);
      }
      let asset_type;
      if let Some(asset_type_arg) = blind_asset_record_path_matches.value_of("asset_type") {
        asset_type = asset_type_arg
      } else {
        println!("Asset type is required. Use --asset_type.");
        return Err(PlatformError::InputsError);
      }
      let pub_key_path;
      if let Some(pub_key_path_arg) = blind_asset_record_path_matches.value_of("pub_key_path") {
        pub_key_path = pub_key_path_arg
      } else {
        println!("File to public key is required. If no such file, try pubkeygen subcommand.");
        return Err(PlatformError::InputsError);
      }
      let confidential_amount = blind_asset_record_path_matches.is_present("confidential_amount");
      let confidential_asset = blind_asset_record_path_matches.is_present("confidential_asset");
      store_blind_asset_record(&path_expand,
                               amount,
                               asset_type,
                               pub_key_path,
                               confidential_amount,
                               confidential_asset)
    }

    _ => {
      println!("Subcommand missing or not recognized. Try store --help");
      Err(PlatformError::InputsError)
    }
  }
}

fn process_add_cmd(add_matches: &clap::ArgMatches,
                   transaction_file_name: &str)
                   -> Result<(), PlatformError> {
  match add_matches.subcommand() {
    ("define_asset", Some(define_asset_matches)) => {
      let fiat_asset = define_asset_matches.is_present("fiat");
      let issuer_id = if let Some(issuer_arg) = define_asset_matches.value_of("issuer") {
        if let Ok(id) = issuer_arg.parse::<u64>() {
          id
        } else {
          println!("Improperly formatted issuer id.");
          return Err(PlatformError::InputsError);
        }
      } else {
        println!("User id is required to define asset. Use --issuer.");
        return Err(PlatformError::InputsError);
      };
      let token_code = define_asset_matches.value_of("token_code");
      let memo = define_asset_matches.value_of("memo")
                                     .unwrap_or("{}")
                                     .to_string();
      let allow_updates = define_asset_matches.is_present("allow_updates");
      let traceable = define_asset_matches.is_present("traceable");
      let asset_token: AssetTypeCode;
      if let Some(token_code) = token_code {
        asset_token = AssetTypeCode::new_from_base64(token_code)?;
      } else {
        asset_token = AssetTypeCode::gen_random();
        println!("Creating asset with token code {:?}: {:?}",
                 asset_token.to_base64(),
                 asset_token.val);
      }
<<<<<<< HEAD
      if let Err(e) = txn_builder.add_operation_create_asset(&key_pair,
                                                             Some(asset_token),
                                                             allow_updates,
                                                             traceable,
                                                             &memo,
                                                             PolicyChoice::Fungible())
      {
        println!("Failed to add operation to transaction.");
        return Err(e);
      }
      store_txn_builder_to_file(&transaction_file_name, &txn_builder)
=======
      define_asset(fiat_asset,
                   issuer_id,
                   asset_token,
                   &memo,
                   allow_updates,
                   traceable,
                   transaction_file_name)
>>>>>>> 10fb469d
    }
    ("issue_asset", Some(issue_asset_matches)) => {
      let mut data = load_data()?;
      let key_pair = if let Some(issuer_arg) = issue_asset_matches.value_of("issuer") {
        if let Ok(id) = issuer_arg.parse::<u64>() {
          data.get_issuer_key_pair(id)?
        } else {
          println!("Improperly formatted issuer id.");
          return Err(PlatformError::InputsError);
        }
      } else {
        println!("Issuer id is required to issue asset. Use --issuer.");
        return Err(PlatformError::InputsError);
      };
      let asset_token: AssetTypeCode;
      if let Some(token_code_arg) = issue_asset_matches.value_of("token_code") {
        asset_token = AssetTypeCode::new_from_base64(token_code_arg)?;
      } else {
        println!("Token code is required to issue asset. Use --token_code.");
        return Err(PlatformError::InputsError);
      }
      let amount;
      if let Some(amount_arg) = issue_asset_matches.value_of("amount") {
        if let Ok(amount_parsed) = amount_arg.parse::<u64>() {
          amount = amount_parsed;
        } else {
          println!("Improperly formatted amount.");
          return Err(PlatformError::InputsError);
        }
      } else {
        println!("Amount is required to issue asset. Use --amount.");
        return Err(PlatformError::InputsError);
      }
      let mut txn_builder = load_txn_builder_from_file(&transaction_file_name).or_else(|e| {
                              println!("Failed to load txn builder from file {}.",
                                       transaction_file_name);
                              Err(e)
                            })
                            .unwrap();
      if let Err(e) = txn_builder.add_basic_issue_asset(&key_pair,
                                                        &None,
                                                        &asset_token,
                                                        load_and_update_sequence_number()?,
                                                        amount)
      {
        println!("Failed to add basic issue asset.");
        return Err(e);
      }
      store_txn_builder_to_file(&transaction_file_name, &txn_builder)
    }
    ("transfer_asset", Some(transfer_asset_matches)) => {
      let mut data = load_data()?;
      let issuer_key_pair = if let Some(issuer_arg) = transfer_asset_matches.value_of("issuer") {
        if let Ok(id) = issuer_arg.parse::<u64>() {
          data.get_issuer_key_pair(id)?
        } else {
          println!("Improperly formatted issuer id.");
          return Err(PlatformError::InputsError);
        }
      } else {
        println!("Issuer id is required to issue asset. Use --issuer.");
        return Err(PlatformError::InputsError);
      };
      // Compose transfer_from for add_basic_transfer_asset
      let txo_refs;
      if let Some(sids_path) = transfer_asset_matches.value_of("sids_path") {
        match load_sids_from_file(sids_path) {
          Ok(result) => {
            txo_refs = result;
          }
          Err(error) => {
            println!("Error loading txo_refs from {}: {}", sids_path, error);
            return Err(error);
          }
        }
      } else {
        println!("Path to sids file is required to transfer asset. Use --sids_path");
        return Err(PlatformError::InputsError);
      }
      let blind_asset_records;
      if let Some(blind_asset_record_paths) =
        transfer_asset_matches.value_of("blind_asset_record_paths")
      {
        match load_blind_asset_records_from_files(blind_asset_record_paths) {
          Ok(result) => {
            blind_asset_records = result;
          }
          Err(error) => {
            println!("Error loading blind_asset_records from {}: {}",
                     blind_asset_record_paths, error);
            return Err(error);
          }
        }
      } else {
        println!("Paths to blind asset records are required to transfer asset. Use --blind_asset_record_paths");
        return Err(PlatformError::InputsError);
      }
      let input_amounts;
      if let Some(input_amounts_arg) = transfer_asset_matches.value_of("input_amounts") {
        input_amounts = get_amounts(input_amounts_arg).unwrap();
      } else {
        println!("Input amounts are required to transfer asset. Use --input_amounts.");
        return Err(PlatformError::InputsError);
      }
      let mut count = txo_refs.len();
      if blind_asset_records.len() != count || input_amounts.len() != count {
        println!("Size of input sids, blind asset records, and input amounts should match.");
        return Err(PlatformError::InputsError);
      }
      let mut transfer_from = Vec::new();
      let mut txo_refs_iter = txo_refs.iter();
      let mut blind_asset_records_iter = blind_asset_records.iter();
      let mut input_amounts_iter = input_amounts.iter();
      while count > 0 {
        transfer_from.push((txo_refs_iter.next().unwrap(),
                            blind_asset_records_iter.next().unwrap(),
                            *input_amounts_iter.next().unwrap()));
        count -= 1;
      }

      // Compose transfer_to for add_basic_transfer_asset
      let output_amounts;
      if let Some(output_amounts_arg) = transfer_asset_matches.value_of("output_amounts") {
        output_amounts = get_amounts(output_amounts_arg).unwrap();
      } else {
        println!("Output amounts are required to transfer asset. Use --output_amounts.");
        return Err(PlatformError::InputsError);
      }
      let addresses;
      if let Some(addresses_path) = transfer_asset_matches.value_of("address_paths") {
        addresses = load_addresses_from_files(addresses_path)?;
      } else {
        println!("Paths to address keys are required to transfer asset. Use --address_paths");
        return Err(PlatformError::InputsError);
      }
      let mut count = output_amounts.len();
      if addresses.len() != count {
        println!("Size of output amounts and addresses should match.");
        return Err(PlatformError::InputsError);
      }
      let mut transfer_to = Vec::new();
      let mut output_amounts_iter = output_amounts.iter();
      let mut addresses_iter = addresses.iter();
      while count > 0 {
        transfer_to.push((*output_amounts_iter.next().unwrap(), addresses_iter.next().unwrap()));
        count -= 1;
      }

      // Transfer asset
      let mut txn_builder = load_txn_builder_from_file(&transaction_file_name).or_else(|e| {
                              println!("Failed to load txn builder from file {}.",
                                       transaction_file_name);
                              Err(e)
                            })?;
      if let Err(e) =
        txn_builder.add_basic_transfer_asset(&issuer_key_pair, &transfer_from[..], &transfer_to[..])
      {
        println!("Failed to add operation to transaction.");
        return Err(e);
      };
      store_txn_builder_to_file(&transaction_file_name, &txn_builder)
    }
    ("issue_and_transfer_asset", Some(issue_and_transfer_matches)) => {
      let mut data = load_data()?;
      let issuer_key_pair = if let Some(issuer_arg) = issue_and_transfer_matches.value_of("issuer")
      {
        if let Ok(id) = issuer_arg.parse::<u64>() {
          data.get_issuer_key_pair(id)?
        } else {
          println!("Improperly formatted issuer id.");
          return Err(PlatformError::InputsError);
        }
      } else {
        println!("Issuer id is required to issue asset. Use --issuer.");
        return Err(PlatformError::InputsError);
      };
      let recipient_key_pair =
        if let Some(recipient_arg) = issue_and_transfer_matches.value_of("recipient") {
          if let Ok(id) = recipient_arg.parse::<u64>() {
            data.get_borrower_key_pair(id)?
          } else {
            println!("Improperly formatted recipient's id.");
            return Err(PlatformError::InputsError);
          }
        } else {
          println!("Recipient id is required to issue asset. Use --issuer.");
          return Err(PlatformError::InputsError);
        };
      let amount = if let Some(amount_arg) = issue_and_transfer_matches.value_of("amount") {
        get_amount(amount_arg).unwrap()
      } else {
        println!("Amount is required to issue and transfer asset. Use --amount.");
        return Err(PlatformError::InputsError);
      };
      let token_code =
        if let Some(token_code_arg) = issue_and_transfer_matches.value_of("token_code") {
          AssetTypeCode::new_from_base64(token_code_arg)?
        } else {
          println!("Token code is required to issue asset. Use --token_code.");
          return Err(PlatformError::InputsError);
        };

      issue_and_transfer(&issuer_key_pair,
                         &recipient_key_pair,
                         amount,
                         token_code,
                         transaction_file_name)?;
      Ok(())
    }
    _ => {
      println!("Subcommand missing or not recognized. Try add --help");
      Err(PlatformError::InputsError)
    }
  }
}

fn process_load_funds_cmd(load_funds_matches: &clap::ArgMatches,
                          transaction_file_name: &str)
                          -> Result<(), PlatformError> {
  let issuer_id = if let Some(issuer_arg) = load_funds_matches.value_of("issuer") {
    if let Ok(id) = issuer_arg.parse::<u64>() {
      id
    } else {
      println!("Improperly formatted issuer id.");
      return Err(PlatformError::InputsError);
    }
  } else {
    println!("Issuer id is required to load funds. Use --issuer.");
    return Err(PlatformError::InputsError);
  };
  let recipient_id = if let Some(recipient_arg) = load_funds_matches.value_of("recipient") {
    if let Ok(id) = recipient_arg.parse::<u64>() {
      id
    } else {
      println!("Improperly formatted recipient id.");
      return Err(PlatformError::InputsError);
    }
  } else {
    println!("Recipient id is required to load funds. Use --recipient.");
    return Err(PlatformError::InputsError);
  };
  let amount = if let Some(amount_arg) = load_funds_matches.value_of("amount") {
    get_amount(amount_arg).unwrap()
  } else {
    println!("Amount is required to load funds. Use --amount.");
    return Err(PlatformError::InputsError);
  };
  let protocol = if load_funds_matches.is_present("http") {
    // Allow HTTP which may be useful for running a ledger locally.
    "http"
  } else {
    // Default to HTTPS
    "https"
  };

  load_funds(issuer_id,
             recipient_id,
             amount,
             transaction_file_name,
             protocol)
}

fn process_activate_loan_cmd(activate_loan_matches: &clap::ArgMatches,
                             transaction_file_name: &str)
                             -> Result<(), PlatformError> {
  let loan_id = if let Some(loan_arg) = activate_loan_matches.value_of("loan") {
    if let Ok(id) = loan_arg.parse::<u64>() {
      id
    } else {
      println!("Improperly formatted loan id.");
      return Err(PlatformError::InputsError);
    }
  } else {
    println!("Loan id is required to activate the loan. Use --loan.");
    return Err(PlatformError::InputsError);
  };
  let issuer_id = if let Some(issuer_arg) = activate_loan_matches.value_of("issuer") {
    if let Ok(id) = issuer_arg.parse::<u64>() {
      id
    } else {
      println!("Improperly formatted issuer id.");
      return Err(PlatformError::InputsError);
    }
  } else {
    println!("Issuer id is required to activate the loan. Use --issuer.");
    return Err(PlatformError::InputsError);
  };
  let protocol = if activate_loan_matches.is_present("http") {
    // Allow HTTP which may be useful for running a ledger locally.
    "http"
  } else {
    // Default to HTTPS
    "https"
  };

  activate_loan(loan_id, issuer_id, transaction_file_name, protocol)
}

fn process_pay_loan_cmd(pay_loan_matches: &clap::ArgMatches,
                        transaction_file_name: &str)
                        -> Result<(), PlatformError> {
  let loan_id = if let Some(loan_arg) = pay_loan_matches.value_of("loan") {
    if let Ok(id) = loan_arg.parse::<u64>() {
      id
    } else {
      println!("Improperly formatted loan id.");
      return Err(PlatformError::InputsError);
    }
  } else {
    println!("Loan id is required to pay the loan. Use --loan.");
    return Err(PlatformError::InputsError);
  };
  let amount = if let Some(amount_arg) = pay_loan_matches.value_of("amount") {
    if let Ok(amount) = amount_arg.parse::<u64>() {
      amount
    } else {
      println!("Improperly formatted amount.");
      return Err(PlatformError::InputsError);
    }
  } else {
    println!("Amount is required to pay the loan. Use --amount.");
    return Err(PlatformError::InputsError);
  };
  let protocol = if pay_loan_matches.is_present("http") {
    // Allow HTTP which may be useful for running a ledger locally.
    "http"
  } else {
    // Default to HTTPS
    "https"
  };

  pay_loan(loan_id, amount, transaction_file_name, protocol)
}

#[cfg(test)]
mod tests {
  use super::*;
  use std::str::from_utf8;

  fn check_next_path(input: &str, expected: &str) {
    let as_path = Path::new(input);
    if let Ok(result) = next_path(as_path) {
      let as_str = result.to_str().unwrap();
      if as_str != expected {
        panic!("{} failed:  {}", input, as_str);
      }
    }
  }

  // Note: creates and removes a file of the given name.
  // If such a file was present, it gets overwritten
  // and then removed.
  fn check_next_path_typical(input: &str, expected: &str) {
    trace!("check_next_path_typical({}, {})", input, expected);
    if let Err(e) = fs::write(input, "txn_builder_cli next_path() test detritus") {
      panic!("write error: {:?}", e);
    }
    check_next_path(input, expected);
    if let Err(e) = fs::remove_file(input) {
      panic!("remove_file error: {:?}", e);
    }
  }

  fn check_next_path_nonextant(input: &str, expected: &str) {
    check_next_path(input, expected)
  }

  #[test]
  fn test_next_path() {
    check_next_path_typical("1000", "1000.0");
    check_next_path_nonextant("1000", "1000.0");

    check_next_path_typical("abc", "abc.0");
    check_next_path_nonextant("abc", "abc.0");

    check_next_path_typical("abc.def", "abc.def.0");
    check_next_path_nonextant("abc.def", "abc.def.0");

    check_next_path_typical("a.12", "a.13");
    check_next_path_nonextant("a.12", "a.12");

    check_next_path_typical(".12", ".12.0");
    check_next_path_nonextant(".12", ".12.0");

    check_next_path_typical("abc.12", "abc.13");
    check_next_path_nonextant("abc.12", "abc.12");

    check_next_path_typical("abc.0", "abc.1");
    check_next_path_nonextant("abc.0", "abc.0");
  }

  #[test]
  fn test_store_and_load_sids() {
    let paths = vec!["sids1", "sids2", "sids3"];
    let sids = vec!["1,2,4", "1,2, 4", "1,a,4"];

    for i in 0..3 {
      store_sids_to_file(paths[i], sids[i]).unwrap();
    }

    let expected_txo_refs = vec![TxoRef::Absolute(TxoSID(1)),
                                 TxoRef::Absolute(TxoSID(2)),
                                 TxoRef::Absolute(TxoSID(4))];

    // Verify that load_sids_from_file succeeds with correctly formatted input
    assert_eq!(load_sids_from_file(paths[0]).unwrap(), expected_txo_refs);
    assert_eq!(load_sids_from_file(paths[1]).unwrap(), expected_txo_refs);

    paths.into_iter()
         .map(|path| fs::remove_file(path).unwrap())
         .collect()
  }

  #[test]
  fn test_store_and_load_blind_asset_records() {
    // Set fields for constructing blind asset records
    let paths = vec!["file1", "file2", "file3"];
    let paths_str = "file1,file2, file3";
    let pub_key_paths = vec!["pub1", "pub2", "pub3"];
    let amounts = vec![100, 200, 300];
    let asset_types = vec![[0u8; 16], [0u8; 16], [0u8; 16]];
    let confidential_amount_bools = vec![false, false, true];
    let confidential_asset_bools = vec![false, true, false];

    // Store each blind asset record
    for i in 0..3 {
      store_pub_key_to_file(pub_key_paths[i]).unwrap();
      store_blind_asset_record(paths[i],
                               &amounts[i].to_string(),
                               from_utf8(&asset_types[i]).unwrap(),
                               pub_key_paths[i],
                               confidential_amount_bools[i],
                               confidential_asset_bools[i]).unwrap();
    }

    // Load all the blind asset records
    let blind_asset_records = load_blind_asset_records_from_files(&paths_str).unwrap();

    // Verify the field of the first blind asset record
    assert_eq!(blind_asset_records[0].amount, Some(amounts[0]));
    assert_eq!(blind_asset_records[0].asset_type, Some(asset_types[0]));
    fs::remove_file(paths[0]).unwrap();
    fs::remove_file(pub_key_paths[0]).unwrap();

    // Verify the field of the second blind asset record
    // Asset type should be None because it's set as confidential
    assert_eq!(blind_asset_records[1].amount, Some(amounts[1]));
    assert_eq!(blind_asset_records[1].asset_type, None);
    fs::remove_file(paths[1]).unwrap();
    fs::remove_file(pub_key_paths[1]).unwrap();

    // Verify the field of the third blind asset record
    // Amount should be None because the it's set as confidential
    assert_eq!(blind_asset_records[2].amount, None);
    assert_eq!(blind_asset_records[2].asset_type, Some(asset_types[2]));
    fs::remove_file(paths[2]).unwrap();
    fs::remove_file(pub_key_paths[2]).unwrap();
  }

  #[test]
  fn test_get_amounts() {
    let amounts_arg = "1, 2,4";
    let expected_amounts = vec![1, 2, 4];

    assert_eq!(get_amounts(amounts_arg).unwrap(), expected_amounts);
  }

  #[test]
  fn test_issue_and_transfer() {
    // Create txn builder and key pairs
    let txn_builder_path = "tb_issue_and_transfer";
    store_txn_builder_to_file(&txn_builder_path, &TransactionBuilder::default()).unwrap();
    let mut prng: ChaChaRng = ChaChaRng::from_seed([0u8; 32]);
    let issuer_key_pair = XfrKeyPair::generate(&mut prng);
    let recipient_key_pair = XfrKeyPair::generate(&mut prng);

    // Issue and transfer asset
    let code = AssetTypeCode::gen_random();
    let amount = 1000;
    assert!(issue_and_transfer(&issuer_key_pair,
                               &recipient_key_pair,
                               amount,
                               code,
                               txn_builder_path).is_ok());

    let _ = fs::remove_file(DATA_FILE);
    fs::remove_file(txn_builder_path).unwrap();
  }

  #[test]
  fn test_merge_records() {
    // Create txn builder and key pair
    let txn_builder_path = "tb_merge";
    store_txn_builder_to_file(&txn_builder_path, &TransactionBuilder::default()).unwrap();
    let mut prng: ChaChaRng = ChaChaRng::from_seed([0u8; 32]);
    let key_pair = XfrKeyPair::generate(&mut prng);

    // Build blind asset records
    let code = AssetTypeCode::gen_random();
    let bar1 = get_blind_asset_record(key_pair.get_pk(), 1000, code, false, false);
    let bar2 = get_blind_asset_record(key_pair.get_pk(), 500, code, false, false);

    // Merge records
    assert!(merge_records(&key_pair,
                          TxoRef::Absolute(TxoSID(1)),
                          TxoRef::Absolute(TxoSID(2)),
                          bar1,
                          bar2,
                          code,
                          txn_builder_path).is_ok());

    fs::remove_file(txn_builder_path).unwrap();
  }

  #[test]
  fn test_submit() {
    let txn_builder_path = "tb_submit";
    store_txn_builder_to_file(&txn_builder_path, &TransactionBuilder::default()).unwrap();
    let res = submit("https", txn_builder_path);
    fs::remove_file(txn_builder_path).unwrap();
    assert!(res.is_ok());
  }

  #[test]
  // Define fiat asset and submit the transaction
  fn test_define_fiat_asset_and_submit() {
    let txn_builder_path = "tb_define_and_submit";
    store_txn_builder_to_file(&txn_builder_path, &TransactionBuilder::default()).unwrap();
    let mut txn_builder = load_txn_builder_from_file(&txn_builder_path).unwrap();

    let mut prng: ChaChaRng = ChaChaRng::from_seed([0u8; 32]);
    let key_pair = XfrKeyPair::generate(&mut prng);
    let token_code = AssetTypeCode::gen_random();

<<<<<<< HEAD
    txn_builder.add_operation_create_asset(&key_pair,
                                           Some(token_code),
                                           false,
                                           false,
                                           "",
                                           PolicyChoice::Fungible())
               .unwrap();
    store_txn_builder_to_file(&txn_builder_path, &txn_builder).unwrap();

    let res = submit("https", txn_builder_path);
    fs::remove_file(txn_builder_path).unwrap();
    assert!(res.is_ok());
  }

  #[test]
  fn test_init_get_and_increment_data() {
    // Load data
    let sequence_number_init = load_data().unwrap().sequence_number;

    // Get and increment the sequence number twice
    let sequence_number_1 = load_and_update_sequence_number().unwrap();
    let sequence_number_2 = load_and_update_sequence_number().unwrap();
    let sequence_number_3 = load_data().unwrap().sequence_number;

    // Verify the sequence numbers
    assert_eq!(sequence_number_1, sequence_number_init);
    assert_eq!(sequence_number_2, sequence_number_init + 1);
    assert_eq!(sequence_number_3, sequence_number_init + 2);
  }

  #[test]
  // Define an asset, issue certain amount, then submit the transaction
  fn test_define_issue_and_submit() {
    let txn_builder_path = "tb_define_issue_submit";
    store_txn_builder_to_file(&txn_builder_path, &TransactionBuilder::default()).unwrap();
    let mut txn_builder = load_txn_builder_from_file(&txn_builder_path).unwrap();

    let mut prng: ChaChaRng = ChaChaRng::from_seed([0u8; 32]);
    let key_pair = XfrKeyPair::generate(&mut prng);

    // Build blind asset record
    let amount = 1000;
    let code = AssetTypeCode::gen_random();
    let bar = get_blind_asset_record(key_pair.get_pk(), amount, code, false, false);

    // Define asset
    txn_builder.add_operation_create_asset(&key_pair,
                                           Some(code),
                                           false,
                                           false,
                                           "",
                                           PolicyChoice::Fungible())
               .unwrap()
               .transaction();
    store_txn_builder_to_file(&txn_builder_path, &txn_builder).unwrap();

    let res = submit("https", &txn_builder_path);
    assert!(res.is_ok());

    // Issue asset
    store_txn_builder_to_file(&txn_builder_path, &TransactionBuilder::default()).unwrap();
    let mut txn_builder = load_txn_builder_from_file(&txn_builder_path).unwrap();
=======
    // Define fiat asset
    define_asset(true,
                 0,
                 token_code,
                 "Define fiat asset",
                 false,
                 false,
                 txn_builder_path).unwrap();
>>>>>>> 10fb469d

    txn_builder.add_operation_create_asset(&key_pair, Some(token_code), false, false, "")
               .unwrap();
    store_txn_builder_to_file(&txn_builder_path, &txn_builder).unwrap();

    // Submit
    let res = submit("https", txn_builder_path);
    fs::remove_file(txn_builder_path).unwrap();
    assert!(res.is_ok());
  }

  #[test]
<<<<<<< HEAD
  // 1. The issuer defines an asset
  // 2. The issuer issues certain amount and transfers the amount to the recipient
  // 3. Submit the transaction
  fn test_define_issue_transfer_and_submit() {
    // Load data
    load_data().unwrap();

    // Create txn builder and key pairs
    let txn_builder_path = "tb_issue_transfer_submit";
    store_txn_builder_to_file(&txn_builder_path, &TransactionBuilder::default()).unwrap();
    let mut prng: ChaChaRng = ChaChaRng::from_seed([0u8; 32]);
    let issuer_key_pair = XfrKeyPair::generate(&mut prng);
    let recipient_key_pair = XfrKeyPair::generate(&mut prng);

    // Define amount and token code
    let amount = 1000;
    let code = AssetTypeCode::gen_random();

    // Define asset
    let mut txn_builder = load_txn_builder_from_file(&txn_builder_path).unwrap();
    txn_builder.add_operation_create_asset(&issuer_key_pair,
                                           Some(code),
                                           false,
                                           false,
                                           "",
                                           PolicyChoice::Fungible())
               .unwrap()
               .transaction();
    store_txn_builder_to_file(&txn_builder_path, &txn_builder).unwrap();
    let res = submit("https", txn_builder_path);
    assert!(res.is_ok());

    // Issue and transfer asset
    issue_and_transfer(&issuer_key_pair,
                       &recipient_key_pair,
                       amount,
                       code,
                       txn_builder_path).unwrap();

    // Submit transaction
    let res = submit("https", txn_builder_path);

    fs::remove_file(txn_builder_path).unwrap();
    assert!(res.is_ok());
  }

  #[test]
=======
>>>>>>> 10fb469d
  // 1. The issuer defines the asset
  // 2. The issuer issues and transfers two assets to the recipient
  // 3. Merge the two records for the recipient
  // 4. Submit the transaction
  fn test_merge_and_submit() {
    // Create txn builder and key pairs
    let txn_builder_path = "tb_merge_and_submit";
    store_txn_builder_to_file(&txn_builder_path, &TransactionBuilder::default()).unwrap();
    let mut prng: ChaChaRng = ChaChaRng::from_seed([0u8; 32]);
    let issuer_key_pair = XfrKeyPair::generate(&mut prng);
    let recipient_key_pair = XfrKeyPair::generate(&mut prng);

    // Define amounts and token code
    let amount1 = 1000;
    let amount2 = 500;
    let code = AssetTypeCode::gen_random();

    // Define asset
    let mut txn_builder = load_txn_builder_from_file(&txn_builder_path).unwrap();
    txn_builder.add_operation_create_asset(&issuer_key_pair,
                                           Some(code),
                                           false,
                                           false,
                                           "",
                                           PolicyChoice::Fungible())
               .unwrap()
               .transaction();
    store_txn_builder_to_file(&txn_builder_path, &txn_builder).unwrap();
    let res = submit("https", txn_builder_path);
    assert!(res.is_ok());

    // Issue and transfer the first asset
    issue_and_transfer(&issuer_key_pair,
                       &recipient_key_pair,
                       amount1,
                       code,
                       txn_builder_path).unwrap();

    let sid1 = submit_and_get_sids("https", txn_builder_path).unwrap()[0];
    let res = query("https", QUERY_PORT, "utxo_sid", &format!("{}", sid1.0));
    let blind_asset_record_1 =
      serde_json::from_str::<BlindAssetRecord>(&res).or_else(|_| {
                                                      Err(PlatformError::DeserializationError)
                                                    })
                                                    .unwrap();

    // Issue and transfer the second asset
    issue_and_transfer(&issuer_key_pair,
                       &recipient_key_pair,
                       amount2,
                       code,
                       txn_builder_path).unwrap();
    let sid2 = submit_and_get_sids("https", txn_builder_path).unwrap()[0];
    let res = query("https", QUERY_PORT, "utxo_sid", &format!("{}", sid2.0));
    let blind_asset_record_2 =
      serde_json::from_str::<BlindAssetRecord>(&res).or_else(|_| {
                                                      Err(PlatformError::DeserializationError)
                                                    })
                                                    .unwrap();

    // Merge records
    merge_records(&recipient_key_pair,
                  TxoRef::Absolute(sid1),
                  TxoRef::Absolute(sid2),
                  blind_asset_record_1,
                  blind_asset_record_2,
                  code,
                  txn_builder_path).unwrap();

    // Submit transactions
    let res = submit("https", txn_builder_path);

    let _ = fs::remove_file(DATA_FILE);
    fs::remove_file(txn_builder_path).unwrap();

    assert!(res.is_ok());
  }

  #[test]
  #[ignore]
  // 1. The issuer defines the asset
  // 2. Load funds for the recipient
  fn test_load_funds() {
    let data = load_data().unwrap();
    let balance_pre = data.borrowers[0].balance;

    // Create txn builder
    let txn_builder_path = "tb_load_funds";
    store_txn_builder_to_file(&txn_builder_path, &TransactionBuilder::default()).unwrap();

    // Define amount and token code
    let amount = 1000;
    let code = AssetTypeCode::gen_random();

    // Define asset
<<<<<<< HEAD
    let mut txn_builder = load_txn_builder_from_file(&txn_builder_path).unwrap();
    txn_builder.add_operation_create_asset(&issuer_key_pair,
                                           Some(code),
                                           false,
                                           false,
                                           "",
                                           PolicyChoice::Fungible())
               .unwrap()
               .transaction();
    store_txn_builder_to_file(&txn_builder_path, &txn_builder).unwrap();
=======
    define_asset(true,
                 0,
                 code,
                 "Define a fiat asset",
                 false,
                 false,
                 txn_builder_path).unwrap();
>>>>>>> 10fb469d
    submit("https", txn_builder_path).unwrap();

    // Load funds
    load_funds(0, 0, amount, txn_builder_path, "https").unwrap();
    fs::remove_file(txn_builder_path).unwrap();

    assert_eq!(load_data().unwrap().borrowers[0].balance,
               balance_pre + amount);

    let _ = fs::remove_file(DATA_FILE);
  }

  #[test]
  #[ignore]
  // Create, activate and pay a loan
  fn test_create_activate_and_pay_loan() {
    // Load data
    let mut data = load_data().unwrap();
    let loan_id = data.loans.len();

    // Create loan
    let amount = 1200;
    data.add_loan(0, 0, amount, 8).unwrap();
    assert_eq!(data.loans.len(), loan_id + 1);

<<<<<<< HEAD
    // Define token codes
    let fiat_code = AssetTypeCode::gen_random();
    let debt_code = AssetTypeCode::gen_random();

    // Define fiat asset
    let mut txn_builder = load_txn_builder_from_file(&txn_builder_path).unwrap();
    txn_builder.add_operation_create_asset(&issuer_key_pair,
                                           Some(fiat_code),
                                           false,
                                           false,
                                           "",
                                           PolicyChoice::Fungible())
               .unwrap()
               .transaction();
    store_txn_builder_to_file(&txn_builder_path, &txn_builder).unwrap();
    submit("https", txn_builder_path).unwrap();

    // Define debt asset
    let mut txn_builder = TransactionBuilder::default();
    txn_builder.add_operation_create_asset(&borrower_key_pair,
                                           Some(debt_code),
                                           false,
                                           false,
                                           "Debt asset defined",
                                           PolicyChoice::Fungible())
               .unwrap()
               .transaction();
    store_txn_builder_to_file(&txn_builder_path, &txn_builder).unwrap();
    submit("https", txn_builder_path).unwrap();
=======
    // Create txn builder
    let txn_builder_path = "tb_activate_loan";
    store_txn_builder_to_file(&txn_builder_path, &TransactionBuilder::default()).unwrap();

    // Activate loan
    activate_loan(loan_id as u64, 0, txn_builder_path, "https").unwrap();
    let data = load_data().unwrap();
    assert_eq!(data.loans[loan_id].active, true);
    assert_eq!(data.loans[loan_id].balance, amount);
>>>>>>> 10fb469d

    // Pay loan
    let payment_amount = 200;
    pay_loan(loan_id as u64, payment_amount, txn_builder_path, "https").unwrap();

    let data = load_data().unwrap();
    assert_eq!(data.loans[loan_id].payments, 1);

    let _ = fs::remove_file(DATA_FILE);
    fs::remove_file(txn_builder_path).unwrap();
  }
}<|MERGE_RESOLUTION|>--- conflicted
+++ resolved
@@ -1,7 +1,6 @@
 #![deny(warnings)]
 use clap::{App, Arg, SubCommand};
 use env_logger::{Env, Target};
-use hex;
 use ledger::data_model::errors::PlatformError;
 use ledger::data_model::{AccountAddress, AssetTypeCode, TransferType, TxOutput, TxoRef, TxoSID};
 use ledger::policies::{DebtMemo, Fraction};
@@ -627,7 +626,8 @@
                                          Some(token_code),
                                          allow_updates,
                                          traceable,
-                                         &memo)?;
+                                         &memo,
+                                         PolicyChoice::Fungible())?;
   store_txn_builder_to_file(&transaction_file_name, &txn_builder)?;
 
   // Update data
@@ -861,27 +861,6 @@
 // Then activate the loan
 //
 // TODO (Keyao): Credential check
-<<<<<<< HEAD
-// TODO (Keyao): Fix the Clippy error: this function has too many arguments (8/7)
-#[allow(clippy::too_many_arguments)]
-fn init_loan(issuer_key_pair: &XfrKeyPair,
-             lender_key_pair: &XfrKeyPair,
-             borrower_key_pair: &XfrKeyPair,
-             fiat_code: AssetTypeCode,
-             debt_code: AssetTypeCode,
-             amount: u64,
-             transaction_file_name: &str,
-             protocol: &str)
-             -> Result<(), PlatformError> {
-  // Get the original record
-  let sid_pre = load_utxo()?;
-  let res_pre = query(protocol, QUERY_PORT, "utxo_sid", &format!("{}", sid_pre.0));
-  let blind_asset_record_pre =
-    serde_json::from_str::<BlindAssetRecord>(&res_pre).or_else(|_| {
-                                                        Err(PlatformError::DeserializationError)
-                                                      })
-                                                      .unwrap();
-=======
 fn activate_loan(loan_id: u64,
                  issuer_id: u64,
                  transaction_file_name: &str,
@@ -914,7 +893,8 @@
                                                            Some(fiat_code),
                                                            false,
                                                            false,
-                                                           "Define fiat asset.")
+                                                           "Define fiat asset.",
+                                                           PolicyChoice::Fungible())
     {
       println!("Failed to add operation to transaction.");
       return Err(e);
@@ -927,7 +907,6 @@
 
     fiat_code
   };
->>>>>>> 10fb469d
 
   // Issue and transfer fiat token
   issue_and_transfer(issuer_key_pair,
@@ -954,7 +933,8 @@
                                                          Some(debt_code),
                                                          false,
                                                          false,
-                                                         &memo_str)
+                                                         &memo_str,
+                                                         PolicyChoice::Fungible())
   {
     println!("Failed to add operation to transaction.");
     return Err(e);
@@ -1842,19 +1822,6 @@
                  asset_token.to_base64(),
                  asset_token.val);
       }
-<<<<<<< HEAD
-      if let Err(e) = txn_builder.add_operation_create_asset(&key_pair,
-                                                             Some(asset_token),
-                                                             allow_updates,
-                                                             traceable,
-                                                             &memo,
-                                                             PolicyChoice::Fungible())
-      {
-        println!("Failed to add operation to transaction.");
-        return Err(e);
-      }
-      store_txn_builder_to_file(&transaction_file_name, &txn_builder)
-=======
       define_asset(fiat_asset,
                    issuer_id,
                    asset_token,
@@ -1862,7 +1829,6 @@
                    allow_updates,
                    traceable,
                    transaction_file_name)
->>>>>>> 10fb469d
     }
     ("issue_asset", Some(issue_asset_matches)) => {
       let mut data = load_data()?;
@@ -2397,7 +2363,15 @@
     let key_pair = XfrKeyPair::generate(&mut prng);
     let token_code = AssetTypeCode::gen_random();
 
-<<<<<<< HEAD
+    // Define fiat asset
+    define_asset(true,
+                 0,
+                 token_code,
+                 "Define fiat asset",
+                 false,
+                 false,
+                 txn_builder_path).unwrap();
+
     txn_builder.add_operation_create_asset(&key_pair,
                                            Some(token_code),
                                            false,
@@ -2407,74 +2381,6 @@
                .unwrap();
     store_txn_builder_to_file(&txn_builder_path, &txn_builder).unwrap();
 
-    let res = submit("https", txn_builder_path);
-    fs::remove_file(txn_builder_path).unwrap();
-    assert!(res.is_ok());
-  }
-
-  #[test]
-  fn test_init_get_and_increment_data() {
-    // Load data
-    let sequence_number_init = load_data().unwrap().sequence_number;
-
-    // Get and increment the sequence number twice
-    let sequence_number_1 = load_and_update_sequence_number().unwrap();
-    let sequence_number_2 = load_and_update_sequence_number().unwrap();
-    let sequence_number_3 = load_data().unwrap().sequence_number;
-
-    // Verify the sequence numbers
-    assert_eq!(sequence_number_1, sequence_number_init);
-    assert_eq!(sequence_number_2, sequence_number_init + 1);
-    assert_eq!(sequence_number_3, sequence_number_init + 2);
-  }
-
-  #[test]
-  // Define an asset, issue certain amount, then submit the transaction
-  fn test_define_issue_and_submit() {
-    let txn_builder_path = "tb_define_issue_submit";
-    store_txn_builder_to_file(&txn_builder_path, &TransactionBuilder::default()).unwrap();
-    let mut txn_builder = load_txn_builder_from_file(&txn_builder_path).unwrap();
-
-    let mut prng: ChaChaRng = ChaChaRng::from_seed([0u8; 32]);
-    let key_pair = XfrKeyPair::generate(&mut prng);
-
-    // Build blind asset record
-    let amount = 1000;
-    let code = AssetTypeCode::gen_random();
-    let bar = get_blind_asset_record(key_pair.get_pk(), amount, code, false, false);
-
-    // Define asset
-    txn_builder.add_operation_create_asset(&key_pair,
-                                           Some(code),
-                                           false,
-                                           false,
-                                           "",
-                                           PolicyChoice::Fungible())
-               .unwrap()
-               .transaction();
-    store_txn_builder_to_file(&txn_builder_path, &txn_builder).unwrap();
-
-    let res = submit("https", &txn_builder_path);
-    assert!(res.is_ok());
-
-    // Issue asset
-    store_txn_builder_to_file(&txn_builder_path, &TransactionBuilder::default()).unwrap();
-    let mut txn_builder = load_txn_builder_from_file(&txn_builder_path).unwrap();
-=======
-    // Define fiat asset
-    define_asset(true,
-                 0,
-                 token_code,
-                 "Define fiat asset",
-                 false,
-                 false,
-                 txn_builder_path).unwrap();
->>>>>>> 10fb469d
-
-    txn_builder.add_operation_create_asset(&key_pair, Some(token_code), false, false, "")
-               .unwrap();
-    store_txn_builder_to_file(&txn_builder_path, &txn_builder).unwrap();
-
     // Submit
     let res = submit("https", txn_builder_path);
     fs::remove_file(txn_builder_path).unwrap();
@@ -2482,23 +2388,21 @@
   }
 
   #[test]
-<<<<<<< HEAD
-  // 1. The issuer defines an asset
-  // 2. The issuer issues certain amount and transfers the amount to the recipient
-  // 3. Submit the transaction
-  fn test_define_issue_transfer_and_submit() {
-    // Load data
-    load_data().unwrap();
-
+  // 1. The issuer defines the asset
+  // 2. The issuer issues and transfers two assets to the recipient
+  // 3. Merge the two records for the recipient
+  // 4. Submit the transaction
+  fn test_merge_and_submit() {
     // Create txn builder and key pairs
-    let txn_builder_path = "tb_issue_transfer_submit";
+    let txn_builder_path = "tb_merge_and_submit";
     store_txn_builder_to_file(&txn_builder_path, &TransactionBuilder::default()).unwrap();
     let mut prng: ChaChaRng = ChaChaRng::from_seed([0u8; 32]);
     let issuer_key_pair = XfrKeyPair::generate(&mut prng);
     let recipient_key_pair = XfrKeyPair::generate(&mut prng);
 
-    // Define amount and token code
-    let amount = 1000;
+    // Define amounts and token code
+    let amount1 = 1000;
+    let amount2 = 500;
     let code = AssetTypeCode::gen_random();
 
     // Define asset
@@ -2515,54 +2419,6 @@
     let res = submit("https", txn_builder_path);
     assert!(res.is_ok());
 
-    // Issue and transfer asset
-    issue_and_transfer(&issuer_key_pair,
-                       &recipient_key_pair,
-                       amount,
-                       code,
-                       txn_builder_path).unwrap();
-
-    // Submit transaction
-    let res = submit("https", txn_builder_path);
-
-    fs::remove_file(txn_builder_path).unwrap();
-    assert!(res.is_ok());
-  }
-
-  #[test]
-=======
->>>>>>> 10fb469d
-  // 1. The issuer defines the asset
-  // 2. The issuer issues and transfers two assets to the recipient
-  // 3. Merge the two records for the recipient
-  // 4. Submit the transaction
-  fn test_merge_and_submit() {
-    // Create txn builder and key pairs
-    let txn_builder_path = "tb_merge_and_submit";
-    store_txn_builder_to_file(&txn_builder_path, &TransactionBuilder::default()).unwrap();
-    let mut prng: ChaChaRng = ChaChaRng::from_seed([0u8; 32]);
-    let issuer_key_pair = XfrKeyPair::generate(&mut prng);
-    let recipient_key_pair = XfrKeyPair::generate(&mut prng);
-
-    // Define amounts and token code
-    let amount1 = 1000;
-    let amount2 = 500;
-    let code = AssetTypeCode::gen_random();
-
-    // Define asset
-    let mut txn_builder = load_txn_builder_from_file(&txn_builder_path).unwrap();
-    txn_builder.add_operation_create_asset(&issuer_key_pair,
-                                           Some(code),
-                                           false,
-                                           false,
-                                           "",
-                                           PolicyChoice::Fungible())
-               .unwrap()
-               .transaction();
-    store_txn_builder_to_file(&txn_builder_path, &txn_builder).unwrap();
-    let res = submit("https", txn_builder_path);
-    assert!(res.is_ok());
-
     // Issue and transfer the first asset
     issue_and_transfer(&issuer_key_pair,
                        &recipient_key_pair,
@@ -2627,18 +2483,6 @@
     let code = AssetTypeCode::gen_random();
 
     // Define asset
-<<<<<<< HEAD
-    let mut txn_builder = load_txn_builder_from_file(&txn_builder_path).unwrap();
-    txn_builder.add_operation_create_asset(&issuer_key_pair,
-                                           Some(code),
-                                           false,
-                                           false,
-                                           "",
-                                           PolicyChoice::Fungible())
-               .unwrap()
-               .transaction();
-    store_txn_builder_to_file(&txn_builder_path, &txn_builder).unwrap();
-=======
     define_asset(true,
                  0,
                  code,
@@ -2646,7 +2490,6 @@
                  false,
                  false,
                  txn_builder_path).unwrap();
->>>>>>> 10fb469d
     submit("https", txn_builder_path).unwrap();
 
     // Load funds
@@ -2672,37 +2515,6 @@
     data.add_loan(0, 0, amount, 8).unwrap();
     assert_eq!(data.loans.len(), loan_id + 1);
 
-<<<<<<< HEAD
-    // Define token codes
-    let fiat_code = AssetTypeCode::gen_random();
-    let debt_code = AssetTypeCode::gen_random();
-
-    // Define fiat asset
-    let mut txn_builder = load_txn_builder_from_file(&txn_builder_path).unwrap();
-    txn_builder.add_operation_create_asset(&issuer_key_pair,
-                                           Some(fiat_code),
-                                           false,
-                                           false,
-                                           "",
-                                           PolicyChoice::Fungible())
-               .unwrap()
-               .transaction();
-    store_txn_builder_to_file(&txn_builder_path, &txn_builder).unwrap();
-    submit("https", txn_builder_path).unwrap();
-
-    // Define debt asset
-    let mut txn_builder = TransactionBuilder::default();
-    txn_builder.add_operation_create_asset(&borrower_key_pair,
-                                           Some(debt_code),
-                                           false,
-                                           false,
-                                           "Debt asset defined",
-                                           PolicyChoice::Fungible())
-               .unwrap()
-               .transaction();
-    store_txn_builder_to_file(&txn_builder_path, &txn_builder).unwrap();
-    submit("https", txn_builder_path).unwrap();
-=======
     // Create txn builder
     let txn_builder_path = "tb_activate_loan";
     store_txn_builder_to_file(&txn_builder_path, &TransactionBuilder::default()).unwrap();
@@ -2712,7 +2524,6 @@
     let data = load_data().unwrap();
     assert_eq!(data.loans[loan_id].active, true);
     assert_eq!(data.loans[loan_id].balance, amount);
->>>>>>> 10fb469d
 
     // Pay loan
     let payment_amount = 200;
