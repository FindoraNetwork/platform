#![deny(warnings)]
use clap::{App, Arg, SubCommand};
use env_logger::{Env, Target};
use ledger::data_model::errors::PlatformError;
use ledger::data_model::{AccountAddress, AssetTypeCode, TransferType, TxOutput, TxoRef, TxoSID};
use ledger::policies::{DebtMemo, Fraction};
use log::trace; // Other options: debug, info, warn
use rand_chacha::ChaChaRng;
use rand_core::SeedableRng;
use serde::{Deserialize, Serialize};
use std::env;
use std::fs::{self, File};
use std::io::prelude::*;
use std::path::{Path, PathBuf};
use std::process::exit;
use std::process::Command;
use std::thread;
use submission_server::{TxnHandle, TxnStatus};
use txn_builder::{BuildsTransactions, TransactionBuilder, TransferOperationBuilder};
use zei::api::anon_creds::{
  ac_keygen_issuer, ac_keygen_user, ac_reveal, ac_sign, ac_verify, ACIssuerPublicKey, ACRevealSig,
  Credential as ZeiCredential,
};
use zei::serialization::ZeiFromToBytes;
use zei::setup::PublicParams;
use zei::xfr::asset_record::{build_blind_asset_record, open_asset_record, AssetRecordType};
use zei::xfr::sig::{XfrKeyPair, XfrPublicKey};
use zei::xfr::structs::{AssetRecord, BlindAssetRecord, OpenAssetRecord};
extern crate exitcode;

// TODO (Keyao): Rename txn_builder_cli to txn_cli, and create_txn_builder to create_txn?

const INIT_DATA: &str = r#"
{
  "issuers": [
    {
      "id": 0,
      "name": "Izzie",
      "key_pair": "76b8e0ada0f13d90405d6ae55386bd28bdd219b8a08ded1aa836efcc8b770dc720fdbac9b10b7587bba7b5bc163bce69e796d71e4ed44c10fcb4488689f7a144"
    }
  ],
  "lenders": [
    {
      "id": 0,
      "name": "Lenny",
      "key_pair": "023f37203a2476c42566a61cc55c3ca875dbb4cc41c0deb789f8e7bf881836384d4b18062f8502598de045ca7b69f067f59f93b16e3af8733a988adc2341f5c8",
      "min_credit_score": 500,
      "loans": []
    },
    {
      "id": 1,
      "name": "Luna",
      "key_pair": "023f37203a2476c42566a61cc55c3ca875dbb4cc41c0deb789f8e7bf881836384d4b18062f8502598de045ca7b69f067f59f93b16e3af8733a988adc2341f5c8",
      "min_credit_score": 680,
      "loans": []
    }
  ],
  "borrowers": [
    {
      "id": 0,
      "name": "Ben",
      "key_pair": "f6a12ca8ffc30a66ca140ccc7276336115819361186d3f535dd99f8eaaca8fce7d177f1e71b490ad0ce380f9578ab12bb0fc00a98de8f6a555c81d48c2039249",
      "credentials": [
          0,
          null,
          null
      ],
      "loans": [],
      "balance": 0,
      "utxo": null
    }
  ],
  "credentials": [
    {
      "id": 0,
      "borrower": 0,
      "attribute": "MinCreditScore",
      "value": 650,
      "proof": null
    }
  ],
  "loans": [],
  "fiat_code": null,
  "sequence_number": 1
}"#;
const DATA_FILE: &str = "data.json";
const QUERY_PORT: &str = "8668";
const SUBMIT_PORT: &str = "8669";
const LEDGER_STANDALONE: &str = "../../target/debug/ledger_standalone";

//
// Credentials
//
// TODO (Keyao): Support more attributes
#[derive(Clone, Deserialize, Debug, Eq, PartialEq, Serialize)]
// Credential attributes and their corresponding indeces in the borrower's data
enum CredentialIndex {
  MinCreditScore = 0,
  MinIncome = 1,
  Citizenship = 2,
}

#[derive(Clone, Deserialize, Debug, Serialize)]
struct Credential {
  id: u64,
  borrower: u64,
  attribute: CredentialIndex,
  value: u64,
  proof: Option<String>,
}

impl Credential {
  fn new(id: u64, borrower: u64, attribute: CredentialIndex, value: u64) -> Self {
    Credential { id,
                 borrower,
                 attribute,
                 value,
                 proof: None }
  }
}

//
// Users
//
#[derive(Clone, Deserialize, Serialize)]
struct Issuer {
  id: u64,
  name: String,
  key_pair: String,
}

impl Issuer {
  fn new(id: usize, name: String) -> Self {
    let key_pair = XfrKeyPair::generate(&mut ChaChaRng::from_seed([0u8; 32]));
    let key_pair_str = hex::encode(key_pair.zei_to_bytes());
    Issuer { id: id as u64,
             name,
             key_pair: key_pair_str }
  }
}

#[derive(Clone, Deserialize, Serialize)]
struct Lender {
  id: u64,
  name: String,
  key_pair: String,
  min_credit_score: u64,
  loans: Vec<u64>,
}

impl Lender {
  fn new(id: usize, name: String, min_credit_score: u64) -> Self {
    let key_pair = XfrKeyPair::generate(&mut ChaChaRng::from_seed([1u8; 32]));
    let key_pair_str = hex::encode(key_pair.zei_to_bytes());
    Lender { id: id as u64,
             name,
             key_pair: key_pair_str,
             min_credit_score,
             loans: Vec::new() }
  }
}

#[derive(Clone, Deserialize, Serialize)]
struct Borrower {
  id: u64,
  name: String,
  key_pair: String,
  credentials: [Option<u64>; 3], // Credential ids, ordered by CredentialIndex
  loans: Vec<u64>,
  balance: u64,
  utxo: Option<TxoSID>, // Fiat utxo sid
}

impl Borrower {
  fn new(id: usize, name: String) -> Self {
    // Get the encoded key pair
    let key_pair = XfrKeyPair::generate(&mut ChaChaRng::from_seed([2u8; 32]));
    let key_pair_str = hex::encode(key_pair.zei_to_bytes());

    // Construct the Borrower
    Borrower { id: id as u64,
               name,
               key_pair: key_pair_str,
               credentials: [None; 3],
               loans: Vec::new(),
               balance: 0,
               utxo: None }
  }
}

//
// Loan
//
#[derive(Clone, Deserialize, Debug, PartialEq, Serialize)]
enum LoanStatus {
<<<<<<< HEAD
  Requested, // The borrower has requested the loan
  Rejected,  // The lender has rejected the loan
=======
  Requested, // The borrower has requested the loan, but the lender hasn't fulfill it
  Declined,  // The lender has declined the loan
>>>>>>> 387c96cd
  Active,    // The lender has fulfilled the loan, but the borrower hasn't paid it off
  Complete,  // The borrower has paid off the loan
}

#[derive(Clone, Deserialize, Debug, Serialize)]
struct Loan {
  id: u64,                 // Loan id
  lender: u64,             // Lender id
  borrower: u64,           // Borrower id
  status: LoanStatus,      // Loan status
  amount: u64,             // Amount in total
  balance: u64,            // Loan balance
  interest_per_mille: u64, // Interest per 1000. E.g. 120 means the interest rate is 0.12
  duration: u64,           // Duration of the loan
  payments: u64,           // Number of payments that have been made
  code: Option<String>,    // Debt token code
  utxo: Option<TxoSID>,    // Debt utxo sid
}

impl Loan {
  fn new(id: usize,
         lender: u64,
         borrower: u64,
         amount: u64,
         interest_per_mille: u64,
         duration: u64)
         -> Self {
    Loan { id: id as u64,
           lender,
           borrower,
           status: LoanStatus::Requested,
           amount,
           balance: amount,
           interest_per_mille,
           duration,
           payments: 0,
           code: None,
           utxo: None }
  }
}

//
// Data
//
#[derive(Clone, Deserialize, Serialize)]
struct Data {
  // Users
  issuers: Vec<Issuer>,
  lenders: Vec<Lender>,
  borrowers: Vec<Borrower>,

  // Loans
  loans: Vec<Loan>,

  // Credentials
  credentials: Vec<Credential>,

  // Fiat token coce
  fiat_code: Option<String>,

  // Sequence number of the next transaction
  sequence_number: u64,
}

impl Data {
  fn add_loan(&mut self,
              lender: u64,
              borrower: u64,
              amount: u64,
              interest_per_mille: u64,
              duration: u64)
              -> Result<(), PlatformError> {
    let id = self.loans.len();
    self.loans
        .push(Loan::new(id, lender, borrower, amount, interest_per_mille, duration));
    self.lenders[lender as usize].loans.push(id as u64);
    self.borrowers[borrower as usize].loans.push(id as u64);
    store_data_to_file(self.clone())
  }

  fn add_issuer(&mut self, name: String) -> Result<(), PlatformError> {
    let id = self.issuers.len();
    self.issuers.push(Issuer::new(id, name.clone()));
    println!("{}'s id is {}.", name, id);
    store_data_to_file(self.clone())
  }

  fn get_issuer_key_pair(&mut self, id: u64) -> Result<XfrKeyPair, PlatformError> {
    let key_pair_str = &self.issuers[id as usize].key_pair;
    Ok(XfrKeyPair::zei_from_bytes(&hex::decode(key_pair_str).or_else(|_| {
                                     Err(PlatformError::DeserializationError)
                                   })?))
  }

  fn add_lender(&mut self, name: String, min_credit_score: u64) -> Result<(), PlatformError> {
    let id = self.lenders.len();
    self.lenders
        .push(Lender::new(id, name.clone(), min_credit_score));
    println!("{}'s id is {}.", name, id);
    store_data_to_file(self.clone())
  }

  fn get_lender_key_pair(&mut self, id: u64) -> Result<XfrKeyPair, PlatformError> {
    let key_pair_str = &self.lenders[id as usize].key_pair;
    Ok(XfrKeyPair::zei_from_bytes(&hex::decode(key_pair_str).or_else(|_| {
                                     Err(PlatformError::DeserializationError)
                                   })?))
  }

  fn add_borrower(&mut self, name: String) -> Result<(), PlatformError> {
    let id = self.borrowers.len();
    self.borrowers.push(Borrower::new(id, name.clone()));
    println!("{}'s id is {}.", name, id);
    store_data_to_file(self.clone())
  }

  fn get_borrower_key_pair(&mut self, id: u64) -> Result<XfrKeyPair, PlatformError> {
    let key_pair_str = &self.borrowers[id as usize].key_pair;
    Ok(XfrKeyPair::zei_from_bytes(&hex::decode(key_pair_str).or_else(|_| {
                                     Err(PlatformError::DeserializationError)
                                   })?))
  }

  fn add_or_update_credential(&mut self,
                              borrower_id: u64,
                              attribute: CredentialIndex,
                              value: u64)
                              -> Result<(), PlatformError> {
    // If there's an existing record, update the value and remove the proof
    // Otherwise, add the record directly
    if let Some(credential_id) =
      self.borrowers[borrower_id as usize].credentials[attribute.clone() as usize]
    {
      println!("Updating the credential record.");
      self.credentials[credential_id as usize].value = value;
      self.credentials[credential_id as usize].proof = None;
    } else {
      println!("Adding the credential record.");
      let credential_id = self.credentials.len();
      self.credentials
          .push(Credential::new(credential_id as u64, borrower_id, attribute.clone(), value));
      self.borrowers[borrower_id as usize].credentials[attribute as usize] =
        Some(credential_id as u64);
    }

    // Update the data
    store_data_to_file(self.clone())
  }
}

fn get_init_data() -> Result<Data, PlatformError> {
  serde_json::from_str::<Data>(INIT_DATA).or(Err(PlatformError::DeserializationError))
}

//
// Load functions
//
fn load_data() -> Result<Data, PlatformError> {
  let mut file;
  match File::open(DATA_FILE) {
    Ok(f) => {
      file = f;
    }
    Err(_) => {
      let data = get_init_data()?;
      store_data_to_file(data.clone())?;
      return Ok(data);
    }
  }
  let mut data = String::new();
  if file.read_to_string(&mut data).is_err() {
    Err(PlatformError::IoError(format!("Failed to read file: {}", "data")))
  } else {
    serde_json::from_str::<Data>(&data).or(Err(PlatformError::DeserializationError))
  }
}

// Get the sequence number and increment it
fn load_and_update_sequence_number() -> Result<u64, PlatformError> {
  // Get the sequence number
  let mut data = load_data()?;
  let sequence_number = data.sequence_number;
  println!("Sequence number: {}", sequence_number);

  // Increment the sequence number
  data.sequence_number += 1;
  store_data_to_file(data)?;

  Ok(sequence_number)
}

fn load_txn_builder_from_file(file_path: &str) -> Result<TransactionBuilder, PlatformError> {
  let mut file;
  match File::open(file_path) {
    Ok(f) => {
      file = f;
    }
    Err(_) => {
      return Err(PlatformError::IoError(format!("File doesn't exist: {}. Try subcommand create.",
                                         file_path)));
    }
  }
  let mut txn = String::new();
  if file.read_to_string(&mut txn).is_err() {
    return Err(PlatformError::IoError(format!("Failed to read file: {}", file_path)));
  }
  println!("Parsing builder from file contents: \"{}\"", &txn);
  match serde_json::from_str(&txn) {
    Ok(builder) => Ok(builder),
    Err(_) => Err(PlatformError::DeserializationError),
  }
}

fn load_pub_key_from_file(file_path: &str) -> Result<XfrPublicKey, PlatformError> {
  let mut file;
  match File::open(file_path) {
    Ok(f) => {
      file = f;
    }
    Err(_) => {
      return Err(PlatformError::IoError(format!("File doesn't exist: {}. Try subcommand pubkeygen.",
               file_path)));
    }
  }

  let key: XfrPublicKey;
  let mut key_byte_buffer = Vec::new();
  match file.read_to_end(&mut key_byte_buffer) {
    Ok(_len) => {
      key = XfrPublicKey::zei_from_bytes(&key_byte_buffer);
    }
    Err(_e) => {
      return Err(PlatformError::IoError(format!("Failed to read file: {}", file_path)));
    }
  }
  Ok(key)
}

fn split_arg(string: &str) -> Vec<&str> {
  string.split(',').collect::<Vec<&str>>()
}

fn load_sids_from_file(file_path: &str) -> Result<Vec<TxoRef>, PlatformError> {
  let mut file;
  match File::open(file_path) {
    Ok(f) => {
      file = f;
    }
    Err(_) => {
      return Err(PlatformError::IoError(format!("File doesn't exist: {}. Try subcommand store --sids.",file_path)));
    }
  }

  let mut sids_str = String::new();
  if file.read_to_string(&mut sids_str).is_err() {
    return Err(PlatformError::IoError(format!("Failed to read file: {}", file_path)));
  }

  let mut txo_refs = Vec::new();
  for sid_str in split_arg(&sids_str) {
    if let Ok(sid) = sid_str.trim().parse::<u64>() {
      txo_refs.push(TxoRef::Absolute(TxoSID(sid)));
    } else {
      println!("Improperly formatted sid.");
      return Err(PlatformError::InputsError);
    }
  }

  Ok(txo_refs)
}

fn load_blind_asset_records_from_files(file_paths: &str)
                                       -> Result<Vec<BlindAssetRecord>, PlatformError> {
  let mut blind_asset_records = Vec::new();

  for mut file_path in split_arg(file_paths) {
    file_path = file_path.trim();
    let mut file;
    match File::open(file_path) {
      Ok(f) => {
        file = f;
      }
      Err(_) => {
        return Err(PlatformError::IoError(format!("File doesn't exist: {}. Try subcommand store --blind_asset_record.",
                 file_path)));
      }
    }

    let mut blind_asset_record_str = String::new();
    if file.read_to_string(&mut blind_asset_record_str).is_err() {
      return Err(PlatformError::IoError(format!("Failed to read file: {}", file_path)));
    }

    if let Ok(blind_asset_record) = serde_json::from_str(&blind_asset_record_str) {
      blind_asset_records.push(blind_asset_record);
    } else {
      println!("Improperly formatted blind asset record.");
      return Err(PlatformError::InputsError);
    }
  }

  Ok(blind_asset_records)
}

fn load_addresses_from_files(file_paths: &str) -> Result<Vec<AccountAddress>, PlatformError> {
  let mut addresses = Vec::new();

  for file_path in split_arg(file_paths) {
    let address_key = load_pub_key_from_file(file_path.trim())?;
    addresses.push(AccountAddress { key: address_key });
  }

  Ok(addresses)
}

//
// Store functions
//
fn store_data_to_file(data: Data) -> Result<(), PlatformError> {
  if let Ok(as_json) = serde_json::to_string(&data) {
    if let Err(error) = fs::write(DATA_FILE, &as_json) {
      return Err(PlatformError::IoError(format!("Failed to create file {}: {}.",
                                                DATA_FILE, error)));
    };
  }
  Ok(())
}

fn store_txn_builder_to_file(file_path: &str,
                             txn: &TransactionBuilder)
                             -> Result<(), PlatformError> {
  if let Ok(as_json) = serde_json::to_string(txn) {
    if let Err(error) = fs::write(file_path, &as_json) {
      return Err(PlatformError::IoError(format!("Failed to create file {}: {}.",
                                                file_path, error)));
    };
  }
  Ok(())
}

// Write a new key pair to the given paths.
// Assumes tilde expansion has already been done on paths.
fn store_key_pair_to_file(path_str: &str) -> Result<(), PlatformError> {
  let file_path = Path::new(path_str);
  let parent_path = if let Some(path) = file_path.parent() {
    path
  } else {
    return Err(PlatformError::IoError(format!("Failed to get the parent path of file {}.",
                                              file_path.display())));
  };
  match fs::create_dir_all(parent_path) {
    Ok(()) => {
      let mut prng: ChaChaRng;
      prng = ChaChaRng::from_seed([0u8; 32]);
      let key_pair = XfrKeyPair::generate(&mut prng);
      if let Err(error) = fs::write(&file_path, key_pair.zei_to_bytes()) {
        return Err(PlatformError::IoError(format!("Failed to create file {}: {}.",
                                                  file_path.display(),
                                                  error)));
      };
    }
    Err(error) => {
      return Err(PlatformError::IoError(format!("Failed to create file {}: {}.",
                                                file_path.display(),
                                                error)));
    }
  }
  Ok(())
}

// Write a new public key to the given paths.
// Assumes tilde expansion has already been done on paths.
fn store_pub_key_to_file(path_str: &str) -> Result<(), PlatformError> {
  let file_path = Path::new(path_str);
  let parent_path = if let Some(path) = file_path.parent() {
    path
  } else {
    return Err(PlatformError::IoError(format!("Failed to get the parent path of file {}.",
                                              file_path.display())));
  };
  match fs::create_dir_all(parent_path) {
    Ok(()) => {
      let mut prng = ChaChaRng::from_seed([0u8; 32]);
      let key_pair = XfrKeyPair::generate(&mut prng);
      if let Err(error) = fs::write(&file_path, key_pair.get_pk_ref().as_bytes()) {
        return Err(PlatformError::IoError(format!("Failed to create file {}: {}.",
                                                  file_path.display(),
                                                  error)));
      };
    }
    Err(error) => {
      return Err(PlatformError::IoError(format!("Failed to create directory for file {}: {}.",
                                                file_path.display(),
                                                error)));
    }
  }
  Ok(())
}

fn store_sids_to_file(file_path: &str, sids: &str) -> Result<(), PlatformError> {
  if let Err(error) = fs::write(file_path, sids) {
    return Err(PlatformError::IoError(format!("Failed to create file {}: {}.", file_path, error)));
  };
  Ok(())
}

fn store_blind_asset_record(file_path: &str,
                            amount: u64,
                            asset_type: &str,
                            pub_key_path: &str,
                            confidential_amount: bool,
                            confidential_asset: bool)
                            -> Result<(), PlatformError> {
  let mut asset_type_arr = [0u8; 16];
  let bytes = asset_type.as_bytes();
  asset_type_arr.copy_from_slice(&bytes[..16]);

  let asset_record =
    AssetRecord::new(amount,
                     asset_type_arr,
                     load_pub_key_from_file(pub_key_path)?).or_else(|error| {
                                                             Err(PlatformError::ZeiError(error))
                                                           })?;

  let blind_asset_record =
    build_blind_asset_record(&mut ChaChaRng::from_entropy(),
                             &PublicParams::new().pc_gens,
                             &asset_record,
                             AssetRecordType::from_booleans(confidential_amount,
                                                            confidential_asset),
                             &None);

  if let Ok(as_json) = serde_json::to_string(&blind_asset_record) {
    if let Err(error) = fs::write(file_path, &as_json) {
      return Err(PlatformError::IoError(format!("Failed to create file {}: {}.",
                                                file_path, error)));
    };
    println!("Blind asset record stored to {}", file_path);
  }

  Ok(())
}

//
// Path related helper functions
//
fn create_directory_if_missing(path_to_file_in_dir: &str) -> Result<(), PlatformError> {
  let as_path = Path::new(path_to_file_in_dir);
  if as_path.exists() {
    return Ok(());
  }

  if let Some(parent) = as_path.parent() {
    if parent.exists() {
      return Ok(());
    }
    if let Err(error) = fs::create_dir_all(&parent) {
      return Err(PlatformError::IoError(format!("Failed to create directory for the parent path of {}: {}", path_to_file_in_dir, error)));
    }
  }

  Ok(())
}

const BACKUP_COUNT_MAX: i32 = 10000; // Arbitrary choice.

// Find a backup file name not currently in use.
// Assumes the extension of path can be replaced by n.
// Assumes it is safe to check the existence of the path after doing so.
// This implies all path components of path must exist and be readable.
// Assumes recursion won't hurt us here.
fn find_available_path(path: &Path, n: i32) -> Result<PathBuf, PlatformError> {
  if n < BACKUP_COUNT_MAX {
    let path_n = path.with_extension(&n.to_string());
    if path_n.exists() {
      find_available_path(path, n + 1)
    } else {
      Ok(path_n)
    }
  } else {
    Err(PlatformError::IoError(format!("Too many backups for {:?}. Use --path to specify another path.",
    path)))
  }
}

// Return a backup file path derived from path or an InputsError if an
// unused path cannot be derived. The path must not be empty
// and must not be dot (".").
fn next_path(path: &Path) -> Result<PathBuf, PlatformError> {
  fn add_backup_extension(path: &Path) -> Result<PathBuf, PlatformError> {
    let mut pb = PathBuf::from(path);
    if let Some(name) = path.file_name() {
      if let Some(name_str) = name.to_str() {
        pb.set_file_name(format!("{}.0", name_str));
        Ok(pb)
      } else {
        Err(PlatformError::IoError("Failed to convert the path to string.".to_owned()))
      }
    } else {
      Err(PlatformError::IoError("Failed to get the file name.".to_owned()))
    }
  }

  if let Some(ext) = path.extension() {
    let ext_str = if let Some(string) = ext.to_str() {
      string
    } else {
      return Err(PlatformError::IoError("Failed to convert the path to string.".to_owned()));
    };

    if let Ok(n) = ext_str.parse::<i32>() {
      // Has a numeric extension
      find_available_path(path, n)
    } else {
      // Doesn't have a numeric extension
      find_available_path(&add_backup_extension(&path)?, 0)
    }
  } else {
    // Doesn't have any extension.
    if path.components().next() == None {
      println!("Is empty: {:?}. Specify a file path.", path);
      Err(PlatformError::InputsError)
    } else if path.file_name() == None {
      println!("Is directory: {:?}. Specify a file path.", path);
      Err(PlatformError::InputsError)
    } else {
      find_available_path(&add_backup_extension(&path)?, 0)
    }
  }
}

fn rename_existing_path(path: &Path) -> Result<(), PlatformError> {
  let next = next_path(path)?;
  trace!("Next path for {:?} is {:?}", &path, &next);
  if let Err(error) = fs::rename(path, next.as_path()) {
    return Err(PlatformError::IoError(format!("Failed to rename path: {}", error)));
  }
  Ok(())
}

fn parse_to_u64(amount_arg: &str) -> Result<u64, PlatformError> {
  if let Ok(amount) = amount_arg.parse::<u64>() {
    Ok(amount)
  } else {
    println!("Improperly formatted number.");
    Err(PlatformError::InputsError)
  }
}

fn get_amounts(amounts_arg: &str) -> Result<Vec<u64>, PlatformError> {
  let amounts_str = split_arg(amounts_arg);
  let mut amounts = Vec::new();
  for amount_str in amounts_str {
    if let Ok(amount) = amount_str.trim().parse::<u64>() {
      amounts.push(amount);
    } else {
      return Err(PlatformError::InputsError);
    }
  }
  Ok(amounts)
}

fn define_asset(fiat_asset: bool,
                issuer_key_pair: &XfrKeyPair,
                token_code: AssetTypeCode,
                memo: &str,
                allow_updates: bool,
                traceable: bool,
                transaction_file_name: &str)
                -> Result<TransactionBuilder, PlatformError> {
  let mut txn_builder = TransactionBuilder::default();
  txn_builder.add_operation_create_asset(issuer_key_pair,
                                         Some(token_code),
                                         allow_updates,
                                         traceable,
                                         &memo)?;
  store_txn_builder_to_file(&transaction_file_name, &txn_builder)?;

  // Update data
  let mut data = load_data()?;
  if fiat_asset {
    data.fiat_code = Some(token_code.to_base64());
    store_data_to_file(data)?;
  };
  Ok(txn_builder)
}

fn run_ledger_standalone() -> Result<(), PlatformError> {
  // Run the standalone ledger
  thread::spawn(move || {
    let status = Command::new(LEDGER_STANDALONE).status();
    if status.is_err() {
      return Err(PlatformError::SubmissionServerError(Some("Failed to run ledger.".to_owned())));
    };
    Ok(())
  });
  Ok(())
}

fn submit(protocol: &str,
          host: &str,
          txn_builder: TransactionBuilder)
          -> Result<(), PlatformError> {
  // Submit transaction
  let client = reqwest::Client::new();
  let txn = txn_builder.transaction();
  let mut res =
    client.post(&format!("{}://{}:{}/{}",
                         protocol, host, SUBMIT_PORT, "submit_transaction"))
          .json(&txn)
          .send()
          .or_else(|_| {
            Err(PlatformError::SubmissionServerError(Some("Failed to submit.".to_owned())))
          })?;
  // Log body
  println!("Submission response: {}",
           res.json::<TxnHandle>().expect("<Invalid JSON>"));
  println!("Submission status: {}", res.status());
  Ok(())
}

fn submit_and_get_sids(protocol: &str,
                       host: &str,
                       txn_builder: TransactionBuilder)
                       -> Result<Vec<TxoSID>, PlatformError> {
  // Submit transaction

  let client = reqwest::Client::new();
  let txn = txn_builder.transaction();
  let mut res =
    client.post(&format!("{}://{}:{}/{}",
                         protocol, host, SUBMIT_PORT, "submit_transaction"))
          .json(&txn)
          .send()
          .or_else(|_| {
            Err(PlatformError::SubmissionServerError(Some("Failed to submit.".to_owned())))
          })?;

  // Log body
  let handle = res.json::<TxnHandle>().expect("<Invalid JSON>");
  println!("Submission response: {}", handle);
  println!("Submission status: {}", res.status());

  // Return sid
  let res = query(protocol, host, SUBMIT_PORT, "txn_status", &handle.0)?;
  match serde_json::from_str::<TxnStatus>(&res).or_else(|_| {
                                                 Err(PlatformError::DeserializationError)
                                               })? {
    TxnStatus::Committed((_sid, txos)) => Ok(txos),
    _ => Err(PlatformError::DeserializationError),
  }
}

fn query(protocol: &str,
         host: &str,
         port: &str,
         item: &str,
         value: &str)
         -> Result<String, PlatformError> {
  let mut res = if let Ok(response) =
    reqwest::get(&format!("{}://{}:{}/{}/{}", protocol, host, port, item, value))
  {
    response
  } else {
    return Err(PlatformError::SubmissionServerError(Some("Failed to query.".to_owned())));
  };

  // Log body
  println!("Querying status: {}", res.status());
  let text =
    res.text().or_else(|_| {
                 Err(PlatformError::SubmissionServerError(Some("Failed to query.".to_owned())))
               })?;
  println!("Querying result: {}", text);

  Ok(text)
}

fn get_blind_asset_record(pub_key: XfrPublicKey,
                          amount: u64,
                          token_code: AssetTypeCode,
                          confidential_amount: bool,
                          confidential_asset: bool)
                          -> Result<BlindAssetRecord, PlatformError> {
  let mut prng = ChaChaRng::from_seed([0u8; 32]);
  let params = PublicParams::new();
  let asset_record_type = AssetRecordType::from_booleans(confidential_amount, confidential_asset);
  let asset_record = match AssetRecord::new(amount, token_code.val, pub_key) {
    Ok(record) => record,
    Err(error) => {
      return Err(PlatformError::ZeiError(error));
    }
  };
  Ok(build_blind_asset_record(&mut prng,
                              &params.pc_gens,
                              &asset_record,
                              asset_record_type,
                              &None))
}

fn issue_and_transfer(issuer_key_pair: &XfrKeyPair,
                      recipient_key_pair: &XfrKeyPair,
                      amount: u64,
                      token_code: AssetTypeCode,
                      confidential_amount: bool,
                      confidential_asset: bool,
                      transaction_file_name: &str)
                      -> Result<TransactionBuilder, PlatformError> {
  let blind_asset_record = get_blind_asset_record(issuer_key_pair.get_pk(),
                                                  amount,
                                                  token_code,
                                                  confidential_amount,
                                                  confidential_asset)?;

  // Transfer Operation
  let xfr_op =
    TransferOperationBuilder::new().add_input(TxoRef::Relative(0),
                                              open_asset_record(&blind_asset_record,
                                                                issuer_key_pair.get_sk_ref())?,
                                              amount)?
                                   .add_output(amount, recipient_key_pair.get_pk_ref(), token_code)?
                                   .balance()?
                                   .create(TransferType::Standard)?
                                   .sign(issuer_key_pair)?
                                   .transaction()?;

  // Issue and Transfer transaction
  let mut txn_builder = TransactionBuilder::default();
  txn_builder.add_operation_issue_asset(issuer_key_pair,
                                        &token_code,
                                        load_and_update_sequence_number()?,
                                        &[TxOutput(blind_asset_record)])?
             .add_operation(xfr_op)
             .transaction();

<<<<<<< HEAD
  store_txn_builder_to_file(transaction_file_name, &txn_builder)?;
=======
  store_txn_builder_to_file(&transaction_file_name, &txn_builder)?;
>>>>>>> 387c96cd
  Ok(txn_builder)
}

fn merge_records(key_pair: &XfrKeyPair,
                 sid1: TxoRef,
                 sid2: TxoRef,
                 blind_asset_record1: BlindAssetRecord,
                 blind_asset_record2: BlindAssetRecord,
<<<<<<< HEAD
                 token_code: AssetTypeCode)
=======
                 token_code: AssetTypeCode,
                 transaction_file_name: &str)
>>>>>>> 387c96cd
                 -> Result<TransactionBuilder, PlatformError> {
  let oar1 = open_asset_record(&blind_asset_record1, key_pair.get_sk_ref())?;
  let oar2 = open_asset_record(&blind_asset_record2, key_pair.get_sk_ref())?;
  let amount1 = *oar1.get_amount();
  let amount2 = *oar2.get_amount();

  // Transfer Operation
  let xfr_op =
    TransferOperationBuilder::new().add_input(sid1, oar1, amount1)?
                                   .add_input(sid2, oar2, amount2)?
                                   .add_output(amount1 + amount2,
                                               key_pair.get_pk_ref(),
                                               token_code)?
                                   .create(TransferType::Standard)?
                                   .sign(key_pair)?
                                   .transaction()?;

  // Merge records
  let mut txn_builder = TransactionBuilder::default();
  txn_builder.add_operation(xfr_op).transaction();
<<<<<<< HEAD
=======
  store_txn_builder_to_file(&transaction_file_name, &txn_builder)?;
>>>>>>> 387c96cd
  Ok(txn_builder)
}

fn load_funds(issuer_id: u64,
              recipient_id: u64,
              amount: u64,
              transaction_file_name: &str,
              protocol: &str,
              host: &str)
              -> Result<(), PlatformError> {
  // Get data
  let mut data = load_data()?;
  let issuer_key_pair = &data.clone().get_issuer_key_pair(issuer_id)?;
  let recipient = &data.borrowers.clone()[recipient_id as usize];
  let recipient_key_pair = &data.clone().get_borrower_key_pair(recipient_id)?;

  // Get or define fiat asset
  let token_code = if let Some(code) = &data.clone().fiat_code {
    AssetTypeCode::new_from_base64(code)?
  } else {
    let fiat_code = AssetTypeCode::gen_random();
    let txn_builder = define_asset(true,
                                   issuer_key_pair,
                                   fiat_code,
                                   "Fiat asset",
                                   false,
                                   false,
                                   transaction_file_name)?;
    // Store data before submitting the transaction to avoid data overwriting
    let data = load_data()?;
    submit(protocol, host, txn_builder)?;
    store_data_to_file(data)?;
    fiat_code
  };

  // Issue and transfer asset
  let txn_builder = issue_and_transfer(issuer_key_pair,
                                       recipient_key_pair,
                                       amount,
                                       token_code,
                                       false,
                                       false,
                                       transaction_file_name)?;

  // Submit transaction and get the new record
  let sid_new = submit_and_get_sids(protocol, host, txn_builder)?[0];
  let res_new = query(protocol,
                      host,
                      QUERY_PORT,
                      "utxo_sid",
                      &format!("{}", sid_new.0))?;
  let blind_asset_record_new =
    serde_json::from_str::<BlindAssetRecord>(&res_new).or_else(|_| {
                                                        Err(PlatformError::DeserializationError)
                                                      })?;

  // Merge records
  let sid_merged = if let Some(sid_pre) = recipient.utxo {
    let res_pre = query(protocol,
                        host,
                        QUERY_PORT,
                        "utxo_sid",
                        &format!("{}", sid_pre.0))?;
    let blind_asset_record_pre =
      serde_json::from_str::<BlindAssetRecord>(&res_pre).or_else(|_| {
                                                          Err(PlatformError::DeserializationError)
                                                        })?;
    let txn_builder = merge_records(recipient_key_pair,
                                    TxoRef::Absolute(sid_pre),
                                    TxoRef::Absolute(sid_new),
                                    blind_asset_record_pre,
                                    blind_asset_record_new,
<<<<<<< HEAD
                                    token_code)?;
=======
                                    token_code,
                                    transaction_file_name)?;
>>>>>>> 387c96cd

    submit_and_get_sids(protocol, host, txn_builder)?[0]
  } else {
    sid_new
  };

  // Update data
  data = load_data()?;
  data.borrowers[recipient_id as usize].balance = recipient.balance + amount;
  data.borrowers[recipient_id as usize].utxo = Some(sid_merged);
  store_data_to_file(data)
}

// Get the blind asset record by querying the utxo sid
// Construct the open asset record with the blind asset record and the secret key
fn get_open_asset_record(protocol: &str,
                         host: &str,
                         sid: TxoSID,
                         key_pair: &XfrKeyPair)
                         -> Result<OpenAssetRecord, PlatformError> {
  let res = query(protocol,
                  host,
                  QUERY_PORT,
                  "utxo_sid",
                  &format!("{}", sid.0))?;
  let blind_asset_record =
    serde_json::from_str::<BlindAssetRecord>(&res).or_else(|_| {
                                                    Err(PlatformError::DeserializationError)
                                                  })?;
  open_asset_record(&blind_asset_record, key_pair.get_sk_ref()).or_else(|error| {
                                                                 Err(PlatformError::ZeiError(error))
                                                               })
}

enum RelationType {
  // // Requirement: attribute value == requirement
  // Equal,

  // Requirement: attribute value >= requirement
  AtLeast,
}

fn prove(reveal_sig: &ACRevealSig,
         ac_issuer_pk: &ACIssuerPublicKey,
         value: u64,
         requirement: u64,
         relation_type: RelationType)
         -> Result<(), PlatformError> {
  // 1. Prove that the attribut meets the requirement
  match relation_type {
    // //    Case 1. "Equal" requirement
    // //    E.g. prove that the country code is the same as the requirement
    // RelationType::Equal => {
    //   if value != requirement {
    //     println!("Value should be: {}.", requirement);
    //     return Err(PlatformError::InputsError);
    //   }
    // }
    //    Case 2. "AtLeast" requirement
    //    E.g. prove that the credit score is at least the required value
    RelationType::AtLeast => {
      if value < requirement {
        println!("Value should be at least: {}.", requirement);
        return Err(PlatformError::InputsError);
      }
    }
  }

  // 2. Prove that the attribute is true
  //    E.g. verify the lower bound of the credit score
  let attrs = [Some(value.to_le_bytes())];
  ac_verify(ac_issuer_pk,
            &attrs,
            &reveal_sig.sig_commitment,
            &reveal_sig.pok).or_else(|error| Err(PlatformError::ZeiError(error)))
}

// Issues and transfers fiat and debt token to the lender and borrower, respectively
// Then fulfill the loan
fn fulfill_loan(loan_id: u64,
                issuer_id: u64,
                transaction_file_name: &str,
                protocol: &str,
                host: &str)
                -> Result<(), PlatformError> {
  // Get data
  let mut data = load_data()?;
  let issuer_key_pair = &data.clone().get_issuer_key_pair(issuer_id)?;
  let loan = &data.loans.clone()[loan_id as usize];

  // Check if loan has been fulfilled
  match loan.status {
<<<<<<< HEAD
    LoanStatus::Rejected => {
      println!("Loan {} has already been rejected.", loan_id);
=======
    LoanStatus::Declined => {
      println!("Loan {} has already been declined.", loan_id);
>>>>>>> 387c96cd
      return Err(PlatformError::InputsError);
    }
    LoanStatus::Active => {
      println!("Loan {} has already been fulfilled.", loan_id);
      return Err(PlatformError::InputsError);
    }
    LoanStatus::Complete => {
      println!("Loan {} has already been paid off.", loan_id);
      return Err(PlatformError::InputsError);
    }
    _ => {}
  }

  let lender_id = loan.lender;
  let lender = &data.lenders.clone()[lender_id as usize];
  let lender_key_pair = &data.get_lender_key_pair(loan.lender)?;
  let borrower_id = loan.borrower;
  let borrower = &data.borrowers.clone()[borrower_id as usize];
  let borrower_key_pair = &data.get_borrower_key_pair(borrower_id)?;
  let amount = loan.amount;

  // Credential check
  // TODO (Keyao): Add requirements about other credential attributes, and attest them too
  let credential_id =
    if let Some(id) = borrower.credentials[CredentialIndex::MinCreditScore as usize] {
      id as usize
    } else {
      println!("Minimum credit score is required. Use create credential.");
      return Err(PlatformError::InputsError);
    };
  let credential = &data.credentials.clone()[credential_id as usize];
  let requirement = lender.min_credit_score;

  // If the proof exists and the proved value is valid, attest with the proof
  // Otherwise, prove and attest the value
  if let Some(proof) = &credential.proof {
    println!("Attesting with the existing proof.");
    let mut prng: ChaChaRng = ChaChaRng::from_seed([0u8; 32]);
    let issuer_pk = ac_keygen_issuer::<_>(&mut prng, 1).0;
    if let Err(error) =
      prove(&serde_json::from_str::<ACRevealSig>(proof).or_else(|_| {
                                                         Err(PlatformError::DeserializationError)
                                                       })?,
            &issuer_pk,
            credential.value,
            requirement,
            RelationType::AtLeast)
    {
      // Update loans data
<<<<<<< HEAD
      data.loans[loan_id as usize].status = LoanStatus::Rejected;
=======
      data.loans[loan_id as usize].status = LoanStatus::Declined;
>>>>>>> 387c96cd
      store_data_to_file(data)?;
      return Err(error);
    }
  } else {
    println!("Proving before attesting.");
    let mut prng: ChaChaRng = ChaChaRng::from_seed([0u8; 32]);
    let (issuer_pk, issuer_sk) = ac_keygen_issuer::<_>(&mut prng, 1);
    let (user_pk, user_sk) = ac_keygen_user::<_>(&mut prng, &issuer_pk.clone());

    let value = credential.value;
    let attributes = [value.to_le_bytes()].to_vec();
    let signature = ac_sign(&mut prng, &issuer_sk, &user_pk, &attributes);
    let zei_credential = ZeiCredential { signature,
                                         attributes,
                                         issuer_pk: issuer_pk.clone() };

    let reveal_sig =
      ac_reveal(&mut prng, &user_sk, &zei_credential, &[true]).or_else(|error| {
                                                                Err(PlatformError::ZeiError(error))
                                                              })?;

    prove(&reveal_sig,
          &issuer_pk,
          value,
          requirement,
          RelationType::AtLeast)?;

    // Update credentials data
    data.credentials[credential_id as usize].proof =
      Some(serde_json::to_string(&reveal_sig).or_else(|_| Err(PlatformError::SerializationError))?);
    store_data_to_file(data)?;
    data = load_data()?;
  }

  // Get or define fiat asset
  let fiat_code = if let Some(code) = data.fiat_code {
    println!("Fiat code: {}", code);
    AssetTypeCode::new_from_base64(&code)?
  } else {
    let fiat_code = AssetTypeCode::gen_random();
    let txn_builder = define_asset(true,
                                   issuer_key_pair,
                                   fiat_code,
                                   "Fiat asset",
                                   false,
                                   false,
                                   transaction_file_name)?;
    // Store data before submitting the transaction to avoid data overwriting
    let data = load_data()?;
    submit(protocol, host, txn_builder)?;
    store_data_to_file(data)?;
    fiat_code
  };

  // Issue and transfer fiat token
  let txn_builder = issue_and_transfer(issuer_key_pair,
                                       lender_key_pair,
                                       amount,
                                       fiat_code,
                                       false,
                                       false,
                                       transaction_file_name)?;
  let fiat_sid = submit_and_get_sids(protocol, host, txn_builder)?[0];
  println!("Fiat sid: {}", fiat_sid.0);
  let fiat_open_asset_record = get_open_asset_record(protocol, host, fiat_sid, lender_key_pair)?;

  // Define debt asset
  let mut txn_builder = TransactionBuilder::default();
  let debt_code = AssetTypeCode::gen_random();
  println!("Generated debt code: {}",
           serde_json::to_string(&debt_code.val).or_else(|_| {
                                                  Err(PlatformError::SerializationError)
                                                })?);
  let memo = DebtMemo { interest_rate: Fraction::new(loan.interest_per_mille, 1000),
                        fiat_code,
                        loan_amount: amount };
  let memo_str = serde_json::to_string(&memo).or_else(|_| Err(PlatformError::SerializationError))?;
  if let Err(e) = txn_builder.add_operation_create_asset(&borrower_key_pair,
                                                         Some(debt_code),
                                                         false,
                                                         false,
                                                         &memo_str)
  {
    println!("Failed to add operation to transaction.");
    return Err(e);
  }
  // Store data before submitting the transaction to avoid data overwriting
  let data = load_data()?;
  submit(protocol, host, txn_builder)?;
  store_data_to_file(data)?;

  // Issue and transfer debt token
  let txn_builder = issue_and_transfer(borrower_key_pair,
                                       borrower_key_pair,
                                       amount,
                                       debt_code,
                                       false,
                                       false,
                                       transaction_file_name)?;
  let debt_sid = submit_and_get_sids(protocol, host, txn_builder)?[0];
  println!("Fiat sid: {}", debt_sid.0);
  let debt_open_asset_record = get_open_asset_record(protocol, host, debt_sid, borrower_key_pair)?;

  // Initiate loan
  let xfr_op =
    TransferOperationBuilder::new().add_input(TxoRef::Absolute(fiat_sid),
                                              fiat_open_asset_record,
                                              amount)?
                                   .add_input(TxoRef::Absolute(debt_sid),
                                              debt_open_asset_record,
                                              amount)?
                                   .add_output(amount, lender_key_pair.get_pk_ref(), debt_code)?
                                   .add_output(amount, borrower_key_pair.get_pk_ref(), fiat_code)?
                                   .create(TransferType::Standard)?
                                   .sign(lender_key_pair)?
                                   .sign(borrower_key_pair)?
                                   .transaction()?;
  let mut txn_builder = TransactionBuilder::default();
  txn_builder.add_operation(xfr_op).transaction();

  // Submit transaction and get the new record
  let sids_new = submit_and_get_sids(protocol, host, txn_builder)?;
  let res_new = query(protocol,
                      host,
                      QUERY_PORT,
                      "utxo_sid",
                      &format!("{}", sids_new[1].0))?;
  let blind_asset_record_new =
    serde_json::from_str::<BlindAssetRecord>(&res_new).or_else(|_| {
                                                        Err(PlatformError::DeserializationError)
                                                      })?;

  // Merge records
  let fiat_sid_merged = if let Some(sid_pre) = borrower.utxo {
    let res_pre = query(protocol,
                        host,
                        QUERY_PORT,
                        "utxo_sid",
                        &format!("{}", sid_pre.0))?;
    let blind_asset_record_pre =
      serde_json::from_str::<BlindAssetRecord>(&res_pre).or_else(|_| {
                                                          Err(PlatformError::DeserializationError)
                                                        })?;
    let txn_builder = merge_records(borrower_key_pair,
                                    TxoRef::Absolute(sid_pre),
                                    TxoRef::Absolute(sids_new[1]),
                                    blind_asset_record_pre,
                                    blind_asset_record_new,
<<<<<<< HEAD
                                    fiat_code)?;
=======
                                    fiat_code,
                                    transaction_file_name)?;
>>>>>>> 387c96cd
    submit_and_get_sids(protocol, host, txn_builder)?[0]
  } else {
    sids_new[1]
  };

  println!("New debt utxo sid: {}, fiat utxo sid: {}.",
           sids_new[0].0, fiat_sid_merged.0);

  // Update data
  let mut data = load_data()?;
  data.fiat_code = Some(fiat_code.to_base64());
  data.loans[loan_id as usize].status = LoanStatus::Active;
  data.loans[loan_id as usize].code = Some(debt_code.to_base64());
  data.loans[loan_id as usize].utxo = Some(sids_new[0]);
  data.borrowers[borrower_id as usize].balance = borrower.balance + amount;
  data.borrowers[borrower_id as usize].utxo = Some(fiat_sid_merged);
  store_data_to_file(data)
}

// Pay loan with certain amount
fn pay_loan(loan_id: u64, amount: u64, protocol: &str, host: &str) -> Result<(), PlatformError> {
  // Get data
  let mut data = load_data()?;
  let loan = &data.loans.clone()[loan_id as usize];

  // Check if it's valid to pay
  match loan.status {
    LoanStatus::Requested => {
      println!("Loan {} hasn't been fulfilled yet. Use issuer fulfill_loan.",
               loan_id);
      return Err(PlatformError::InputsError);
    }
<<<<<<< HEAD
    LoanStatus::Rejected => {
      println!("Loan {} has been rejected.", loan_id);
=======
    LoanStatus::Declined => {
      println!("Loan {} has been declined.", loan_id);
>>>>>>> 387c96cd
      return Err(PlatformError::InputsError);
    }
    LoanStatus::Complete => {
      println!("Loan {} has been paid off.", loan_id);
      return Err(PlatformError::InputsError);
    }
    _ => {}
  }

  let lender_id = loan.lender;
  let borrower_id = loan.borrower;
  let borrower = &data.borrowers.clone()[borrower_id as usize];
  let lender_key_pair = &data.get_lender_key_pair(lender_id)?;
  let borrower_key_pair = &data.get_borrower_key_pair(borrower_id)?;

  // Check if funds are sufficient
  if amount > borrower.balance {
    println!("Insufficient funds. Use --load_funds to load more funds.");
    return Err(PlatformError::InputsError);
  }

  // Check if the amount meets the minimum requirement, i.e., the fee
  let fee =
    ledger::policies::calculate_fee(loan.balance, Fraction::new(loan.interest_per_mille, 1000));
  if amount < fee {
    println!("Payment amount should be at least: {}", fee);
    return Err(PlatformError::InputsError);
  }

  // Get the amount to burn the balance, and the total amount the borrow will spend
  let mut amount_to_burn = amount - fee;
  if amount_to_burn > loan.balance {
    println!("Paying {} is enough.", loan.balance);
    amount_to_burn = loan.balance;
  }
  let amount_to_spend = amount_to_burn + fee;
  println!("The borrower will spend {} to burn {}.",
           amount_to_spend, amount_to_burn);

  // Get fiat and debt sids
  let fiat_sid = if let Some(sid) = borrower.utxo {
    sid
  } else {
    println!("Missing fiat utxo in the borrower record. Try --fulfill_loan.");
    return Err(PlatformError::InputsError);
  };
  let debt_sid = if let Some(sid) = loan.utxo {
    sid
  } else {
    println!("Missing debt utxo in the loan record. Try --fulfill_loan.");
    return Err(PlatformError::InputsError);
  };
  let fiat_open_asset_record = get_open_asset_record(protocol, host, fiat_sid, lender_key_pair)?;
  let debt_open_asset_record = get_open_asset_record(protocol, host, debt_sid, borrower_key_pair)?;

  // Get fiat and debt codes
  let fiat_code = if let Some(code) = data.clone().fiat_code {
    AssetTypeCode::new_from_base64(&code)?
  } else {
    println!("Missing fiat code. Try --active_loan.");
    return Err(PlatformError::InputsError);
  };
  let debt_code = if let Some(code) = &loan.code {
    AssetTypeCode::new_from_base64(&code)?
  } else {
    println!("Missing debt code in the loan record. Try --fulfill_loan.");
    return Err(PlatformError::InputsError);
  };

  println!("Fiat code: {}", serde_json::to_string(&fiat_code.val)?);
  println!("Debt code: {}", serde_json::to_string(&debt_code.val)?);

  let op = TransferOperationBuilder::new().add_input(TxoRef::Absolute(debt_sid),
                                                     debt_open_asset_record,
                                                     amount_to_burn)?
                                          .add_input(TxoRef::Absolute(fiat_sid),
                                                     fiat_open_asset_record,
                                                     amount_to_spend)?
                                          .add_output(amount_to_spend,
                                                      lender_key_pair.get_pk_ref(),
                                                      fiat_code)?
                                          .add_output(amount_to_burn,
                                                      &XfrPublicKey::zei_from_bytes(&[0; 32]),
                                                      debt_code)?
                                          .add_output(loan.balance - amount_to_burn,
                                                      lender_key_pair.get_pk_ref(),
                                                      debt_code)?
                                          .add_output(borrower.balance - amount_to_spend,
                                                      borrower_key_pair.get_pk_ref(),
                                                      fiat_code)?
                                          .create(TransferType::DebtSwap)?
                                          .sign(borrower_key_pair)?
                                          .transaction()?;
  let mut txn_builder = TransactionBuilder::default();
  txn_builder.add_operation(op).transaction();

  // Submit transaction and update data
  let sids = submit_and_get_sids(protocol, host, txn_builder)?;

  data = load_data()?;
  let balance = loan.balance - amount_to_burn;
  if balance == 0 {
    data.loans[loan_id as usize].status = LoanStatus::Complete;
  }
  data.loans[loan_id as usize].balance = balance;
  data.loans[loan_id as usize].payments = loan.payments + 1;
  data.loans[loan_id as usize].utxo = Some(sids[2]);
  data.borrowers[borrower_id as usize].balance = borrower.balance - amount_to_spend;
  data.borrowers[borrower_id as usize].utxo = Some(sids[3]);

  store_data_to_file(data)
}

// Use environment variable RUST_LOG to select log level and filter
// output by module or regex. For example,
//
//    RUST_LOG=ledger::data_model=info,main=trace/rec[ie]+ve ./main
//
// TODO Verify that this comment is correct.
//
// By default, log everything "trace" level or greater to stdout.
// TODO switch to using from_default_env()
fn init_logging() {
  env_logger::from_env(Env::default().default_filter_or("trace")).target(Target::Stdout)
                                                                 .init();
}

/// Match the PlatformError with an exitcode and exit
/// 1.  SerializationError: exit with code DATAERR
/// 2.  DeserializationError: exit with code DATAERR
/// 3.  IoError:
///     3.1 If the input file doesn't exist: exit with code NOINPUT
///         Note: make sure the error message contains "File doesn't exist:" when constructing the PlatformError
///     3.2 If the input file isn't readable: exit with code NOINPUT
///         Note: make sure the error message contains "Failed to read" when constructing the PlatformError
///     3.3 If the output file or directory can't be created: exit with code CANTCREAT
///         Note: make sure the error message contains "Failed to create" when constructing the PlatformError
///     3.4 Otherwise: exit with code IOERR
/// 4. SubmissionServerError: exit with code UNAVAILABLE
/// 5. Otherwise: exit with code USAGE
fn match_error_and_exit(error: PlatformError) {
  match error {
    PlatformError::SerializationError => exit(exitcode::DATAERR),
    PlatformError::DeserializationError => exit(exitcode::DATAERR),
    PlatformError::IoError(io_error) => {
      if io_error.contains("File doesn't exist:") || io_error.contains("Failed to read") {
        exit(exitcode::NOINPUT)
      }
      if io_error.contains("Failed to create") {
        exit(exitcode::CANTCREAT)
      }
      exit(exitcode::IOERR)
    }
    _ => exit(exitcode::USAGE),
  }
}

/// If the function process_inputs returns an error, for different types of error:
/// SerializationError or DeserializationError: exit with code DATAERR
/// IoError: exit with code IOERR
/// Other types (e.g. InputsError): exit with code USAGE
fn main() {
  init_logging();
  let inputs = App::new("Transaction Builder")
    .version("0.0.1")
    .about("Copyright 2019 © Findora. All rights reserved.")
    .arg(Arg::with_name("config")
      .short("c")
      .long("config")
      .value_name("PATH/TO/FILE")
      .help("Specify a custom config file (default: \"$FINDORA_DIR/config.toml\")")
      .takes_value(true))
    .arg(Arg::with_name("findora_dir")
      .short("d")
      .long("dir")
      .value_name("PATH")
      .help("Directory for configuaration, security, and temporary files; must be writable")
      .takes_value(true)
      .env("FINDORA_DIR"))
    .arg(Arg::with_name("key_pair_path")
      .short("k")
      .long("key_pair")
      .value_name("PATH/TO/FILE")
      .help("Path to key pair)")
      .takes_value(true))
    .arg(Arg::with_name("txn")
      .long("txn")
      .value_name("FILE")
      .help("Use a name transaction file (will always be under findora_dir)")
      .takes_value(true))
    .subcommand(SubCommand::with_name("issuer")
      .subcommand(SubCommand::with_name("sign_up")
        .arg(Arg::with_name("name")
          .short("n")
          .long("name")
          .required(true)
          .takes_value(true)
          .help("Issuer's name.")))
      .arg(Arg::with_name("id")
        .short("i")
        .long("id")
        .takes_value(true)
        .help("Issuer id."))
      .subcommand(SubCommand::with_name("define_asset")
        .arg(Arg::with_name("fiat")
          .short("f")
          .long("fiat")
          .takes_value(false)
          .help("Indicate the asset is a fiat asset."))
        .arg(Arg::with_name("token_code")
          .long("token_code")
          .short("c")
          .help("Explicit 16 character token code for the new asset; must be a unique name. If specified code is already in use, transaction will fail. If not specified, will display automatically generated token code.")
          .takes_value(true))
        .arg(Arg::with_name("allow_updates")
          .short("u")
          .long("allow_updates")
          .help("If specified, updates may be made to asset memo"))
        .arg(Arg::with_name("traceable")
          .short("trace")
          .long("traceable")
          .help("If specified, asset transfers can be traced by the issuer "))
        .arg(Arg::with_name("memo")
          .short("m")
          .long("memo")
          .required(true)
          .takes_value(true)
          .help("Memo as Json, with escaped quotation marks"))
        .arg(Arg::with_name("confidential")
          .short("xx")
          .long("confidential")
          .help("Make memo confidential"))
        .arg(Arg::with_name("with_policy")
          .short("p")
          .help("TODO: add support for policies")))
      .subcommand(SubCommand::with_name("issue_and_transfer_asset")
        .arg(Arg::with_name("recipient")
          .short("r")
          .long("recipient")
          .required(true)
          .takes_value(true)
          .help("Recipient's id."))
        .arg(Arg::with_name("amount")
          .short("amt")
          .long("amount")
          .required(true)
          .takes_value(true)
          .help("Amount of tokens to issue and transfer."))
        .arg(Arg::with_name("token_code")
          .short("tc")
          .long("token_code")
          .required(true)
          .takes_value(true)
          .help("Token code of the asset."))
        .arg(Arg::with_name("confidential_amount")
          .short("m")
          .long("confidential_amount")
          .takes_value(false)
          .help("If specified, the amount will be confidential."))
        .arg(Arg::with_name("confidential_asset")
          .short("s")
          .long("confidential_asset")
          .takes_value(false)
          .help("If specified, the asset will be confidential."))))
    .subcommand(SubCommand::with_name("lender")
      .subcommand(SubCommand::with_name("sign_up")
        .arg(Arg::with_name("name")
          .short("n")
          .long("name")
          .required(true)
          .takes_value(true)
          .help("Lender's name."))
        .arg(Arg::with_name("min_credit_score")
          .short("m")
          .long("min_credit_score")
          .required(true)
          .takes_value(true)
          .help("Minimum credit score requirement.")))
      .arg(Arg::with_name("id")
        .short("i")
        .long("id")
        .takes_value(true)
        .help("Lender id."))
      .subcommand(SubCommand::with_name("view_loan")
        .arg(Arg::with_name("loan")
          .short("l")
          .long("loan")
          .takes_value(true)
          .help("Display the loan with the specified id only."))
        .arg(Arg::with_name("filter")
          .short("f")
          .long("filter")
          .takes_value(true)
<<<<<<< HEAD
          .possible_values(&["unrejected", "active", "inactive", "complete"])
=======
          .possible_values(&["requested", "fulfilled", "declined", "active", "complete"])
>>>>>>> 387c96cd
          .help("Display the loan with the specified status only."))
        .help("By default, display all loans of this lender."))
      .subcommand(SubCommand::with_name("fulfill_loan")
        .arg(Arg::with_name("loan")
          .short("l")
          .long("loan")
          .required(true)
          .takes_value(true)
          .help("Loan id."))
        .arg(Arg::with_name("issuer")
          .short("i")
          .long("issuer")
          .required(true)
          .takes_value(true)
          .help("Issuer id."))
        .arg(Arg::with_name("protocol")
          .long("http")
          .takes_value(false)
          .help("Specify that http, not https should be used."))
        .arg(Arg::with_name("host")
          .long("localhost")
          .takes_value(false)
          .help("Specify that localhost, not testnet.findora.org should be used."))))
    .subcommand(SubCommand::with_name("borrower")
      .subcommand(SubCommand::with_name("sign_up")
        .arg(Arg::with_name("name")
          .short("n")
          .long("name")
          .required(true)
          .takes_value(true)
          .help("Borrower's name.")))
      .arg(Arg::with_name("id")
        .short("i")
        .long("id")
        .takes_value(true)
        .help("Borrower id."))
      .subcommand(SubCommand::with_name("load_funds")
        .arg(Arg::with_name("issuer")
          .short("i")
          .long("issuer")
          .takes_value(true)
          .help("Required: issuer id."))
        .arg(Arg::with_name("amount")
          .short("a")
          .long("amount")
          .required(true)
          .takes_value(true)
          .help("Amount to transfer to the recipient."))
        .arg(Arg::with_name("protocol")
          .long("http")
          .takes_value(false)
          .help("Specify that http, not https should be used."))
        .arg(Arg::with_name("host")
          .long("localhost")
          .takes_value(false)
          .help("Specify that localhost, not testnet.findora.org should be used.")))
      .subcommand(SubCommand::with_name("view_loan")
        .arg(Arg::with_name("loan")
          .short("l")
          .long("loan")
          .takes_value(true)
          .help("Display the loan with the specified id only."))
        .arg(Arg::with_name("filter")
          .short("f")
          .long("filter")
          .takes_value(true)
<<<<<<< HEAD
          .possible_values(&["unrejected", "active", "inactive", "complete"])
=======
          .possible_values(&["requested", "fulfilled", "declined", "active", "complete"])
>>>>>>> 387c96cd
          .help("Display the loan with the specified status only."))
        .help("By default, display all loans of this borrower."))
      .subcommand(SubCommand::with_name("request_loan")
        .arg(Arg::with_name("lender")
          .short("l")
          .long("lender")
          .required(true)
          .takes_value(true)
          .help("Lender id."))
        .arg(Arg::with_name("amount")
          .short("a")
          .long("amount")
          .required(true)
          .takes_value(true)
          .help("Amount of the loan."))
        .arg(Arg::with_name("interest_per_mille")
          .short("i")
          .long("interest_per_mille")
          .required(true)
          .takes_value(true)
          .help("Interest per mille. The interest rate will be interest_per_mille/1000."))
        .arg(Arg::with_name("duration")
          .short("d")
          .long("duration")
          .required(true)
          .takes_value(true)
          .help("Payment duration")))
      .subcommand(SubCommand::with_name("pay_loan")
        .arg(Arg::with_name("loan")
          .short("l")
          .long("loan")
          .required(true)
          .takes_value(true)
          .help("Loan id."))
        .arg(Arg::with_name("amount")
          .short("a")
          .long("amount")
          .required(true)
          .takes_value(true)
          .help("Payment amount."))
        .arg(Arg::with_name("protocol")
          .long("http")
          .takes_value(false)
          .help("Specify that http, not https should be used."))
        .arg(Arg::with_name("host")
          .long("localhost")
          .takes_value(false)
          .help("Specify that localhost, not testnet.findora.org should be used.")))
      .subcommand(SubCommand::with_name("view_credential")
        .arg(Arg::with_name("credential")
          .short("c")
          .long("credential")
          .takes_value(true)
          .help("Display the credential with the specified id only."))
        .help("By default, display all credentials of this borrower."))
      .subcommand(SubCommand::with_name("create_or_overwrite_credential")
        .arg(Arg::with_name("attribute")
          .short("a")
          .long("attribute")
          .required(true)
          .takes_value(true)
          .possible_values(&["min_credit_score", "min_income", "citizenship"])
          .help("Credential attribute."))
        .arg(Arg::with_name("value")
          .short("v")
          .long("value")
          .required(true)
          .takes_value(true)
          .help("Value of the credential record."))
        .help("Create or overwrite a credential record."))
      .subcommand(SubCommand::with_name("get_asset_record")
        .arg(Arg::with_name("sid")
          .long("sid")
          .short("s")
          .takes_value(true)
          .help("Asset sid."))
        .arg(Arg::with_name("protocol")
          .long("http")
          .takes_value(false)
          .help("Specify that http, not https should be used."))
        .arg(Arg::with_name("host")
          .long("localhost")
          .takes_value(false)
          .help("Specify that localhost, not testnet.findora.org should be used."))))
    .subcommand(SubCommand::with_name("create_txn_builder")
      .about("By default, will rename previous file with a .<number> suffix")
      .arg(Arg::with_name("name")
        .short("n")
        .long("name")
        .value_name("FILE")
        .help("Specify a name for newly created transaction file")
        .takes_value(true))
      .arg(Arg::with_name("overwrite")
        .long("force")
        .alias("overwrite")
        .short("f")
        .help("If specified, the existing file with the same name will be overwritten.")))
    .subcommand(SubCommand::with_name("store")
      .subcommand(SubCommand::with_name("sids")
        .arg(Arg::with_name("path")
          .short("p")
          .long("path")
          .takes_value(true)
          .help("Path to store the sids. If not specified, a default path will be given."))
        .arg(Arg::with_name("overwrite")
          .long("force")
          .alias("overwrite")
          .short("f")
          .help("If specified, the existing file with the same name will be overwritten."))
        .arg(Arg::with_name("indices")
          .short("is")
          .long("indices")
          .required(true)
          .takes_value(true)
          .help("Input TxoSID indices. Separate by comma (\",\")")))
      .subcommand(SubCommand::with_name("blind_asset_record")
        .arg(Arg::with_name("path")
          .short("p")
          .long("path")
          .takes_value(true)
          .help("Path to store the blind asset record. If not specified, a default path will be given."))
        .arg(Arg::with_name("overwrite")
          .long("force")
          .alias("overwrite")
          .short("f")
          .help("If specified, the existing file with the same name will be overwritten."))
        .arg(Arg::with_name("amount")
          .short("a")
          .long("amount")
          .required(true)
          .takes_value(true)
          .help("Asset amount"))
        .arg(Arg::with_name("asset_type")
          .short("t")
          .long("asset_type")
          .required(true)
          .takes_value(true)
          .help("String representation of the asset type"))
        .arg(Arg::with_name("pub_key_path")
          .short("k")
          .long("pub_key_path")
          .required(true)
          .takes_value(true)
          .help("Path to the public key"))
        .arg(Arg::with_name("confidential_amount")
          .short("m")
          .long("confidential_amount")
          .help("If specified, the amount will be confidential"))
        .arg(Arg::with_name("confidential_asset")
          .short("s")
          .long("confidential_asset")
          .help("If specified, the asset will be confidential"))))
    .subcommand(SubCommand::with_name("add")
      .subcommand(SubCommand::with_name("issue_asset")
        .arg(Arg::with_name("issuer")
          .short("i")
          .long("issuer")
          .required(true)
          .takes_value(true)
          .help("Issuer id."))
        .arg(Arg::with_name("token_code")
          .short("c")
          .long("token_code")
          .required(true)
          .takes_value(true)
          .help("Token code of the asset to be issued. The transaction will fail if no asset with the token code exists."))
        .arg(Arg::with_name("amount")
          .short("amt")
          .long("amount")
          .required(true)
          .takes_value(true)
          .help("Amount of tokens to issue.")))
      .subcommand(SubCommand::with_name("transfer_asset")
        .arg(Arg::with_name("issuer")
          .short("d")
          .long("issuer")
          .required(true)
          .takes_value(true)
          .help("Issuer id."))
        .arg(Arg::with_name("sids_path")
          .short("ssp")
          .long("sids_path")
          .required(true)
          .takes_value(true)
          .help("Path to the file where input TxoSID indices are stored."))
        .arg(Arg::with_name("blind_asset_record_paths")
          .short("barps")
          .long("blind_asset_record_paths")
          .required(true)
          .takes_value(true)
          .help("Path to the files where blind asset records are stored. Separate by comma (\",\")."))
        .arg(Arg::with_name("input_amounts")
          .short("iamts")
          .long("input_amounts")
          .required(true)
          .takes_value(true)
          .help("Amount to transfer from each record. Separate by comma (\",\")."))
        .arg(Arg::with_name("output_amounts")
          .short("oamts")
          .long("output_amounts")
          .required(true)
          .takes_value(true)
          .help("Amount to transfer to each account. Separate by comma (\",\")."))
        .arg(Arg::with_name("address_paths")
          .short("asp")
          .long("address_paths")
          .required(true)
          .takes_value(true)
          .help("Path to the files where address keys are stored. If no such file, try pubkeygen subcommand."))))
    .subcommand(SubCommand::with_name("serialize"))
    .subcommand(SubCommand::with_name("drop"))
    .subcommand(SubCommand::with_name("keygen")
      .arg(Arg::with_name("create_key_pair_path")
        .short("n")
        .long("name")
        .help("specify the path and name for the key pair file.")
        .takes_value(true))
      .arg(Arg::with_name("overwrite")
        .long("force")
        .alias("overwrite")
        .short("f")
        .help("If specified, the existing file with the same name will be overwritten.")))
    .subcommand(SubCommand::with_name("pubkeygen")
      .arg(Arg::with_name("create_pubkey_path")
        .short("n")
        .long("name")
        .help("specify the path and name for the public key file.")
        .takes_value(true))
      .arg(Arg::with_name("overwrite")
        .long("force")
        .alias("overwrite")
        .short("f")
        .help("If specified, the existing file with the same name will be overwritten.")))
    .subcommand(SubCommand::with_name("submit")
      .arg(Arg::with_name("get_sids")
        .long("get_sids")
        .short("g")
        .takes_value(false)
        .help("If specified, will query the utxo sids."))
      .arg(Arg::with_name("protocol")
        .long("http")
        .takes_value(false)
        .help("Specify that http, not https should be used."))
      .arg(Arg::with_name("host")
        .long("localhost")
        .takes_value(false)
        .help("Specify that localhost, not testnet.findora.org should be used.")))
    .get_matches();
  if let Err(error) = process_inputs(inputs) {
    match_error_and_exit(error);
  }
}

fn process_inputs(inputs: clap::ArgMatches) -> Result<(), PlatformError> {
  let _config_file_path: String;
  let transaction_file_name: String;
  let findora_dir = if let Some(dir) = inputs.value_of("findora_dir") {
    dir.to_string()
  } else if let Ok(dir) = env::var("FINDORA_DIR") {
    dir
  } else {
    let home_dir = if let Some(dir) = dirs::home_dir() {
      dir
    } else {
      return Err(PlatformError::IoError("Failed to get the home directory.".to_owned()));
    };
    let dir_str = if let Some(string) = home_dir.to_str() {
      string
    } else {
      return Err(PlatformError::IoError("Failed to convert the path to string.".to_owned()));
    };
    format!("{}/.findora", dir_str)
  };

  if let Some(cfg) = inputs.value_of("config") {
    _config_file_path = cfg.to_string();
  } else {
    _config_file_path = format!("{}/config.toml", findora_dir);
  }

  if let Some(txn_store) = inputs.value_of("txn") {
    transaction_file_name = txn_store.to_string();
  } else {
    transaction_file_name = format!("{}/txn/default.txn", findora_dir);
  }

  match inputs.subcommand() {
    ("issuer", Some(issuer_matches)) => process_issuer_cmd(issuer_matches, &transaction_file_name),
    ("lender", Some(issuer_matches)) => process_lender_cmd(issuer_matches, &transaction_file_name),
    ("borrower", Some(issuer_matches)) => {
      process_borrower_cmd(issuer_matches, &transaction_file_name)
    }
    ("create_txn_builder", Some(create_txn_builder_matches)) => {
      process_create_txn_builder_cmd(create_txn_builder_matches,
                                     &transaction_file_name,
                                     &findora_dir)
    }
    ("store", Some(store_matches)) => process_store_cmd(store_matches, &findora_dir),
    ("add", Some(add_matches)) => process_add_cmd(add_matches, &transaction_file_name),
    ("serialize", Some(_serialize_matches)) => {
      let txn_builder = load_txn_builder_from_file(&transaction_file_name).or_else(|e| {
                          println!("Failed to load txn builder from file {}.",
                                   transaction_file_name);
                          Err(e)
                        })?;
      match serde_json::to_string(txn_builder.transaction()) {
        Ok(as_json) => {
          println!("{}", as_json);
          Ok(())
        }
        Err(_) => {
          println!("Failed to serialize txn.");
          Err(PlatformError::SerializationError)
        }
      }
    }
    ("drop", Some(_drop_matches)) => match std::fs::remove_file(&transaction_file_name) {
      Ok(_) => {
        println!("Deleted transaction file {}", transaction_file_name);
        Ok(())
      }
      Err(e) => Err(PlatformError::IoError(format!("Error deleting file: {:?} ", e))),
    },
    ("keygen", Some(keygen_matches)) => {
      let new_key_pair_path =
        if let Some(new_key_pair_path_in) = keygen_matches.value_of("create_key_pair_path") {
          new_key_pair_path_in.to_string()
        } else {
          format!("{}/keypair/default.keypair", &findora_dir)
        };
      let expand_str = shellexpand::tilde(&new_key_pair_path).to_string();
      let overwrite = keygen_matches.is_present("overwrite");
      println!("Storing key pair to {}", expand_str);
      create_directory_and_rename_path(&expand_str, overwrite)?;
      store_key_pair_to_file(&expand_str)
    }
    ("pubkeygen", Some(pubkeygen_matches)) => {
      let new_key_path =
        if let Some(new_key_path_in) = pubkeygen_matches.value_of("create_pubkey_path") {
          new_key_path_in.to_string()
        } else {
          format!("{}/pubkey/default.pubkey", &findora_dir)
        };
      let expand_str = shellexpand::tilde(&new_key_path).to_string();
      println!("Storing public key to {}", expand_str);
      let overwrite = pubkeygen_matches.is_present("overwrite");
      create_directory_and_rename_path(&expand_str, overwrite)?;
      store_pub_key_to_file(&expand_str)
    }
    ("submit", Some(submit_matches)) => process_submit_cmd(submit_matches, &transaction_file_name),
    _ => {
      println!("Subcommand missing or not recognized. Try --help");
      Err(PlatformError::InputsError)
    }
  }
}

fn process_issuer_cmd(issuer_matches: &clap::ArgMatches,
                      transaction_file_name: &str)
                      -> Result<(), PlatformError> {
  match issuer_matches.subcommand() {
    ("sign_up", Some(sign_up_matches)) => {
      let name = if let Some(name_arg) = sign_up_matches.value_of("name") {
        name_arg.to_owned()
      } else {
        println!("Name is required to sign up an issuer account. Use --name.");
        return Err(PlatformError::InputsError);
      };
      let mut data = load_data()?;
      data.add_issuer(name)
    }
    ("define_asset", Some(define_asset_matches)) => {
      let fiat_asset = define_asset_matches.is_present("fiat");
      let mut data = load_data()?;
      let issuer_key_pair = if let Some(id_arg) = issuer_matches.value_of("id") {
        let issuer_id = parse_to_u64(id_arg)?;
        data.get_issuer_key_pair(issuer_id)?
      } else {
        println!("Issuer id is required to define an asset. Use issuer --id.");
        return Err(PlatformError::InputsError);
      };
      let token_code = define_asset_matches.value_of("token_code");
      let memo = if let Some(memo) = define_asset_matches.value_of("memo") {
        memo
      } else {
        "{}"
      };
      let allow_updates = define_asset_matches.is_present("allow_updates");
      let traceable = define_asset_matches.is_present("traceable");
      let asset_token: AssetTypeCode;
      if let Some(token_code) = token_code {
        asset_token = AssetTypeCode::new_from_base64(token_code)?;
      } else {
        asset_token = AssetTypeCode::gen_random();
        println!("Creating asset with token code {:?}: {:?}",
                 asset_token.to_base64(),
                 asset_token.val);
      }
      match define_asset(fiat_asset,
                         &issuer_key_pair,
                         asset_token,
                         &memo,
                         allow_updates,
                         traceable,
                         transaction_file_name)
      {
        Ok(_) => Ok(()),
        Err(error) => Err(error),
      }
    }
    ("issue_and_transfer_asset", Some(issue_and_transfer_matches)) => {
      let mut data = load_data()?;
      let issuer_key_pair = if let Some(id_arg) = issuer_matches.value_of("id") {
        let issuer_id = parse_to_u64(id_arg)?;
        data.get_issuer_key_pair(issuer_id)?
      } else {
        println!("Issuer id is required to issue and transfer asset. Use issuer --id.");
        return Err(PlatformError::InputsError);
      };
      let recipient_key_pair =
        if let Some(id_arg) = issue_and_transfer_matches.value_of("recipient") {
          let recipient_id = parse_to_u64(id_arg)?;
          data.get_borrower_key_pair(recipient_id)?
        } else {
          println!("Recipient id is required to issue and transfer asset. Use --recipient.");
          return Err(PlatformError::InputsError);
        };
      let amount = if let Some(amount_arg) = issue_and_transfer_matches.value_of("amount") {
        parse_to_u64(amount_arg)?
      } else {
        println!("Amount is required to issue and transfer asset. Use --amount.");
        return Err(PlatformError::InputsError);
      };
      let token_code =
        if let Some(token_code_arg) = issue_and_transfer_matches.value_of("token_code") {
          AssetTypeCode::new_from_base64(token_code_arg)?
        } else {
          println!("Token code is required to issue asset. Use --token_code.");
          return Err(PlatformError::InputsError);
        };
      let confidential_amount = issue_and_transfer_matches.is_present("confidential_amount");
      let confidential_asset = issue_and_transfer_matches.is_present("confidential_asset");

      issue_and_transfer(&issuer_key_pair,
                         &recipient_key_pair,
                         amount,
                         token_code,
                         confidential_amount,
                         confidential_asset,
                         transaction_file_name)?;
      Ok(())
    }
    _ => {
      println!("Subcommand missing or not recognized. Try lender --help");
      Err(PlatformError::InputsError)
    }
  }
}

fn process_lender_cmd(lender_matches: &clap::ArgMatches,
                      transaction_file_name: &str)
                      -> Result<(), PlatformError> {
  let mut data = load_data()?;
  match lender_matches.subcommand() {
    ("sign_up", Some(sign_up_matches)) => {
      let name = if let Some(name_arg) = sign_up_matches.value_of("name") {
        name_arg.to_owned()
      } else {
        println!("Name is required to sign up a lender account. Use --name.");
        return Err(PlatformError::InputsError);
      };
      let min_credit_score = if let Some(min_credit_score_arg) =
        sign_up_matches.value_of("min_credit_score")
      {
        parse_to_u64(min_credit_score_arg)?
      } else {
        println!("Minimum credit score requirement is required to sign up a lender account. Use --min_credit_score.");
        return Err(PlatformError::InputsError);
      };
      data.add_lender(name, min_credit_score)
    }
    ("view_loan", Some(view_loan_matches)) => {
      let lender_id = if let Some(id_arg) = lender_matches.value_of("id") {
        parse_to_u64(id_arg)?
      } else {
        println!("Lender id is required to get loan information. Use lender --id.");
        return Err(PlatformError::InputsError);
      };
      if let Some(loan_arg) = view_loan_matches.value_of("loan") {
        let loan_id = parse_to_u64(loan_arg)?;
        let loan = data.loans[loan_id as usize].clone();
        if loan.lender != lender_id {
          println!("Lender {} doesn't own loan {}.", lender_id, loan_id);
          return Err(PlatformError::InputsError);
        }
        println!("Displaying loan {}: {:?}.", loan_id, loan);
        return Ok(());
      }
      let mut loans = Vec::new();
      let loan_ids = data.lenders[lender_id as usize].loans.clone();
      if let Some(filter) = view_loan_matches.value_of("filter") {
        for id in loan_ids {
          match filter {
<<<<<<< HEAD
            "unrejected" => {
              if data.loans[id as usize].status != LoanStatus::Rejected {
                loans.push(data.loans[id as usize].clone());
              }
            }
            "active" => {
              if data.loans[id as usize].status == LoanStatus::Active {
                loans.push(data.loans[id as usize].clone());
              }
            }
            "inactive" => {
              if data.loans[id as usize].status != LoanStatus::Active {
                loans.push(data.loans[id as usize].clone());
              }
            }
            _ => {
              if data.loans[id as usize].status == LoanStatus::Complete {
=======
            "requested" => {
              if data.loans[id as usize].status == LoanStatus::Requested {
                loans.push(data.loans[id as usize].clone());
              }
            }
            "fulfilled" => {
              if data.loans[id as usize].status == LoanStatus::Active
                 || data.loans[id as usize].status == LoanStatus::Complete
              {
                loans.push(data.loans[id as usize].clone());
              }
            }
            "declined" => {
              if data.loans[id as usize].status == LoanStatus::Declined {
>>>>>>> 387c96cd
                loans.push(data.loans[id as usize].clone());
              }
            }
            "active" => {
              if data.loans[id as usize].status == LoanStatus::Active {
                loans.push(data.loans[id as usize].clone());
              }
            }
            "complete" => {
              if data.loans[id as usize].status == LoanStatus::Complete {
                loans.push(data.loans[id as usize].clone());
              }
            }
            _ => {
              loans.push(data.loans[id as usize].clone());
            }
          }
        }
      } else {
        for id in loan_ids {
          loans.push(data.loans[id as usize].clone());
        }
      }
      println!("Displaying {} loan(s): {:?}", loans.len(), loans);
      Ok(())
    }
    ("fulfill_loan", Some(fulfill_loan_matches)) => {
      let loan_id = if let Some(loan_arg) = fulfill_loan_matches.value_of("loan") {
        parse_to_u64(loan_arg)?
      } else {
        println!("Loan id is required to fulfill the loan. Use --loan.");
        return Err(PlatformError::InputsError);
      };
      if let Some(id_arg) = lender_matches.value_of("id") {
        let lender_id = parse_to_u64(id_arg)?;
        let loan = data.loans[loan_id as usize].clone();
        if loan.lender != lender_id {
          println!("Lender {} doesn't own loan {}.", lender_id, loan_id);
          return Err(PlatformError::InputsError);
        }
      } else {
        println!("Lender id is required to fulfill a loan. Use lender --id.");
        return Err(PlatformError::InputsError);
      };
      let issuer_id = if let Some(issuer_arg) = fulfill_loan_matches.value_of("issuer") {
        parse_to_u64(issuer_arg)?
      } else {
        println!("Issuer id is required to fulfill the loan. Use --issuer.");
        return Err(PlatformError::InputsError);
      };
      let protocol = if fulfill_loan_matches.is_present("http") {
        // Allow HTTP which may be useful for running a ledger locally.
        "http"
      } else {
        // Default to HTTPS
        "https"
      };
      let host = if fulfill_loan_matches.is_present("localhost") {
        // Use localhost
        run_ledger_standalone()?;
        "localhost"
      } else {
        // Default to testnet.findora.org
        "testnet.findora.org"
      };
      fulfill_loan(loan_id, issuer_id, transaction_file_name, protocol, host)
    }
    _ => {
      println!("Subcommand missing or not recognized. Try lender --help");
      Err(PlatformError::InputsError)
    }
  }
}

fn process_borrower_cmd(borrower_matches: &clap::ArgMatches,
                        transaction_file_name: &str)
                        -> Result<(), PlatformError> {
  let mut data = load_data()?;
  match borrower_matches.subcommand() {
    ("sign_up", Some(sign_up_matches)) => {
      let name = if let Some(name_arg) = sign_up_matches.value_of("name") {
        name_arg.to_owned()
      } else {
        println!("Name is required to sign up a lender account. Use --name.");
        return Err(PlatformError::InputsError);
      };
      data.add_borrower(name)
    }
    ("load_funds", Some(load_funds_matches)) => {
      let borrower_id = if let Some(id_arg) = borrower_matches.value_of("id") {
        parse_to_u64(id_arg)?
      } else {
        println!("Borrower id is required to load funds. Use borrower --id.");
        return Err(PlatformError::InputsError);
      };
      process_load_funds_cmd(borrower_id, load_funds_matches, transaction_file_name)
    }
    ("view_loan", Some(view_loan_matches)) => {
      let borrower_id = if let Some(id_arg) = borrower_matches.value_of("id") {
        parse_to_u64(id_arg)?
      } else {
        println!("Borrower id is required to get loan information. Use borrower --id.");
        return Err(PlatformError::InputsError);
      };
      if let Some(loan_arg) = view_loan_matches.value_of("loan") {
        let loan_id = parse_to_u64(loan_arg)?;
        let loan = data.loans[loan_id as usize].clone();
        if loan.borrower != borrower_id {
          println!("Borrower {} doesn't own loan {}.", borrower_id, loan_id);
          return Err(PlatformError::InputsError);
        }
        println!("Displaying loan {}: {:?}.", loan_id, loan);
        return Ok(());
      }
      let mut loans = Vec::new();
      let loan_ids = data.borrowers[borrower_id as usize].loans.clone();
      if let Some(filter) = view_loan_matches.value_of("filter") {
        for id in loan_ids {
          match filter {
<<<<<<< HEAD
            "unrejected" => {
              if data.loans[id as usize].status != LoanStatus::Rejected {
                loans.push(data.loans[id as usize].clone());
              }
            }
            "active" => {
              if data.loans[id as usize].status == LoanStatus::Active {
                loans.push(data.loans[id as usize].clone());
              }
            }
            "inactive" => {
              if data.loans[id as usize].status != LoanStatus::Active {
                loans.push(data.loans[id as usize].clone());
              }
            }
            _ => {
              if data.loans[id as usize].status == LoanStatus::Complete {
=======
            "requested" => {
              if data.loans[id as usize].status == LoanStatus::Requested {
                loans.push(data.loans[id as usize].clone());
              }
            }
            "fulfilled" => {
              if data.loans[id as usize].status == LoanStatus::Active
                 || data.loans[id as usize].status == LoanStatus::Complete
              {
                loans.push(data.loans[id as usize].clone());
              }
            }
            "declined" => {
              if data.loans[id as usize].status == LoanStatus::Declined {
                loans.push(data.loans[id as usize].clone());
              }
            }
            "active" => {
              if data.loans[id as usize].status == LoanStatus::Active {
>>>>>>> 387c96cd
                loans.push(data.loans[id as usize].clone());
              }
            }
            "complete" => {
              if data.loans[id as usize].status == LoanStatus::Complete {
                loans.push(data.loans[id as usize].clone());
              }
            }
            _ => {
              loans.push(data.loans[id as usize].clone());
            }
          }
        }
      } else {
        for id in loan_ids {
          loans.push(data.loans[id as usize].clone());
        }
      }
      println!("Displaying {} loan(s): {:?}", loans.len(), loans);
      Ok(())
    }
    ("request_loan", Some(request_loan_matches)) => {
      let borrower_id = if let Some(id_arg) = borrower_matches.value_of("id") {
        parse_to_u64(id_arg)?
      } else {
        println!("Borrower id is required to request a loan. Use borrower --id.");
        return Err(PlatformError::InputsError);
      };
      let lender_id = if let Some(lender_arg) = request_loan_matches.value_of("lender") {
        parse_to_u64(lender_arg)?
      } else {
        println!("Lender id is required to request the loan. Use --lender.");
        return Err(PlatformError::InputsError);
      };
      let amount = if let Some(amount_arg) = request_loan_matches.value_of("amount") {
        parse_to_u64(amount_arg)?
      } else {
        println!("Amount is required to request the loan. Use --amount.");
        return Err(PlatformError::InputsError);
      };
      let interest_per_mille =
        if let Some(interest_per_mille_arg) = request_loan_matches.value_of("interest_per_mille") {
          parse_to_u64(interest_per_mille_arg)?
        } else {
          println!("Interest per mille is required to request the loan. Use --interest_per_mille.");
          return Err(PlatformError::InputsError);
        };
      let duration = if let Some(duration_arg) = request_loan_matches.value_of("duration") {
        parse_to_u64(duration_arg)?
      } else {
        println!("Duration is required to request the loan. Use --amount.");
        return Err(PlatformError::InputsError);
      };
      let mut data = load_data()?;
      data.add_loan(lender_id, borrower_id, amount, interest_per_mille, duration)
    }
    ("pay_loan", Some(pay_loan_matches)) => {
      let borrower_id = if let Some(id_arg) = borrower_matches.value_of("id") {
        parse_to_u64(id_arg)?
      } else {
        println!("Borrower id is required to pay off the loan. Use borrower --id.");
        return Err(PlatformError::InputsError);
      };
      if let Some(loan_arg) = pay_loan_matches.value_of("loan") {
        let loan_id = parse_to_u64(loan_arg)?;
        let loan = data.loans[loan_id as usize].clone();
        if loan.borrower != borrower_id {
          println!("Borrower {} doesn't own loan {}.", borrower_id, loan_id);
          return Err(PlatformError::InputsError);
        }
      } else {
        println!("Loan id is required to pay the loan.");
        return Err(PlatformError::InputsError);
      }
      process_pay_loan_cmd(pay_loan_matches)
    }
    ("view_credential", Some(view_credential_matches)) => {
      let borrower_id = if let Some(id_arg) = borrower_matches.value_of("id") {
        parse_to_u64(id_arg)?
      } else {
        println!("Borrower id is required to get credential information. Use borrower --id.");
        return Err(PlatformError::InputsError);
      };
      if let Some(credential_arg) = view_credential_matches.value_of("credential") {
        let credential_id = parse_to_u64(credential_arg)?;
        let credential = data.loans[credential_id as usize].clone();
        if credential.borrower != borrower_id {
          println!("Borrower {} doesn't own credential {}.",
                   borrower_id, credential_id);
          return Err(PlatformError::InputsError);
        }
        println!("Displaying credential {}: {:?}.", credential_id, credential);
        return Ok(());
      }
      let mut credentials = Vec::new();
      let credential_ids = data.borrowers[borrower_id as usize].credentials;
      for credential_id in &credential_ids {
        if let Some(id) = credential_id {
          credentials.push(data.credentials[*id as usize].clone());
        }
      }
      println!("Displaying {} credential(s): {:?}",
               credentials.len(),
               credentials);
      Ok(())
    }
    ("create_or_overwrite_credential", Some(create_or_overwrite_credential_matches)) => {
      let borrower_id = if let Some(id_arg) = borrower_matches.value_of("id") {
        parse_to_u64(id_arg)?
      } else {
        println!("Borrower id is required to get credential information. Use borrower --id.");
        return Err(PlatformError::InputsError);
      };
      let attribute =
        if let Some(attribute_arg) = create_or_overwrite_credential_matches.value_of("attribute") {
          match attribute_arg {
            "min_credit_score" => CredentialIndex::MinCreditScore,
            "min_income" => CredentialIndex::MinIncome,
            _ => CredentialIndex::Citizenship,
          }
        } else {
          println!("Credential attribute is required to create the credential. Use --attribute.");
          return Err(PlatformError::InputsError);
        };
      let value = if let Some(value_arg) = create_or_overwrite_credential_matches.value_of("value")
      {
        parse_to_u64(value_arg)?
      } else {
        println!("Credential value is required to create the credential. Use --value.");
        return Err(PlatformError::InputsError);
      };
      let mut data = load_data()?;
      data.add_or_update_credential(borrower_id, attribute, value)
    }
    ("get_asset_record", Some(get_asset_record_matches)) => {
      let borrower_id = if let Some(id_arg) = borrower_matches.value_of("id") {
        parse_to_u64(id_arg)?
      } else {
        println!("Borrower id is required to get the asset record. Use borrower --id.");
        return Err(PlatformError::InputsError);
      };
      let mut data = load_data()?;
      let borrower_name = data.borrowers[borrower_id as usize].name.clone();
      let key_pair = data.get_borrower_key_pair(borrower_id)?;
      let sid = if let Some(sid_arg) = get_asset_record_matches.value_of("sid") {
        TxoSID(parse_to_u64(sid_arg)?)
      } else {
        println!("Sid is required to get the asset record. Use borrower --sid.");
        return Err(PlatformError::InputsError);
      };
      // Get protocol and host.
      let protocol = if get_asset_record_matches.is_present("http") {
        // Allow HTTP which may be useful for running a ledger locally.
        "http"
      } else {
        // Default to HTTPS
        "https"
      };
      let host = if get_asset_record_matches.is_present("localhost") {
        // Use localhost
        run_ledger_standalone()?;
        "localhost"
      } else {
        // Default to testnet.findora.org
        "testnet.findora.org"
      };
      let asset_record = get_open_asset_record(protocol, host, sid, &key_pair)?;
      println!("{} owns {} of asset {:?}.",
               borrower_name,
               asset_record.get_amount(),
               asset_record.get_asset_type());
      Ok(())
    }
    _ => {
      println!("Subcommand missing or not recognized. Try borrower --help");
      Err(PlatformError::InputsError)
    }
  }
}

// Create the specific file if missing
// Rename the existing path if necessary
fn create_directory_and_rename_path(path_str: &str, overwrite: bool) -> Result<(), PlatformError> {
  let path = Path::new(&path_str);
  create_directory_if_missing(&path_str)?;
  if path.exists() && !overwrite {
    rename_existing_path(&path)?;
  }
  Ok(())
}

fn process_create_txn_builder_cmd(create_matches: &clap::ArgMatches,
                                  transaction_file_name: &str,
                                  _findora_dir: &str)
                                  -> Result<(), PlatformError> {
  let name = create_matches.value_of("name");
  let overwrite = create_matches.is_present("overwrite");
  let file_str = if let Some(name) = name {
    name.to_string()
  } else {
    transaction_file_name.to_string()
  };
  let expand_str = shellexpand::tilde(&file_str).to_string();
  create_directory_and_rename_path(&expand_str, overwrite)?;
  let txn_builder = TransactionBuilder::default();
  store_txn_builder_to_file(&expand_str, &txn_builder)
}

fn process_store_cmd(store_matches: &clap::ArgMatches,
                     findora_dir: &str)
                     -> Result<(), PlatformError> {
  match store_matches.subcommand() {
    ("sids", Some(sids_matches)) => {
      let path = if let Some(path_arg) = sids_matches.value_of("path") {
        path_arg.to_string()
      } else {
        format!("{}/values/default.sids", &findora_dir)
      };
      let path_expand = shellexpand::tilde(&path).to_string();
      println!("Storing sids to {}", path_expand);
      let overwrite = sids_matches.is_present("overwrite");
      create_directory_and_rename_path(&path_expand, overwrite)?;
      let sids;
      if let Some(sids_arg) = sids_matches.value_of("indices") {
        sids = sids_arg
      } else {
        println!("TxoSID indices are required. Use --indices.");
        return Err(PlatformError::InputsError);
      }
      store_sids_to_file(&path_expand, sids)
    }

    ("blind_asset_record", Some(blind_asset_record_path_matches)) => {
      let path = if let Some(path_arg) = blind_asset_record_path_matches.value_of("path") {
        path_arg.to_string()
      } else {
        format!("{}/values/default.blind_asset_record", &findora_dir)
      };
      let path_expand = shellexpand::tilde(&path).to_string();
      println!("Storing blind asset records to {}", path_expand);
      let overwrite = blind_asset_record_path_matches.is_present("overwrite");
      create_directory_and_rename_path(&path_expand, overwrite)?;
      let amount = if let Some(amount_arg) = blind_asset_record_path_matches.value_of("amount") {
        parse_to_u64(amount_arg)?
      } else {
        println!("Amount is required. Use --amount.");
        return Err(PlatformError::InputsError);
      };
      let asset_type;
      if let Some(asset_type_arg) = blind_asset_record_path_matches.value_of("asset_type") {
        asset_type = asset_type_arg
      } else {
        println!("Asset type is required. Use --asset_type.");
        return Err(PlatformError::InputsError);
      }
      let pub_key_path;
      if let Some(pub_key_path_arg) = blind_asset_record_path_matches.value_of("pub_key_path") {
        pub_key_path = pub_key_path_arg
      } else {
        println!("File to public key is required. If no such file, try pubkeygen subcommand.");
        return Err(PlatformError::InputsError);
      }
      let confidential_amount = blind_asset_record_path_matches.is_present("confidential_amount");
      let confidential_asset = blind_asset_record_path_matches.is_present("confidential_asset");
      store_blind_asset_record(&path_expand,
                               amount,
                               asset_type,
                               pub_key_path,
                               confidential_amount,
                               confidential_asset)
    }

    _ => {
      println!("Subcommand missing or not recognized. Try store --help");
      Err(PlatformError::InputsError)
    }
  }
}

fn process_add_cmd(add_matches: &clap::ArgMatches,
                   transaction_file_name: &str)
                   -> Result<(), PlatformError> {
  match add_matches.subcommand() {
    ("issue_asset", Some(issue_asset_matches)) => {
      let mut data = load_data()?;
      let key_pair = if let Some(issuer_arg) = issue_asset_matches.value_of("issuer") {
        if let Ok(id) = issuer_arg.parse::<u64>() {
          data.get_issuer_key_pair(id)?
        } else {
          println!("Improperly formatted issuer id.");
          return Err(PlatformError::InputsError);
        }
      } else {
        println!("Issuer id is required to issue asset. Use --issuer.");
        return Err(PlatformError::InputsError);
      };
      let asset_token: AssetTypeCode;
      if let Some(token_code_arg) = issue_asset_matches.value_of("token_code") {
        asset_token = AssetTypeCode::new_from_base64(token_code_arg)?;
      } else {
        println!("Token code is required to issue asset. Use --token_code.");
        return Err(PlatformError::InputsError);
      }
      let amount = if let Some(amount_arg) = issue_asset_matches.value_of("amount") {
        parse_to_u64(amount_arg)?
      } else {
        println!("Amount is required to issue asset. Use --amount.");
        return Err(PlatformError::InputsError);
      };
      let mut txn_builder = TransactionBuilder::default();
      if let Err(e) = txn_builder.add_basic_issue_asset(&key_pair,
                                                        &None,
                                                        &asset_token,
                                                        load_and_update_sequence_number()?,
                                                        amount)
      {
        println!("Failed to add basic issue asset.");
        return Err(e);
      }
      store_txn_builder_to_file(&transaction_file_name, &txn_builder)
    }
    ("transfer_asset", Some(transfer_asset_matches)) => {
      let mut data = load_data()?;
      let issuer_key_pair = if let Some(issuer_arg) = transfer_asset_matches.value_of("issuer") {
        if let Ok(id) = issuer_arg.parse::<u64>() {
          data.get_issuer_key_pair(id)?
        } else {
          println!("Improperly formatted issuer id.");
          return Err(PlatformError::InputsError);
        }
      } else {
        println!("Issuer id is required to issue asset. Use --issuer.");
        return Err(PlatformError::InputsError);
      };
      // Compose transfer_from for add_basic_transfer_asset
      let txo_refs;
      if let Some(sids_path) = transfer_asset_matches.value_of("sids_path") {
        match load_sids_from_file(sids_path) {
          Ok(result) => {
            txo_refs = result;
          }
          Err(error) => {
            println!("Error loading txo_refs from {}: {}", sids_path, error);
            return Err(error);
          }
        }
      } else {
        println!("Path to sids file is required to transfer asset. Use --sids_path");
        return Err(PlatformError::InputsError);
      }
      let blind_asset_records;
      if let Some(blind_asset_record_paths) =
        transfer_asset_matches.value_of("blind_asset_record_paths")
      {
        match load_blind_asset_records_from_files(blind_asset_record_paths) {
          Ok(result) => {
            blind_asset_records = result;
          }
          Err(error) => {
            println!("Error loading blind_asset_records from {}: {}",
                     blind_asset_record_paths, error);
            return Err(error);
          }
        }
      } else {
        println!("Paths to blind asset records are required to transfer asset. Use --blind_asset_record_paths");
        return Err(PlatformError::InputsError);
      }
      let input_amounts;
      if let Some(input_amounts_arg) = transfer_asset_matches.value_of("input_amounts") {
        input_amounts = get_amounts(input_amounts_arg)?;
      } else {
        println!("Input amounts are required to transfer asset. Use --input_amounts.");
        return Err(PlatformError::InputsError);
      }
      let mut count = txo_refs.len();
      if blind_asset_records.len() != count || input_amounts.len() != count {
        println!("Size of input sids, blind asset records, and input amounts should match.");
        return Err(PlatformError::InputsError);
      }
      let mut transfer_from = Vec::new();
      let mut txo_refs_iter = txo_refs.iter();
      let mut blind_asset_records_iter = blind_asset_records.iter();
      let mut input_amounts_iter = input_amounts.iter();
      while count > 0 {
        let txo_ref_next = if let Some(txo_ref) = txo_refs_iter.next() {
          txo_ref
        } else {
          println!("More txo ref expected.");
          return Err(PlatformError::InputsError);
        };
        let blind_asset_record_next =
          if let Some(blind_asset_record) = blind_asset_records_iter.next() {
            blind_asset_record
          } else {
            println!("More blind asset record expected.");
            return Err(PlatformError::InputsError);
          };
        let input_amount_next = if let Some(input_amount) = input_amounts_iter.next() {
          *input_amount
        } else {
          println!("More input amount expected.");
          return Err(PlatformError::InputsError);
        };
        transfer_from.push((txo_ref_next, blind_asset_record_next, input_amount_next));
        count -= 1;
      }

      // Compose transfer_to for add_basic_transfer_asset
      let output_amounts;
      if let Some(output_amounts_arg) = transfer_asset_matches.value_of("output_amounts") {
        output_amounts = get_amounts(output_amounts_arg)?;
      } else {
        println!("Output amounts are required to transfer asset. Use --output_amounts.");
        return Err(PlatformError::InputsError);
      }
      let addresses;
      if let Some(addresses_path) = transfer_asset_matches.value_of("address_paths") {
        addresses = load_addresses_from_files(addresses_path)?;
      } else {
        println!("Paths to address keys are required to transfer asset. Use --address_paths");
        return Err(PlatformError::InputsError);
      }
      let mut count = output_amounts.len();
      if addresses.len() != count {
        println!("Size of output amounts and addresses should match.");
        return Err(PlatformError::InputsError);
      }
      let mut transfer_to = Vec::new();
      let mut output_amounts_iter = output_amounts.iter();
      let mut addresses_iter = addresses.iter();
      while count > 0 {
        let output_amount_next = if let Some(output_amount) = output_amounts_iter.next() {
          *output_amount
        } else {
          println!("More output amount expected.");
          return Err(PlatformError::InputsError);
        };
        let address_next = if let Some(address) = addresses_iter.next() {
          address
        } else {
          println!("More address expected.");
          return Err(PlatformError::InputsError);
        };
        transfer_to.push((output_amount_next, address_next));
        count -= 1;
      }

      // Transfer asset
      let mut txn_builder = TransactionBuilder::default();
      if let Err(e) =
        txn_builder.add_basic_transfer_asset(&issuer_key_pair, &transfer_from[..], &transfer_to[..])
      {
        println!("Failed to add operation to transaction.");
        return Err(e);
      };
      store_txn_builder_to_file(&transaction_file_name, &txn_builder)
    }
    _ => {
      println!("Subcommand missing or not recognized. Try add --help");
      Err(PlatformError::InputsError)
    }
  }
}

fn process_submit_cmd(submit_matches: &clap::ArgMatches,
                      transaction_file_name: &str)
                      -> Result<(), PlatformError> {
  // Get protocol and host.
  let protocol = if submit_matches.is_present("http") {
    // Allow HTTP which may be useful for running a ledger locally.
    "http"
  } else {
    // Default to HTTPS
    "https"
  };
  let host = if submit_matches.is_present("localhost") {
    // Use localhost
    run_ledger_standalone()?;
    "localhost"
  } else {
    // Default to testnet.findora.org
    "testnet.findora.org"
  };
  let txn_builder = load_txn_builder_from_file(transaction_file_name)?;

  if submit_matches.is_present("get_sids") {
    let sids = submit_and_get_sids(protocol, host, txn_builder)?;
    println!("Utxo: {:?}", sids);
    Ok(())
  } else {
    submit(protocol, host, txn_builder)
  }
}

fn process_load_funds_cmd(borrower_id: u64,
                          load_funds_matches: &clap::ArgMatches,
                          transaction_file_name: &str)
                          -> Result<(), PlatformError> {
  let issuer_id = if let Some(issuer_arg) = load_funds_matches.value_of("issuer") {
    if let Ok(id) = issuer_arg.parse::<u64>() {
      id
    } else {
      println!("Improperly formatted issuer id.");
      return Err(PlatformError::InputsError);
    }
  } else {
    println!("Issuer id is required to load funds. Use --issuer.");
    return Err(PlatformError::InputsError);
  };
  let amount = if let Some(amount_arg) = load_funds_matches.value_of("amount") {
    parse_to_u64(amount_arg)?
  } else {
    println!("Amount is required to load funds. Use --amount.");
    return Err(PlatformError::InputsError);
  };
  let protocol = if load_funds_matches.is_present("http") {
    // Allow HTTP which may be useful for running a ledger locally.
    "http"
  } else {
    // Default to HTTPS
    "https"
  };
  let host = if load_funds_matches.is_present("localhost") {
    // Use localhost
    run_ledger_standalone()?;
    "localhost"
  } else {
    // Default to testnet.findora.org
    "testnet.findora.org"
  };

  load_funds(issuer_id,
             borrower_id,
             amount,
             transaction_file_name,
             protocol,
             host)
}

fn process_pay_loan_cmd(pay_loan_matches: &clap::ArgMatches) -> Result<(), PlatformError> {
  let loan_id = if let Some(loan_arg) = pay_loan_matches.value_of("loan") {
    parse_to_u64(loan_arg)?
  } else {
    println!("Loan id is required to pay the loan. Use --loan.");
    return Err(PlatformError::InputsError);
  };
  let amount = if let Some(amount_arg) = pay_loan_matches.value_of("amount") {
    parse_to_u64(amount_arg)?
  } else {
    println!("Amount is required to pay the loan. Use --amount.");
    return Err(PlatformError::InputsError);
  };
  let protocol = if pay_loan_matches.is_present("http") {
    // Allow HTTP which may be useful for running a ledger locally.
    "http"
  } else {
    // Default to HTTPS
    "https"
  };
  let host = if pay_loan_matches.is_present("localhost") {
    // Use localhost
    run_ledger_standalone()?;
    "localhost"
  } else {
    // Default to testnet.findora.org
    "testnet.findora.org"
  };

  pay_loan(loan_id, amount, protocol, host)
}

#[cfg(test)]
mod tests {
  use super::*;
  use std::str::from_utf8;

  const PROTOCOL: &str = "http";
  const HOST: &str = "localhost";

  fn check_next_path(input: &str, expected: &str) {
    let as_path = Path::new(input);
    if let Ok(result) = next_path(as_path) {
      let as_str = result.to_str().unwrap();
      if as_str != expected {
        panic!("{} failed:  {}", input, as_str);
      }
    }
  }

  // Note: creates and removes a file of the given name.
  // If such a file was present, it gets overwritten
  // and then removed.
  fn check_next_path_typical(input: &str, expected: &str) {
    trace!("check_next_path_typical({}, {})", input, expected);
    if let Err(e) = fs::write(input, "txn_builder_cli next_path() test detritus") {
      panic!("write error: {:?}", e);
    }
    check_next_path(input, expected);
    if let Err(e) = fs::remove_file(input) {
      panic!("remove_file error: {:?}", e);
    }
  }

  fn check_next_path_nonextant(input: &str, expected: &str) {
    check_next_path(input, expected)
  }

  #[test]
  fn test_next_path() {
    check_next_path_typical("1000", "1000.0");
    check_next_path_nonextant("1000", "1000.0");

    check_next_path_typical("abc", "abc.0");
    check_next_path_nonextant("abc", "abc.0");

    check_next_path_typical("abc.def", "abc.def.0");
    check_next_path_nonextant("abc.def", "abc.def.0");

    check_next_path_typical("a.12", "a.13");
    check_next_path_nonextant("a.12", "a.12");

    check_next_path_typical(".12", ".12.0");
    check_next_path_nonextant(".12", ".12.0");

    check_next_path_typical("abc.12", "abc.13");
    check_next_path_nonextant("abc.12", "abc.12");

    check_next_path_typical("abc.0", "abc.1");
    check_next_path_nonextant("abc.0", "abc.0");
  }

  #[test]
  fn test_store_and_load_sids() {
    let paths = vec!["sids1", "sids2", "sids3"];
    let sids = vec!["1,2,4", "1,2, 4", "1,a,4"];

    for i in 0..3 {
      store_sids_to_file(paths[i], sids[i]).unwrap();
    }

    let expected_txo_refs = vec![TxoRef::Absolute(TxoSID(1)),
                                 TxoRef::Absolute(TxoSID(2)),
                                 TxoRef::Absolute(TxoSID(4))];

    // Verify that load_sids_from_file succeeds with correctly formatted input
    assert_eq!(load_sids_from_file(paths[0]).unwrap(), expected_txo_refs);
    assert_eq!(load_sids_from_file(paths[1]).unwrap(), expected_txo_refs);

    paths.into_iter()
         .map(|path| fs::remove_file(path).unwrap())
         .collect()
  }

  #[test]
  fn test_store_and_load_blind_asset_records() {
    // Set fields for constructing blind asset records
    let paths = vec!["file1", "file2", "file3"];
    let paths_str = "file1,file2, file3";
    let pub_key_paths = vec!["pub1", "pub2", "pub3"];
    let amounts = vec![100, 200, 300];
    let asset_types = vec![[0u8; 16], [0u8; 16], [0u8; 16]];
    let confidential_amount_bools = vec![false, false, true];
    let confidential_asset_bools = vec![false, true, false];

    // Store each blind asset record
    for i in 0..3 {
      store_pub_key_to_file(pub_key_paths[i]).unwrap();
      store_blind_asset_record(paths[i],
                               amounts[i],
                               from_utf8(&asset_types[i]).unwrap(),
                               pub_key_paths[i],
                               confidential_amount_bools[i],
                               confidential_asset_bools[i]).unwrap();
    }

    // Load all the blind asset records
    let blind_asset_records = load_blind_asset_records_from_files(&paths_str).unwrap();

    // Verify the field of the first blind asset record
    assert_eq!(blind_asset_records[0].amount, Some(amounts[0]));
    assert_eq!(blind_asset_records[0].asset_type, Some(asset_types[0]));
    fs::remove_file(paths[0]).unwrap();
    fs::remove_file(pub_key_paths[0]).unwrap();

    // Verify the field of the second blind asset record
    // Asset type should be None because it's set as confidential
    assert_eq!(blind_asset_records[1].amount, Some(amounts[1]));
    assert_eq!(blind_asset_records[1].asset_type, None);
    fs::remove_file(paths[1]).unwrap();
    fs::remove_file(pub_key_paths[1]).unwrap();

    // Verify the field of the third blind asset record
    // Amount should be None because the it's set as confidential
    assert_eq!(blind_asset_records[2].amount, None);
    assert_eq!(blind_asset_records[2].asset_type, Some(asset_types[2]));
    fs::remove_file(paths[2]).unwrap();
    fs::remove_file(pub_key_paths[2]).unwrap();
  }

  #[test]
  fn test_get_amounts() {
    let amounts_arg = "1, 2,4";
    let expected_amounts = vec![1, 2, 4];

    assert_eq!(get_amounts(amounts_arg).unwrap(), expected_amounts);
  }

  #[test]
  fn test_define_fiat_asset() {
    // Create txn builder and key pair
    let txn_builder_path = "tb_define";
    let mut prng: ChaChaRng = ChaChaRng::from_seed([0u8; 32]);
    let issuer_key_pair = XfrKeyPair::generate(&mut prng);

    // Define fiat asset
    let res = define_asset(true,
                           &issuer_key_pair,
                           AssetTypeCode::gen_random(),
                           "Define fiat asset",
                           false,
                           false,
                           txn_builder_path);

    let _ = fs::remove_file(DATA_FILE);
    fs::remove_file(txn_builder_path).unwrap();

    assert!(res.is_ok());
  }

  #[test]
  fn test_issue_and_transfer() {
    // Create txn builder and key pairs
    let txn_builder_path = "tb_issue_and_transfer";
    let mut prng: ChaChaRng = ChaChaRng::from_seed([0u8; 32]);
    let issuer_key_pair = XfrKeyPair::generate(&mut prng);
    let recipient_key_pair = XfrKeyPair::generate(&mut prng);

    // Issue and transfer asset
    let code = AssetTypeCode::gen_random();
    let amount = 1000;
    assert!(issue_and_transfer(&issuer_key_pair,
                               &recipient_key_pair,
                               amount,
                               code,
                               false,
                               false,
                               txn_builder_path).is_ok());

    let _ = fs::remove_file(DATA_FILE);
    fs::remove_file(txn_builder_path).unwrap();
  }

  #[test]
  fn test_merge_records() {
<<<<<<< HEAD
    // Create key pair
=======
    // Create txn builder and key pair
    let txn_builder_path = "tb_merge";
>>>>>>> 387c96cd
    let mut prng: ChaChaRng = ChaChaRng::from_seed([0u8; 32]);
    let key_pair = XfrKeyPair::generate(&mut prng);

    // Build blind asset records
    let code = AssetTypeCode::gen_random();
    let bar1 = get_blind_asset_record(key_pair.get_pk(), 1000, code, false, false).unwrap();
    let bar2 = get_blind_asset_record(key_pair.get_pk(), 500, code, false, false).unwrap();

    // Merge records
    assert!(merge_records(&key_pair,
                          TxoRef::Absolute(TxoSID(1)),
                          TxoRef::Absolute(TxoSID(2)),
                          bar1,
                          bar2,
<<<<<<< HEAD
                          code).is_ok());
=======
                          code,
                          txn_builder_path).is_ok());

    fs::remove_file(txn_builder_path).unwrap();
>>>>>>> 387c96cd
  }

  #[test]
  fn test_prove() {
    let mut prng: ChaChaRng = ChaChaRng::from_seed([0u8; 32]);
    let (issuer_pk, issuer_sk) = ac_keygen_issuer::<_>(&mut prng, 1);
    let (user_pk, user_sk) = ac_keygen_user::<_>(&mut prng, &issuer_pk.clone());

    let value: u64 = 200;
    let attributes = [value.to_le_bytes()].to_vec();
    let signature = ac_sign(&mut prng, &issuer_sk, &user_pk, &attributes);
    let zei_credential = ZeiCredential { signature,
                                         attributes,
                                         issuer_pk: issuer_pk.clone() };

    let reveal_sig =
      ac_reveal(&mut prng, &user_sk, &zei_credential, &[true]).or_else(|error| {
                                                                Err(PlatformError::ZeiError(error))
                                                              })
                                                              .unwrap();

    assert!(prove(&reveal_sig,
                  &issuer_pk.clone(),
                  value,
                  150,
                  RelationType::AtLeast).is_ok());
    assert_eq!(prove(&reveal_sig, &issuer_pk, value, 300, RelationType::AtLeast),
               Err(PlatformError::InputsError));
  }

  #[test]
  // Test funds loading, loan request, fulfilling and repayment
  fn test_request_fulfill_and_pay_loan() {
    run_ledger_standalone().unwrap();

    let data = load_data().unwrap();
    let balance_pre = data.borrowers[0].balance;

    // Create txn builder
    let txn_builder_path = "tb_load_funds";

    // Set amount to load
    let amount = 1000;

    // Load funds
    load_funds(0, 0, amount, txn_builder_path, PROTOCOL, HOST).unwrap();

    assert_eq!(load_data().unwrap().borrowers[0].balance,
               balance_pre + amount);

    fs::remove_file(txn_builder_path).unwrap();
    let _ = fs::remove_file(DATA_FILE);

    // Load data
    let mut data = load_data().unwrap();
    let loan_id = data.loans.len();

    // Request a loan
    let amount = 1200;
    data.add_loan(0, 0, amount, 100, 8).unwrap();
    assert_eq!(data.loans.len(), loan_id + 1);

    // Create txn builder
    let txn_builder_path = "tb_loan";

    // Fulfill the loan request
    fulfill_loan(loan_id as u64, 0, txn_builder_path, PROTOCOL, HOST).unwrap();
    let data = load_data().unwrap();
    assert_eq!(data.loans[loan_id].status, LoanStatus::Active);
    assert_eq!(data.loans[loan_id].balance, amount);

    // Pay loan
    let payment_amount = 200;
    pay_loan(loan_id as u64, payment_amount, PROTOCOL, HOST).unwrap();

    let data = load_data().unwrap();

    let _ = fs::remove_file(DATA_FILE);
    fs::remove_file(txn_builder_path).unwrap();

    assert_eq!(data.loans[loan_id].payments, 1);
  }
}<|MERGE_RESOLUTION|>--- conflicted
+++ resolved
@@ -193,13 +193,8 @@
 //
 #[derive(Clone, Deserialize, Debug, PartialEq, Serialize)]
 enum LoanStatus {
-<<<<<<< HEAD
-  Requested, // The borrower has requested the loan
-  Rejected,  // The lender has rejected the loan
-=======
   Requested, // The borrower has requested the loan, but the lender hasn't fulfill it
   Declined,  // The lender has declined the loan
->>>>>>> 387c96cd
   Active,    // The lender has fulfilled the loan, but the borrower hasn't paid it off
   Complete,  // The borrower has paid off the loan
 }
@@ -935,11 +930,7 @@
              .add_operation(xfr_op)
              .transaction();
 
-<<<<<<< HEAD
   store_txn_builder_to_file(transaction_file_name, &txn_builder)?;
-=======
-  store_txn_builder_to_file(&transaction_file_name, &txn_builder)?;
->>>>>>> 387c96cd
   Ok(txn_builder)
 }
 
@@ -948,12 +939,7 @@
                  sid2: TxoRef,
                  blind_asset_record1: BlindAssetRecord,
                  blind_asset_record2: BlindAssetRecord,
-<<<<<<< HEAD
                  token_code: AssetTypeCode)
-=======
-                 token_code: AssetTypeCode,
-                 transaction_file_name: &str)
->>>>>>> 387c96cd
                  -> Result<TransactionBuilder, PlatformError> {
   let oar1 = open_asset_record(&blind_asset_record1, key_pair.get_sk_ref())?;
   let oar2 = open_asset_record(&blind_asset_record2, key_pair.get_sk_ref())?;
@@ -974,10 +960,6 @@
   // Merge records
   let mut txn_builder = TransactionBuilder::default();
   txn_builder.add_operation(xfr_op).transaction();
-<<<<<<< HEAD
-=======
-  store_txn_builder_to_file(&transaction_file_name, &txn_builder)?;
->>>>>>> 387c96cd
   Ok(txn_builder)
 }
 
@@ -1050,12 +1032,7 @@
                                     TxoRef::Absolute(sid_new),
                                     blind_asset_record_pre,
                                     blind_asset_record_new,
-<<<<<<< HEAD
                                     token_code)?;
-=======
-                                    token_code,
-                                    transaction_file_name)?;
->>>>>>> 387c96cd
 
     submit_and_get_sids(protocol, host, txn_builder)?[0]
   } else {
@@ -1148,13 +1125,8 @@
 
   // Check if loan has been fulfilled
   match loan.status {
-<<<<<<< HEAD
-    LoanStatus::Rejected => {
-      println!("Loan {} has already been rejected.", loan_id);
-=======
     LoanStatus::Declined => {
       println!("Loan {} has already been declined.", loan_id);
->>>>>>> 387c96cd
       return Err(PlatformError::InputsError);
     }
     LoanStatus::Active => {
@@ -1204,11 +1176,7 @@
             RelationType::AtLeast)
     {
       // Update loans data
-<<<<<<< HEAD
-      data.loans[loan_id as usize].status = LoanStatus::Rejected;
-=======
       data.loans[loan_id as usize].status = LoanStatus::Declined;
->>>>>>> 387c96cd
       store_data_to_file(data)?;
       return Err(error);
     }
@@ -1357,12 +1325,7 @@
                                     TxoRef::Absolute(sids_new[1]),
                                     blind_asset_record_pre,
                                     blind_asset_record_new,
-<<<<<<< HEAD
                                     fiat_code)?;
-=======
-                                    fiat_code,
-                                    transaction_file_name)?;
->>>>>>> 387c96cd
     submit_and_get_sids(protocol, host, txn_builder)?[0]
   } else {
     sids_new[1]
@@ -1395,13 +1358,8 @@
                loan_id);
       return Err(PlatformError::InputsError);
     }
-<<<<<<< HEAD
-    LoanStatus::Rejected => {
-      println!("Loan {} has been rejected.", loan_id);
-=======
     LoanStatus::Declined => {
       println!("Loan {} has been declined.", loan_id);
->>>>>>> 387c96cd
       return Err(PlatformError::InputsError);
     }
     LoanStatus::Complete => {
@@ -1695,11 +1653,7 @@
           .short("f")
           .long("filter")
           .takes_value(true)
-<<<<<<< HEAD
-          .possible_values(&["unrejected", "active", "inactive", "complete"])
-=======
           .possible_values(&["requested", "fulfilled", "declined", "active", "complete"])
->>>>>>> 387c96cd
           .help("Display the loan with the specified status only."))
         .help("By default, display all loans of this lender."))
       .subcommand(SubCommand::with_name("fulfill_loan")
@@ -1766,11 +1720,7 @@
           .short("f")
           .long("filter")
           .takes_value(true)
-<<<<<<< HEAD
-          .possible_values(&["unrejected", "active", "inactive", "complete"])
-=======
           .possible_values(&["requested", "fulfilled", "declined", "active", "complete"])
->>>>>>> 387c96cd
           .help("Display the loan with the specified status only."))
         .help("By default, display all loans of this borrower."))
       .subcommand(SubCommand::with_name("request_loan")
@@ -2274,178 +2224,6 @@
       if let Some(filter) = view_loan_matches.value_of("filter") {
         for id in loan_ids {
           match filter {
-<<<<<<< HEAD
-            "unrejected" => {
-              if data.loans[id as usize].status != LoanStatus::Rejected {
-                loans.push(data.loans[id as usize].clone());
-              }
-            }
-            "active" => {
-              if data.loans[id as usize].status == LoanStatus::Active {
-                loans.push(data.loans[id as usize].clone());
-              }
-            }
-            "inactive" => {
-              if data.loans[id as usize].status != LoanStatus::Active {
-                loans.push(data.loans[id as usize].clone());
-              }
-            }
-            _ => {
-              if data.loans[id as usize].status == LoanStatus::Complete {
-=======
-            "requested" => {
-              if data.loans[id as usize].status == LoanStatus::Requested {
-                loans.push(data.loans[id as usize].clone());
-              }
-            }
-            "fulfilled" => {
-              if data.loans[id as usize].status == LoanStatus::Active
-                 || data.loans[id as usize].status == LoanStatus::Complete
-              {
-                loans.push(data.loans[id as usize].clone());
-              }
-            }
-            "declined" => {
-              if data.loans[id as usize].status == LoanStatus::Declined {
->>>>>>> 387c96cd
-                loans.push(data.loans[id as usize].clone());
-              }
-            }
-            "active" => {
-              if data.loans[id as usize].status == LoanStatus::Active {
-                loans.push(data.loans[id as usize].clone());
-              }
-            }
-            "complete" => {
-              if data.loans[id as usize].status == LoanStatus::Complete {
-                loans.push(data.loans[id as usize].clone());
-              }
-            }
-            _ => {
-              loans.push(data.loans[id as usize].clone());
-            }
-          }
-        }
-      } else {
-        for id in loan_ids {
-          loans.push(data.loans[id as usize].clone());
-        }
-      }
-      println!("Displaying {} loan(s): {:?}", loans.len(), loans);
-      Ok(())
-    }
-    ("fulfill_loan", Some(fulfill_loan_matches)) => {
-      let loan_id = if let Some(loan_arg) = fulfill_loan_matches.value_of("loan") {
-        parse_to_u64(loan_arg)?
-      } else {
-        println!("Loan id is required to fulfill the loan. Use --loan.");
-        return Err(PlatformError::InputsError);
-      };
-      if let Some(id_arg) = lender_matches.value_of("id") {
-        let lender_id = parse_to_u64(id_arg)?;
-        let loan = data.loans[loan_id as usize].clone();
-        if loan.lender != lender_id {
-          println!("Lender {} doesn't own loan {}.", lender_id, loan_id);
-          return Err(PlatformError::InputsError);
-        }
-      } else {
-        println!("Lender id is required to fulfill a loan. Use lender --id.");
-        return Err(PlatformError::InputsError);
-      };
-      let issuer_id = if let Some(issuer_arg) = fulfill_loan_matches.value_of("issuer") {
-        parse_to_u64(issuer_arg)?
-      } else {
-        println!("Issuer id is required to fulfill the loan. Use --issuer.");
-        return Err(PlatformError::InputsError);
-      };
-      let protocol = if fulfill_loan_matches.is_present("http") {
-        // Allow HTTP which may be useful for running a ledger locally.
-        "http"
-      } else {
-        // Default to HTTPS
-        "https"
-      };
-      let host = if fulfill_loan_matches.is_present("localhost") {
-        // Use localhost
-        run_ledger_standalone()?;
-        "localhost"
-      } else {
-        // Default to testnet.findora.org
-        "testnet.findora.org"
-      };
-      fulfill_loan(loan_id, issuer_id, transaction_file_name, protocol, host)
-    }
-    _ => {
-      println!("Subcommand missing or not recognized. Try lender --help");
-      Err(PlatformError::InputsError)
-    }
-  }
-}
-
-fn process_borrower_cmd(borrower_matches: &clap::ArgMatches,
-                        transaction_file_name: &str)
-                        -> Result<(), PlatformError> {
-  let mut data = load_data()?;
-  match borrower_matches.subcommand() {
-    ("sign_up", Some(sign_up_matches)) => {
-      let name = if let Some(name_arg) = sign_up_matches.value_of("name") {
-        name_arg.to_owned()
-      } else {
-        println!("Name is required to sign up a lender account. Use --name.");
-        return Err(PlatformError::InputsError);
-      };
-      data.add_borrower(name)
-    }
-    ("load_funds", Some(load_funds_matches)) => {
-      let borrower_id = if let Some(id_arg) = borrower_matches.value_of("id") {
-        parse_to_u64(id_arg)?
-      } else {
-        println!("Borrower id is required to load funds. Use borrower --id.");
-        return Err(PlatformError::InputsError);
-      };
-      process_load_funds_cmd(borrower_id, load_funds_matches, transaction_file_name)
-    }
-    ("view_loan", Some(view_loan_matches)) => {
-      let borrower_id = if let Some(id_arg) = borrower_matches.value_of("id") {
-        parse_to_u64(id_arg)?
-      } else {
-        println!("Borrower id is required to get loan information. Use borrower --id.");
-        return Err(PlatformError::InputsError);
-      };
-      if let Some(loan_arg) = view_loan_matches.value_of("loan") {
-        let loan_id = parse_to_u64(loan_arg)?;
-        let loan = data.loans[loan_id as usize].clone();
-        if loan.borrower != borrower_id {
-          println!("Borrower {} doesn't own loan {}.", borrower_id, loan_id);
-          return Err(PlatformError::InputsError);
-        }
-        println!("Displaying loan {}: {:?}.", loan_id, loan);
-        return Ok(());
-      }
-      let mut loans = Vec::new();
-      let loan_ids = data.borrowers[borrower_id as usize].loans.clone();
-      if let Some(filter) = view_loan_matches.value_of("filter") {
-        for id in loan_ids {
-          match filter {
-<<<<<<< HEAD
-            "unrejected" => {
-              if data.loans[id as usize].status != LoanStatus::Rejected {
-                loans.push(data.loans[id as usize].clone());
-              }
-            }
-            "active" => {
-              if data.loans[id as usize].status == LoanStatus::Active {
-                loans.push(data.loans[id as usize].clone());
-              }
-            }
-            "inactive" => {
-              if data.loans[id as usize].status != LoanStatus::Active {
-                loans.push(data.loans[id as usize].clone());
-              }
-            }
-            _ => {
-              if data.loans[id as usize].status == LoanStatus::Complete {
-=======
             "requested" => {
               if data.loans[id as usize].status == LoanStatus::Requested {
                 loans.push(data.loans[id as usize].clone());
@@ -2465,7 +2243,139 @@
             }
             "active" => {
               if data.loans[id as usize].status == LoanStatus::Active {
->>>>>>> 387c96cd
+                loans.push(data.loans[id as usize].clone());
+              }
+            }
+            "complete" => {
+              if data.loans[id as usize].status == LoanStatus::Complete {
+                loans.push(data.loans[id as usize].clone());
+              }
+            }
+            _ => {
+              loans.push(data.loans[id as usize].clone());
+            }
+          }
+        }
+      } else {
+        for id in loan_ids {
+          loans.push(data.loans[id as usize].clone());
+        }
+      }
+      println!("Displaying {} loan(s): {:?}", loans.len(), loans);
+      Ok(())
+    }
+    ("fulfill_loan", Some(fulfill_loan_matches)) => {
+      let loan_id = if let Some(loan_arg) = fulfill_loan_matches.value_of("loan") {
+        parse_to_u64(loan_arg)?
+      } else {
+        println!("Loan id is required to fulfill the loan. Use --loan.");
+        return Err(PlatformError::InputsError);
+      };
+      if let Some(id_arg) = lender_matches.value_of("id") {
+        let lender_id = parse_to_u64(id_arg)?;
+        let loan = data.loans[loan_id as usize].clone();
+        if loan.lender != lender_id {
+          println!("Lender {} doesn't own loan {}.", lender_id, loan_id);
+          return Err(PlatformError::InputsError);
+        }
+      } else {
+        println!("Lender id is required to fulfill a loan. Use lender --id.");
+        return Err(PlatformError::InputsError);
+      };
+      let issuer_id = if let Some(issuer_arg) = fulfill_loan_matches.value_of("issuer") {
+        parse_to_u64(issuer_arg)?
+      } else {
+        println!("Issuer id is required to fulfill the loan. Use --issuer.");
+        return Err(PlatformError::InputsError);
+      };
+      let protocol = if fulfill_loan_matches.is_present("http") {
+        // Allow HTTP which may be useful for running a ledger locally.
+        "http"
+      } else {
+        // Default to HTTPS
+        "https"
+      };
+      let host = if fulfill_loan_matches.is_present("localhost") {
+        // Use localhost
+        run_ledger_standalone()?;
+        "localhost"
+      } else {
+        // Default to testnet.findora.org
+        "testnet.findora.org"
+      };
+      fulfill_loan(loan_id, issuer_id, transaction_file_name, protocol, host)
+    }
+    _ => {
+      println!("Subcommand missing or not recognized. Try lender --help");
+      Err(PlatformError::InputsError)
+    }
+  }
+}
+
+fn process_borrower_cmd(borrower_matches: &clap::ArgMatches,
+                        transaction_file_name: &str)
+                        -> Result<(), PlatformError> {
+  let mut data = load_data()?;
+  match borrower_matches.subcommand() {
+    ("sign_up", Some(sign_up_matches)) => {
+      let name = if let Some(name_arg) = sign_up_matches.value_of("name") {
+        name_arg.to_owned()
+      } else {
+        println!("Name is required to sign up a lender account. Use --name.");
+        return Err(PlatformError::InputsError);
+      };
+      data.add_borrower(name)
+    }
+    ("load_funds", Some(load_funds_matches)) => {
+      let borrower_id = if let Some(id_arg) = borrower_matches.value_of("id") {
+        parse_to_u64(id_arg)?
+      } else {
+        println!("Borrower id is required to load funds. Use borrower --id.");
+        return Err(PlatformError::InputsError);
+      };
+      process_load_funds_cmd(borrower_id, load_funds_matches, transaction_file_name)
+    }
+    ("view_loan", Some(view_loan_matches)) => {
+      let borrower_id = if let Some(id_arg) = borrower_matches.value_of("id") {
+        parse_to_u64(id_arg)?
+      } else {
+        println!("Borrower id is required to get loan information. Use borrower --id.");
+        return Err(PlatformError::InputsError);
+      };
+      if let Some(loan_arg) = view_loan_matches.value_of("loan") {
+        let loan_id = parse_to_u64(loan_arg)?;
+        let loan = data.loans[loan_id as usize].clone();
+        if loan.borrower != borrower_id {
+          println!("Borrower {} doesn't own loan {}.", borrower_id, loan_id);
+          return Err(PlatformError::InputsError);
+        }
+        println!("Displaying loan {}: {:?}.", loan_id, loan);
+        return Ok(());
+      }
+      let mut loans = Vec::new();
+      let loan_ids = data.borrowers[borrower_id as usize].loans.clone();
+      if let Some(filter) = view_loan_matches.value_of("filter") {
+        for id in loan_ids {
+          match filter {
+            "requested" => {
+              if data.loans[id as usize].status == LoanStatus::Requested {
+                loans.push(data.loans[id as usize].clone());
+              }
+            }
+            "fulfilled" => {
+              if data.loans[id as usize].status == LoanStatus::Active
+                 || data.loans[id as usize].status == LoanStatus::Complete
+              {
+                loans.push(data.loans[id as usize].clone());
+              }
+            }
+            "declined" => {
+              if data.loans[id as usize].status == LoanStatus::Declined {
+                loans.push(data.loans[id as usize].clone());
+              }
+            }
+            "active" => {
+              if data.loans[id as usize].status == LoanStatus::Active {
                 loans.push(data.loans[id as usize].clone());
               }
             }
@@ -3221,12 +3131,7 @@
 
   #[test]
   fn test_merge_records() {
-<<<<<<< HEAD
     // Create key pair
-=======
-    // Create txn builder and key pair
-    let txn_builder_path = "tb_merge";
->>>>>>> 387c96cd
     let mut prng: ChaChaRng = ChaChaRng::from_seed([0u8; 32]);
     let key_pair = XfrKeyPair::generate(&mut prng);
 
@@ -3241,14 +3146,7 @@
                           TxoRef::Absolute(TxoSID(2)),
                           bar1,
                           bar2,
-<<<<<<< HEAD
                           code).is_ok());
-=======
-                          code,
-                          txn_builder_path).is_ok());
-
-    fs::remove_file(txn_builder_path).unwrap();
->>>>>>> 387c96cd
   }
 
   #[test]
