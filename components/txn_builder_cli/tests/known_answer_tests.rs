#![deny(warnings)]
use ledger::data_model::AssetTypeCode;
use ledger_standalone::LedgerStandalone;
use std::fs;
use std::io::{self, Write};
use std::path::Path;
use std::process::{Command, Output};
use std::str::from_utf8;

extern crate exitcode;

// TODOs:
// Derive path and command name from cwd
// Figure out how to colorize stdout and stderr

// TODO (Keyao): Fix tests with #[ignore].
// Those tests pass individually, but occasionally fail when run with other tests.
// They take more time to complete, thus might cause data conflicts.

const COMMAND: &str = "../../target/debug/txn_builder_cli";
const DATA_FILE: &str = "data.json";

//
// Helper functions: view records
//
#[cfg(test)]
fn view_loan_all(user_type: &str, user_id: &str) -> io::Result<Output> {
  Command::new(COMMAND).args(&[user_type, "--id", user_id])
                       .arg("view_loan")
                       .output()
}

#[cfg(test)]
fn view_loan_with_loan_id(user_type: &str, user_id: &str, loan_id: &str) -> io::Result<Output> {
  Command::new(COMMAND).args(&[user_type, "--id", user_id])
                       .arg("view_loan")
                       .args(&["--loan", loan_id])
                       .output()
}

#[cfg(test)]
fn view_loan_with_filter(user_type: &str, user_id: &str, filter: &str) -> io::Result<Output> {
  Command::new(COMMAND).args(&[user_type, "--id", user_id])
                       .arg("view_loan")
                       .args(&["--filter", filter])
                       .output()
}

#[cfg(test)]
fn view_credential_all(borrower_id: &str) -> io::Result<Output> {
  Command::new(COMMAND).args(&["borrower", "--id", borrower_id])
                       .arg("view_credential")
                       .output()
}

#[cfg(test)]
fn view_credential_with_credential_id(borrower_id: &str,
                                      credential_id: &str)
                                      -> io::Result<Output> {
  Command::new(COMMAND).args(&["borrower", "--id", borrower_id])
                       .arg("view_credential")
                       .args(&["--credential", credential_id])
                       .output()
}

//
// Helper functions: sign up an account
//
#[cfg(test)]
fn sign_up_asset_issuer(name: &str) -> io::Result<Output> {
  Command::new(COMMAND).args(&["asset_issuer", "sign_up"])
                       .args(&["--name", name])
                       .output()
}

#[cfg(test)]
fn sign_up_credential_issuer(name: &str) -> io::Result<Output> {
  Command::new(COMMAND).args(&["credential_issuer", "sign_up"])
                       .args(&["--name", name])
                       .output()
}

#[cfg(test)]
fn sign_up_lender(name: &str, min_credit_score: &str) -> io::Result<Output> {
  Command::new(COMMAND).args(&["lender", "sign_up"])
                       .args(&["--name", name])
                       .args(&["--min_credit_score", min_credit_score])
                       .output()
}

#[cfg(test)]
fn sign_up_borrower(name: &str) -> io::Result<Output> {
  Command::new(COMMAND).args(&["borrower", "sign_up"])
                       .args(&["--name", name])
                       .output()
}

//
// Helper functions: create and store without path
//
#[cfg(test)]
fn create_or_overwrite_credential(id: &str, attribute: &str, value: &str) -> io::Result<Output> {
  Command::new(COMMAND).args(&["borrower", "--id", id])
                       .arg("create_or_overwrite_credential")
                       .args(&["--credential_issuer", "0"])
                       .args(&["--attribute", attribute])
                       .args(&["--value", value])
                       .output()
}

#[cfg(test)]
fn request_loan(lender: &str,
                borrower: &str,
                amount: &str,
                interest_per_mille: &str,
                duration: &str)
                -> io::Result<Output> {
  Command::new(COMMAND).args(&["borrower", "--id", borrower])
                       .arg("request_loan")
                       .args(&["--lender", lender])
                       .args(&["--amount", amount])
                       .args(&["--interest_per_mille", interest_per_mille])
                       .args(&["--duration", duration])
                       .output()
}

#[cfg(test)]
fn create_txn_builder_no_path() -> io::Result<Output> {
  Command::new(COMMAND).arg("create_txn_builder").output()
}

#[cfg(test)]
fn get_findora_dir() -> String {
  let findora_dir = {
    let home_dir = dirs::home_dir().unwrap_or_else(|| Path::new(".").to_path_buf());
    format!("{}/.findora", home_dir.to_str().unwrap_or("./.findora"))
  };

  findora_dir
}

#[cfg(test)]
fn remove_txn_dir() {
  fs::remove_dir_all(format!("{}/txn", get_findora_dir())).unwrap();
}

//
// Helper functions: create and store with path
//
#[cfg(test)]
fn create_txn_builder_with_path(path: &str) -> io::Result<Output> {
  Command::new(COMMAND).arg("create_txn_builder")
                       .args(&["--name", path])
                       .output()
}

#[cfg(test)]
fn create_txn_builder_overwrite_path(path: &str) -> io::Result<Output> {
  Command::new(COMMAND).arg("create_txn_builder")
                       .args(&["--name", path])
                       .arg("--force")
                       .output()
}

#[cfg(test)]
fn store_sids_with_path(file: &str, indices: &str) -> io::Result<Output> {
  Command::new(COMMAND).args(&["asset_issuer", "store_sids"])
                       .args(&["--file", file])
                       .args(&["--indices", indices])
                       .output()
}

#[cfg(test)]
fn store_blind_asset_record_and_memos_nonconfidential(id: &str,
                                                      amount: &str,
                                                      token_code: &str,
                                                      file: &str)
                                                      -> io::Result<Output> {
  Command::new(COMMAND).args(&["asset_issuer", "--id", id])
                       .arg("store_blind_asset_record_and_memos")
                       .args(&["--amount", amount])
                       .args(&["--token_code", token_code])
                       .args(&["--file", file])
                       .output()
}

//
// Helper functions: define, issue and transfer
//
#[cfg(test)]
fn air_assign(txn_builder_path: &str,
              issuer_id: &str,
              address: &str,
              data: &str)
              -> io::Result<Output> {
  Command::new(COMMAND).args(&["--txn", txn_builder_path])
                       .args(&["asset_issuer", "--id", issuer_id])
                       .arg("air_assign")
                       .args(&["--address", address])
                       .args(&["--data", data])
                       .output()
}

#[cfg(test)]
fn define_asset(txn_builder_path: &str,
                issuer_id: &str,
                token_code: &str,
                memo: &str)
                -> io::Result<Output> {
  Command::new(COMMAND).args(&["--txn", txn_builder_path])
                       .args(&["asset_issuer", "--id", issuer_id])
                       .arg("define_asset")
                       .args(&["--token_code", token_code])
                       .args(&["--memo", memo])
                       .output()
}

#[cfg(test)]
fn issue_asset(txn_builder_path: &str,
               id: &str,
               token_code: &str,
               amount: &str)
               -> io::Result<Output> {
  Command::new(COMMAND).args(&["--txn", txn_builder_path])
                       .args(&["asset_issuer", "--id", id])
                       .arg("issue_asset")
                       .args(&["--token_code", token_code])
                       .args(&["--amount", amount])
                       .output()
}

#[cfg(test)]
fn transfer_asset(txn_builder_path: &str,
                  issuer_id: &str,
                  recipient_ids: &str,
                  sids_file: &str,
                  bar_and_memo_files: &str,
                  input_amounts: &str,
                  output_amounts: &str)
                  -> io::Result<Output> {
  Command::new(COMMAND).args(&["--txn", txn_builder_path])
                       .args(&["asset_issuer", "--id", issuer_id])
                       .arg("transfer_asset")
                       .args(&["--recipients", recipient_ids])
                       .args(&["--sids_file", sids_file])
                       .args(&["--blind_asset_record_and_memo_files", bar_and_memo_files])
                       .args(&["--input_amounts", input_amounts])
                       .args(&["--output_amounts", output_amounts])
                       .output()
}

#[cfg(test)]
fn issue_and_transfer_asset(txn_builder_path: &str,
                            issuer_id: &str,
                            recipient_id: &str,
                            amount: &str,
                            token_code: &str)
                            -> io::Result<Output> {
  Command::new(COMMAND).args(&["--txn", txn_builder_path])
                       .args(&["asset_issuer", "--id", issuer_id])
                       .arg("issue_and_transfer_asset")
                       .args(&["--recipient", recipient_id])
                       .args(&["--amount", amount])
                       .args(&["--token_code", token_code])
                       .arg("--confidential_amount")
                       // TODO (Keyao): With the arg below, submitting issue_and_transfer_asset fails.
                       // (fernando): Yes, current code does not allow confidential asset_type issuance.
                       // store/effects.rs:110
                       //  .arg("--confidential_asset")
                       .output()
}

// Helper functions: submit transaction
// Note:
// Since http://localhost is used instead of https://testnet.findora.org,
// make sure the standalone ledger is running before calling a function that will submit a transaction:
// ```
// let ledger_standalone = LedgerStandalone::new();
// ledger_standalone.poll_until_ready().unwrap();
// ```

#[cfg(test)]
fn submit(txn_builder_path: &str) -> io::Result<Output> {
  Command::new(COMMAND).args(&["--txn", txn_builder_path])
                       .arg("submit")
                       .args(&["--http", "--localhost"])
                       .output()
}

#[cfg(test)]
fn submit_and_store_sids(txn_builder_path: &str, sids_file: &str) -> io::Result<Output> {
  Command::new(COMMAND).args(&["--txn", txn_builder_path])
                       .arg("submit")
                       .args(&["--sids_file", sids_file])
                       .args(&["--http", "--localhost"])
                       .output()
}

// Helper function: load funds
#[cfg(test)]
fn load_funds(txn_builder_path: &str,
              issuer_id: &str,
              borrower_id: &str,
              amount: &str)
              -> io::Result<Output> {
  Command::new(COMMAND).args(&["--txn", txn_builder_path])
                       .args(&["borrower", "--id", borrower_id])
                       .arg("load_funds")
                       .args(&["--issuer", issuer_id])
                       .args(&["--amount", amount])
                       .args(&["--http", "--localhost"])
                       .output()
}

// Helper functions: initiate and pay loan
#[cfg(test)]
fn fulfill_loan(txn_builder_path: &str,
                lender_id: &str,
                loan_id: &str,
                issuer_id: &str)
                -> io::Result<Output> {
  Command::new(COMMAND).args(&["--txn", txn_builder_path])
                       .args(&["lender", "--id", lender_id])
                       .arg("fulfill_loan")
                       .args(&["--loan", loan_id])
                       .args(&["--issuer", issuer_id])
                       .args(&["--http", "--localhost"])
                       .output()
}

#[cfg(test)]
fn pay_loan(borrower_id: &str, loan_id: &str, amount: &str) -> io::Result<Output> {
  Command::new(COMMAND).args(&["borrower", "--id", borrower_id])
                       .arg("pay_loan")
                       .args(&["--loan", loan_id])
                       .args(&["--amount", amount])
                       .args(&["--http", "--localhost"])
                       .output()
}

//
// No path
//
#[test]
fn test_create_users() {
  // Create an asset issuer
  let output = sign_up_asset_issuer("Issuer AI").expect("Failed to create an asset issuer");
  io::stdout().write_all(&output.stdout).unwrap();
  io::stdout().write_all(&output.stderr).unwrap();

  assert!(output.status.success());

  // Create a credential issuer
  let output =
    sign_up_credential_issuer("Issuer CI").expect("Failed to create a credential issuer");
  io::stdout().write_all(&output.stdout).unwrap();
  io::stdout().write_all(&output.stderr).unwrap();

  assert!(output.status.success());

  // Create a lender
  let output = sign_up_lender("Lender L", "550").expect("Failed to create a lender");
  io::stdout().write_all(&output.stdout).unwrap();
  io::stdout().write_all(&output.stderr).unwrap();

  assert!(output.status.success());

  // Create a borrower
  let output = sign_up_borrower("Borrower B").expect("Failed to create a borrower");
  io::stdout().write_all(&output.stdout).unwrap();
  io::stdout().write_all(&output.stderr).unwrap();

  assert!(output.status.success());

  let _ = fs::remove_file(DATA_FILE);
}

#[test]
#[ignore]
fn test_create_or_update_credentials() {
  // Update the min_credit_score credential
  let output = create_or_overwrite_credential("0", "min_credit_score", "600").expect("Failed to create a min_credit_score credential");
  io::stdout().write_all(&output.stdout).unwrap();
  io::stdout().write_all(&output.stderr).unwrap();

  assert!(output.status.success());
  assert!(from_utf8(&output.stdout).unwrap()
                                   .contains(&"Updating the credential record.".to_owned()));

  // Create a min_income credential
  let output =
  create_or_overwrite_credential("0", "min_income", "1000").expect("Failed to create a min_income credential");
  io::stdout().write_all(&output.stdout).unwrap();
  io::stdout().write_all(&output.stderr).unwrap();

  assert!(output.status.success());
  assert!(from_utf8(&output.stdout).unwrap()
                                   .contains(&"Adding the credential record.".to_owned()));

  // Create a citizenshiip credential
  let output =
  create_or_overwrite_credential("0", "citizenship", "1").expect("Failed to create a citizenship credential");
  io::stdout().write_all(&output.stdout).unwrap();
  io::stdout().write_all(&output.stderr).unwrap();

  assert!(output.status.success());
  assert!(from_utf8(&output.stdout).unwrap()
                                   .contains(&"Adding the credential record.".to_owned()));

  let _ = fs::remove_file(DATA_FILE);
}

#[test]
fn test_create_txn_builder_no_path() {
  // Create transaction builder
  let output = create_txn_builder_no_path().expect("Failed to execute process");

  io::stdout().write_all(&output.stdout).unwrap();
  io::stdout().write_all(&output.stderr).unwrap();

  assert!(output.status.success());

  remove_txn_dir();
}

//
// Lender or borrower views loans or credentials
//
#[test]
#[ignore]
fn test_view() {
  let ledger_standalone = LedgerStandalone::new();

  // Add a credential
  create_or_overwrite_credential("0", "min_income", "1500").expect("Failed to create a credential");

  // Create loans
  request_loan("0", "0", "100", "100", "3").expect("Failed to request the loan");
  request_loan("0", "0", "200", "150", "6").expect("Failed to request the loan");
  request_loan("1", "0", "300", "200", "9").expect("Failed to request the loan");
  request_loan("1", "0", "500", "300", "15").expect("Failed to request the loan");

  // Fulfill some of the loans
  let txn_builder_path = "txn_builder_view_loans";
  create_txn_builder_with_path(txn_builder_path).expect("Failed to create transaction builder");
  ledger_standalone.poll_until_ready().unwrap();
  fulfill_loan(txn_builder_path, "0", "0", "0").expect("Failed to fulfill the loan");
  ledger_standalone.poll_until_ready().unwrap();
  fulfill_loan(txn_builder_path, "0", "1", "0").expect("Failed to fulfill the loan");
  ledger_standalone.poll_until_ready().unwrap();
  fulfill_loan(txn_builder_path, "1", "2", "0").expect("Failed to fulfill the loan");

  // View loans
  // 1. View all loans of a lender
  let output = view_loan_all("lender", "1").expect("Failed to view the loan");
  io::stdout().write_all(&output.stdout).unwrap();
  io::stdout().write_all(&output.stderr).unwrap();

  assert!(output.status.success());
  assert!(from_utf8(&output.stdout).unwrap()
                                   .contains(&"Displaying 2 loan(s):".to_owned()));

  // 2. View all loans of a borrower
  let output = view_loan_all("borrower", "0").expect("Failed to view the loan");
  io::stdout().write_all(&output.stdout).unwrap();
  io::stdout().write_all(&output.stderr).unwrap();

  assert!(output.status.success());
  assert!(from_utf8(&output.stdout).unwrap()
                                   .contains(&"Displaying 4 loan(s):".to_owned()));

  // 3.   View a loan by its id
  // 3.1  The loan is owned by the user
  let output = view_loan_with_loan_id("lender", "0", "0").expect("Failed to view the loan");
  io::stdout().write_all(&output.stdout).unwrap();
  io::stdout().write_all(&output.stderr).unwrap();

  assert!(output.status.success());
  assert!(from_utf8(&output.stdout).unwrap()
                                   .contains(&"Displaying loan".to_owned()));

  // 3.2  The loan isn't owned by the user
  let output = view_loan_with_loan_id("lender", "0", "2").expect("Failed to view the loan");
  io::stdout().write_all(&output.stdout).unwrap();
  io::stdout().write_all(&output.stderr).unwrap();

  assert!(from_utf8(&output.stdout).unwrap()
                                   .contains(&"doesn't own loan".to_owned()));

  // 4. View loans with a filter
  // 4.1 Requested but not fulfilled loan
  let output =
    view_loan_with_filter("borrower", "0", "requested").expect("Failed to view the loan");
  io::stdout().write_all(&output.stdout).unwrap();
  io::stdout().write_all(&output.stderr).unwrap();

  assert!(output.status.success());
  assert!(from_utf8(&output.stdout).unwrap()
                                   .contains(&"Displaying 1 loan(s):".to_owned()));

  // 4.2. View fulfilled loan
  let output =
    view_loan_with_filter("borrower", "0", "fulfilled").expect("Failed to view the loan");
  io::stdout().write_all(&output.stdout).unwrap();
  io::stdout().write_all(&output.stderr).unwrap();

  assert!(output.status.success());
  assert!(from_utf8(&output.stdout).unwrap()
                                   .contains(&"Displaying 2 loan(s):".to_owned()));

  // 4.3. View declined loan
  let output = view_loan_with_filter("borrower", "0", "declined").expect("Failed to view the loan");
  io::stdout().write_all(&output.stdout).unwrap();
  io::stdout().write_all(&output.stderr).unwrap();

  assert!(output.status.success());
  assert!(from_utf8(&output.stdout).unwrap()
                                   .contains(&"Displaying 1 loan(s):".to_owned()));

  // 4.4. View active loan
  let output = view_loan_with_filter("borrower", "0", "active").expect("Failed to view the loan");
  io::stdout().write_all(&output.stdout).unwrap();
  io::stdout().write_all(&output.stderr).unwrap();

  assert!(output.status.success());
  assert!(from_utf8(&output.stdout).unwrap()
                                   .contains(&"Displaying 2 loan(s):".to_owned()));

  // 4.5. View complete loan
  let output = view_loan_with_filter("borrower", "0", "complete").expect("Failed to view the loan");
  io::stdout().write_all(&output.stdout).unwrap();
  io::stdout().write_all(&output.stderr).unwrap();

  assert!(output.status.success());
  assert!(from_utf8(&output.stdout).unwrap()
                                   .contains(&"Displaying 0 loan(s):".to_owned()));

  // View credentials
  // 1. View all credentials of a borrower
  let output = view_credential_all("0").expect("Failed to view the loan");
  io::stdout().write_all(&output.stdout).unwrap();
  io::stdout().write_all(&output.stderr).unwrap();

  assert!(output.status.success());
  assert!(from_utf8(&output.stdout).unwrap()
                                   .contains(&"Displaying 2 credential(s):".to_owned()));

  // 2. View a credential by credential id
  let output = view_credential_with_credential_id("0", "0").expect("Failed to view the loan");
  io::stdout().write_all(&output.stdout).unwrap();
  io::stdout().write_all(&output.stderr).unwrap();

  assert!(output.status.success());
  assert!(from_utf8(&output.stdout).unwrap()
                                   .contains(&"Displaying credential".to_owned()));

  let _ = fs::remove_file(DATA_FILE);
  fs::remove_file(txn_builder_path).unwrap();
}

//
// Subcommand or argument missing
// Note: Not all cases are tested
//
#[test]
fn test_call_no_args() {
  let output = Command::new(COMMAND).output()
                                    .expect("failed to execute process");

  io::stdout().write_all(&output.stdout).unwrap();
  io::stdout().write_all(&output.stderr).unwrap();

  assert_eq!(output.status.code(), Some(exitcode::USAGE));
  assert!(from_utf8(&output.stdout).unwrap().contains(&"Subcommand missing or not recognized. Try --help".to_owned()));
}

//
// "help" arg
// Note: Not all cases with "help" arg are tested
//
#[test]
fn test_call_with_help() {
  let output = Command::new(COMMAND).arg("help")
                                    .output()
                                    .expect("failed to execute process");

  io::stdout().write_all(&output.stdout).unwrap();
  io::stdout().write_all(&output.stderr).unwrap();

  assert!(output.status.success())
}

#[test]
fn test_create_txn_builder_with_help() {
  let output = Command::new(COMMAND).args(&["create_txn_builder", "--help"])
                                    .output()
                                    .expect("failed to execute process");

  io::stdout().write_all(&output.stdout).unwrap();
  io::stdout().write_all(&output.stderr).unwrap();

  assert!(output.status.success())
}

#[test]
fn test_define_asset_with_help() {
  let output = Command::new(COMMAND).args(&["asset_issuer", "define_asset", "--help"])
                                    .output()
                                    .expect("failed to execute process");

  io::stdout().write_all(&output.stdout).unwrap();
  io::stdout().write_all(&output.stderr).unwrap();

  assert!(output.status.success())
}

#[test]
fn test_issue_asset_with_help() {
  let output = Command::new(COMMAND).args(&["asset_issuer", "issue_asset", "--help"])
                                    .output()
                                    .expect("failed to execute process");

  io::stdout().write_all(&output.stdout).unwrap();
  io::stdout().write_all(&output.stderr).unwrap();

  assert!(output.status.success())
}

#[test]
fn test_transfer_asset_with_help() {
  let output = Command::new(COMMAND).args(&["asset_issuer", "transfer_asset", "--help"])
                                    .output()
                                    .expect("failed to execute process");

  io::stdout().write_all(&output.stdout).unwrap();
  io::stdout().write_all(&output.stderr).unwrap();

  assert!(output.status.success())
}

#[test]
fn test_submit_with_help() {
  let output = Command::new(COMMAND).args(&["submit", "--help"])
                                    .output()
                                    .expect("failed to execute process");

  io::stdout().write_all(&output.stdout).unwrap();
  io::stdout().write_all(&output.stderr).unwrap();

  assert!(output.status.success())
}

//
// File creation (txn builder, key pair, and public key)
//
#[test]
fn test_invalid_valid_overwrite_and_rename_path() {
  // Invalid path
  let output = create_txn_builder_with_path(".").expect("Failed to execute process");

  io::stdout().write_all(&output.stdout).unwrap();
  io::stdout().write_all(&output.stderr).unwrap();

  assert_eq!(output.status.code(), Some(exitcode::USAGE));
  assert!(from_utf8(&output.stdout).unwrap()
                                   .contains(&"Is directory".to_owned()));

  // Valid path
  let path = "valid_path";
  let output = create_txn_builder_with_path(path).expect("Failed to execute process");

  io::stdout().write_all(&output.stdout).unwrap();
  io::stdout().write_all(&output.stderr).unwrap();

  assert!(output.status.success());

  // Overwrite existing file
  let output = create_txn_builder_overwrite_path(path).expect("Failed to execute process");

  io::stdout().write_all(&output.stdout).unwrap();
  io::stdout().write_all(&output.stderr).unwrap();

  assert!(output.status.success());

  // Rename existing file
  let output = create_txn_builder_with_path(path).expect("Failed to execute process");

  io::stdout().write_all(&output.stdout).unwrap();
  io::stdout().write_all(&output.stderr).unwrap();

  assert!(output.status.success());

  fs::remove_file("valid_path").unwrap();
  fs::remove_file("valid_path.0").unwrap();
}

#[test]
fn test_create_txn_builder_with_name() {
  // Create transaction builder
  let output =
    create_txn_builder_with_path("txn_builder").expect("Failed to create transaction builder");

  io::stdout().write_all(&output.stdout).unwrap();
  io::stdout().write_all(&output.stderr).unwrap();

  fs::remove_file("txn_builder").unwrap();
  assert!(output.status.success());
}

//
// Store sids
//
#[test]
fn test_store_sids_with_path() {
  // Store sids
  let output = store_sids_with_path("sids", "1,2,4").expect("Failed to store sids");

  io::stdout().write_all(&output.stdout).unwrap();
  io::stdout().write_all(&output.stderr).unwrap();

  fs::remove_file("sids").unwrap();
  assert!(output.status.success());
}

//
// Compose transaction and submit
//
#[test]
#[ignore]
fn test_define_issue_transfer_and_submit_with_args() {
  let ledger_standalone = LedgerStandalone::new();

<<<<<<< HEAD
  // Create users, txn builder and key pair
=======
  // Create users and txn builder
>>>>>>> e39d3913
  sign_up_borrower("Borrower 1").expect("Failed to create a borrower");
  sign_up_borrower("Borrower 2").expect("Failed to create a borrower");
  let txn_builder_file = "tb_define_issue_transfer_and_submit";
  create_txn_builder_with_path(txn_builder_file).expect("Failed to create transaction builder");

  // Define asset
  let token_code = AssetTypeCode::gen_random().to_base64();
  let output = define_asset(txn_builder_file,
               "0",
               &token_code,
               "Define an asset").expect("Failed to define asset");

  io::stdout().write_all(&output.stdout).unwrap();
  io::stdout().write_all(&output.stderr).unwrap();

  assert!(output.status.success());

  // Submit transaction
  ledger_standalone.poll_until_ready().unwrap();
  let output = submit(txn_builder_file).expect("Failed to submit transaction");

  io::stdout().write_all(&output.stdout).unwrap();
  io::stdout().write_all(&output.stderr).unwrap();

  assert!(output.status.success());

  // Issue asset
  let amount_issue = "100";
  let output =
    issue_asset(txn_builder_file, "0", &token_code, amount_issue).expect("Failed to issue asset");

  io::stdout().write_all(&output.stdout).unwrap();
  io::stdout().write_all(&output.stderr).unwrap();

  assert!(output.status.success());

  // Submit transaction
  let sids_file = "sids_define_issue_transfer_and_submit";
  ledger_standalone.poll_until_ready().unwrap();
  let output =
    submit_and_store_sids(txn_builder_file, sids_file).expect("Failed to submit transaction");

  io::stdout().write_all(&output.stdout).unwrap();
  io::stdout().write_all(&output.stderr).unwrap();

  assert!(output.status.success());

  // Store blind asset record and associated memos
  let bar_and_memos_file = "bar_and_memos_define_issue_transfer_and_submit";
  let output = store_blind_asset_record_and_memos_nonconfidential("0", amount_issue, &token_code, bar_and_memos_file).expect("Failed to store blind asset record and memos");

  io::stdout().write_all(&output.stdout).unwrap();
  io::stdout().write_all(&output.stderr).unwrap();

  assert!(output.status.success());

  // Transfer asset
  let output = transfer_asset(txn_builder_file,
                              "0",
                              "1,2",
                              sids_file,
                              bar_and_memos_file,
                              "50",
                              "30,20").expect("Failed to transfer asset");

  io::stdout().write_all(&output.stdout).unwrap();
  io::stdout().write_all(&output.stderr).unwrap();

  assert!(output.status.success());

  // Submit transaction
  ledger_standalone.poll_until_ready().unwrap();
  let output = submit(txn_builder_file).expect("Failed to submit transaction");

  io::stdout().write_all(&output.stdout).unwrap();
  io::stdout().write_all(&output.stderr).unwrap();

  let _ = fs::remove_file(DATA_FILE);
  fs::remove_file(txn_builder_file).unwrap();
  fs::remove_file(bar_and_memos_file).unwrap();
  fs::remove_file(sids_file).unwrap();

  assert!(output.status.success());
}

//
// Compose transaction and submit
//
#[test]
fn test_air_assign() {
  // Create txn builder and key pair
  let txn_builder_file = "tb_air_assign";
  create_txn_builder_with_path(txn_builder_file).expect("Failed to create transaction builder");

  // Air assigning
  air_assign(txn_builder_file, "0", "666", "Hell").expect("Failed to assign to AIR");

  // Submit transaction
  let ledger_standalone = LedgerStandalone::new();
  ledger_standalone.poll_until_ready().unwrap();
  let output = submit(txn_builder_file).expect("Failed to submit transaction");

  io::stdout().write_all(&output.stdout).unwrap();
  io::stdout().write_all(&output.stderr).unwrap();

  let _ = fs::remove_file(DATA_FILE);
  fs::remove_file(txn_builder_file).unwrap();

  assert!(output.status.success());
}

#[test]
fn test_issue_transfer_and_submit_with_args() {
  let ledger_standalone = LedgerStandalone::new();

  // Create txn builder and key pairs
  let txn_builder_file = "tb_issue_transfer_args";
  create_txn_builder_with_path(txn_builder_file).expect("Failed to create transaction builder");

  // Define token code
  let token_code = AssetTypeCode::gen_random().to_base64();

  // Define asset
  define_asset(txn_builder_file,
               "0",
               &token_code,
               "Define an asset").expect("Failed to define asset");
  ledger_standalone.poll_until_ready().unwrap();
  submit(txn_builder_file).expect("Failed to submit transaction");

  // Issue and transfer
  issue_and_transfer_asset(txn_builder_file,
                           "0",
                           "0",
                           "1000",
                           &token_code).expect("Failed to issue and transfer asset");

  // Submit transaction
  ledger_standalone.poll_until_ready().unwrap();
  let output = submit(txn_builder_file).expect("Failed to submit transaction");

  io::stdout().write_all(&output.stdout).unwrap();
  io::stdout().write_all(&output.stderr).unwrap();

  let _ = fs::remove_file(DATA_FILE);
  fs::remove_file(txn_builder_file).unwrap();

  assert!(output.status.success());
}

#[test]
#[ignore]
// Test funds loading, loan request, fulfilling and repayment
fn test_request_fulfill_and_pay_loan_with_args() {
  let ledger_standalone = LedgerStandalone::new();

  // Load funds
  let txn_builder_file = "tb_load_funds_args";
  ledger_standalone.poll_until_ready().unwrap();
  let output = load_funds(txn_builder_file, "0", "0", "5000").expect("Failed to load funds");

  io::stdout().write_all(&output.stdout).unwrap();
  io::stdout().write_all(&output.stderr).unwrap();

  fs::remove_file(txn_builder_file).unwrap();
  assert!(output.status.success());

  // Request the first loan
  let output = request_loan("0", "0", "1500", "100", "8").expect("Failed to request a loan");

  io::stdout().write_all(&output.stdout).unwrap();
  io::stdout().write_all(&output.stderr).unwrap();

  assert!(output.status.success());

  // Request the second loan
  let output = request_loan("1", "0", "1000", "80", "10").expect("Failed to request a loan");

  io::stdout().write_all(&output.stdout).unwrap();
  io::stdout().write_all(&output.stderr).unwrap();

  assert!(output.status.success());

  // Fulfill the first loan
  // 1. First time:
  //    Add the credential proof, then successfully initiate the loan
  let txn_builder_file = "tb_fulfill_loan_args";
  ledger_standalone.poll_until_ready().unwrap();
  let output = fulfill_loan(txn_builder_file, "0", "0", "0").expect("Failed to initiate the loan");

  io::stdout().write_all(&output.stdout).unwrap();
  io::stdout().write_all(&output.stderr).unwrap();

  assert!(output.status.success());
  assert!(from_utf8(&output.stdout).unwrap()
                                   .contains(&"Proving before attesting.".to_owned()));

  // 2. Second time:
  //    Fail because the loan has been fulfilled
  ledger_standalone.poll_until_ready().unwrap();
  let output = fulfill_loan(txn_builder_file, "0", "0", "0").expect("Failed to initiate the loan");

  io::stdout().write_all(&output.stdout).unwrap();
  io::stdout().write_all(&output.stderr).unwrap();

  assert_eq!(output.status.code(), Some(exitcode::USAGE));
  assert!(from_utf8(&output.stdout).unwrap()
                                   .contains(&"has already been fulfilled.".to_owned()));

  // Fulfill the second loan
  // 1. First time:
  //    Get the credential proof, then fail to initiate the loan because the requirement isn't met
  ledger_standalone.poll_until_ready().unwrap();
  let output = fulfill_loan(txn_builder_file, "1", "1", "0").expect("Failed to initiate the loan");

  io::stdout().write_all(&output.stdout).unwrap();
  io::stdout().write_all(&output.stderr).unwrap();

  assert_eq!(output.status.code(), Some(exitcode::USAGE));
  let stdout = from_utf8(&output.stdout).unwrap();
  assert!(stdout.contains(&"Attesting with the existing proof.".to_owned())
          && stdout.contains(&"Value should be at least:".to_owned()));

  // 2. Second time:
  //    Fail because the loan has been declined
  ledger_standalone.poll_until_ready().unwrap();
  let output = fulfill_loan(txn_builder_file, "1", "1", "0").expect("Failed to initiate the loan");

  io::stdout().write_all(&output.stdout).unwrap();
  io::stdout().write_all(&output.stderr).unwrap();

  assert_eq!(output.status.code(), Some(exitcode::USAGE));
  assert!(from_utf8(&output.stdout).unwrap()
                                   .contains(&"has already been declined.".to_owned()));

  // Pay loan
  // 1. First time:
  //    Burn part of the loan balance
  ledger_standalone.poll_until_ready().unwrap();
  let output = pay_loan("0", "0", "300").expect("Failed to pay loan");

  io::stdout().write_all(&output.stdout).unwrap();
  io::stdout().write_all(&output.stderr).unwrap();

  assert!(output.status.success());

  // 2. Second time
  //    Pay off the loan
  ledger_standalone.poll_until_ready().unwrap();
  let output = pay_loan("0", "0", "2000").expect("Failed to pay loan");

  io::stdout().write_all(&output.stdout).unwrap();
  io::stdout().write_all(&output.stderr).unwrap();

  assert!(output.status.success());

  // 3. Third time:
  //    Fail because the loan has been paid off
  ledger_standalone.poll_until_ready().unwrap();
  let output = pay_loan("0", "0", "3000").expect("Failed to pay loan");

  io::stdout().write_all(&output.stdout).unwrap();
  io::stdout().write_all(&output.stderr).unwrap();

  assert_eq!(output.status.code(), Some(exitcode::USAGE));
  assert!(from_utf8(&output.stdout).unwrap()
                                   .contains(&"has been paid off.".to_owned()));

  let _ = fs::remove_file(DATA_FILE);
  fs::remove_file(txn_builder_file).unwrap();
}<|MERGE_RESOLUTION|>--- conflicted
+++ resolved
@@ -730,11 +730,7 @@
 fn test_define_issue_transfer_and_submit_with_args() {
   let ledger_standalone = LedgerStandalone::new();
 
-<<<<<<< HEAD
-  // Create users, txn builder and key pair
-=======
   // Create users and txn builder
->>>>>>> e39d3913
   sign_up_borrower("Borrower 1").expect("Failed to create a borrower");
   sign_up_borrower("Borrower 2").expect("Failed to create a borrower");
   let txn_builder_file = "tb_define_issue_transfer_and_submit";
