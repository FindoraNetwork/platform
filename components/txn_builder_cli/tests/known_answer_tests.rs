#![deny(warnings)]
use ledger::data_model::AssetTypeCode;
use ledger_standalone::LedgerStandalone;
use std::fs;
use std::io::{self, Write};
use std::path::Path;
use std::process::{Command, Output};
use std::str::from_utf8;

extern crate exitcode;

// TODOs:
// Derive path and command name from cwd
// Figure out how to colorize stdout and stderr

// TODO (Keyao): Fix tests with #[ignore].
// Those tests pass individually, but occasionally fail when run with other tests.
// They take more time to complete, thus might cause data conflicts.

const COMMAND: &str = "../../target/debug/txn_builder_cli";
const DATA_FILE: &str = "data.json";

//
// Helper functions: view records
//
#[cfg(test)]
fn view_loan_all(user_type: &str, user_id: &str) -> io::Result<Output> {
  Command::new(COMMAND).args(&[user_type, "--id", user_id])
                       .arg("view_loan")
                       .output()
}

#[cfg(test)]
fn view_loan_with_loan_id(user_type: &str, user_id: &str, loan_id: &str) -> io::Result<Output> {
  Command::new(COMMAND).args(&[user_type, "--id", user_id])
                       .arg("view_loan")
                       .args(&["--loan", loan_id])
                       .output()
}

#[cfg(test)]
fn view_loan_with_filter(user_type: &str, user_id: &str, filter: &str) -> io::Result<Output> {
  Command::new(COMMAND).args(&[user_type, "--id", user_id])
                       .arg("view_loan")
                       .args(&["--filter", filter])
                       .output()
}

#[cfg(test)]
fn view_credential_all(borrower_id: &str) -> io::Result<Output> {
  Command::new(COMMAND).args(&["borrower", "--id", borrower_id])
                       .arg("view_credential")
                       .output()
}

#[cfg(test)]
fn view_credential_with_credential_id(borrower_id: &str,
                                      credential_id: &str)
                                      -> io::Result<Output> {
  Command::new(COMMAND).args(&["borrower", "--id", borrower_id])
                       .arg("view_credential")
                       .args(&["--credential", credential_id])
                       .output()
}

//
// Helper functions: sign up an account
//
#[cfg(test)]
fn sign_up_asset_issuer(name: &str) -> io::Result<Output> {
  Command::new(COMMAND).args(&["asset_issuer", "sign_up"])
                       .args(&["--name", name])
                       .output()
}

#[cfg(test)]
fn sign_up_credential_issuer(name: &str) -> io::Result<Output> {
  Command::new(COMMAND).args(&["credential_issuer", "sign_up"])
                       .args(&["--name", name])
                       .output()
}

#[cfg(test)]
fn sign_up_lender(name: &str, min_credit_score: &str) -> io::Result<Output> {
  Command::new(COMMAND).args(&["lender", "sign_up"])
                       .args(&["--name", name])
                       .args(&["--min_credit_score", min_credit_score])
                       .output()
}

#[cfg(test)]
fn sign_up_borrower(name: &str) -> io::Result<Output> {
  Command::new(COMMAND).args(&["borrower", "sign_up"])
                       .args(&["--name", name])
                       .output()
}

//
// Helper functions: create and store without path
//
#[cfg(test)]
fn create_or_overwrite_credential(id: &str, attribute: &str, value: &str) -> io::Result<Output> {
  Command::new(COMMAND).args(&["borrower", "--id", id])
                       .arg("create_or_overwrite_credential")
                       .args(&["--credential_issuer", "0"])
                       .args(&["--attribute", attribute])
                       .args(&["--value", value])
                       .output()
}

#[cfg(test)]
fn request_loan(lender: &str,
                borrower: &str,
                amount: &str,
                interest_per_mille: &str,
                duration: &str)
                -> io::Result<Output> {
  Command::new(COMMAND).args(&["borrower", "--id", borrower])
                       .arg("request_loan")
                       .args(&["--lender", lender])
                       .args(&["--amount", amount])
                       .args(&["--interest_per_mille", interest_per_mille])
                       .args(&["--duration", duration])
                       .output()
}

#[cfg(test)]
fn create_txn_builder_no_path() -> io::Result<Output> {
  Command::new(COMMAND).arg("create_txn_builder").output()
}

#[cfg(test)]
fn get_findora_dir() -> String {
  let findora_dir = {
    let home_dir = dirs::home_dir().unwrap_or_else(|| Path::new(".").to_path_buf());
    format!("{}/.findora", home_dir.to_str().unwrap_or("./.findora"))
  };

  findora_dir
}

#[cfg(test)]
fn remove_txn_dir() {
  fs::remove_dir_all(format!("{}/txn", get_findora_dir())).unwrap();
}

//
// Helper functions: create and store with path
//
#[cfg(test)]
fn create_txn_builder_with_path(path: &str) -> io::Result<Output> {
  Command::new(COMMAND).arg("create_txn_builder")
                       .args(&["--name", path])
                       .output()
}

#[cfg(test)]
fn create_txn_builder_overwrite_path(path: &str) -> io::Result<Output> {
  Command::new(COMMAND).arg("create_txn_builder")
                       .args(&["--name", path])
                       .arg("--force")
                       .output()
}

#[cfg(test)]
fn store_sids_with_path(file: &str, indices: &str) -> io::Result<Output> {
  Command::new(COMMAND).args(&["asset_issuer", "store_sids"])
                       .args(&["--file", file])
                       .args(&["--indices", indices])
                       .output()
}

#[cfg(test)]
<<<<<<< HEAD
fn store_memos_with_confidential_amount(id: &str,
                                        amount: &str,
                                        token_code: &str,
                                        file: &str)
                                        -> io::Result<Output> {
=======
fn store_memos_confidential(id: &str,
                            amount: &str,
                            token_code: &str,
                            file: &str)
                            -> io::Result<Output> {
>>>>>>> c09df94a
  Command::new(COMMAND).args(&["asset_issuer", "--id", id])
                       .arg("store_memos")
                       .args(&["--amount", amount])
                       .arg("--confidential_amount")
                       .args(&["--token_code", token_code])
                       .args(&["--file", file])
                       .arg("--confidential_amount")
                       .output()
}

#[cfg(test)]
fn trace_and_verify_asset(id: &str, memo_file: &str, expected_amount: &str) -> io::Result<Output> {
  Command::new(COMMAND).args(&["asset_issuer", "--id", id])
                       .arg("trace_and_verify_asset")
                       .args(&["--memo_file", memo_file])
                       .args(&["--expected_amount", expected_amount])
                       .output()
}

#[cfg(test)]
fn trace_and_verify_asset(id: &str, memo_file: &str, expected_amount: &str) -> io::Result<Output> {
  Command::new(COMMAND).args(&["asset_issuer", "--id", id])
                       .arg("trace_and_verify_asset")
                       .args(&["--memo_file", memo_file])
                       .args(&["--expected_amount", expected_amount])
                       .output()
}

//
// Helper functions: define, issue and transfer
//
#[cfg(test)]
fn air_assign(txn_builder_path: &str,
              issuer_id: &str,
              address: &str,
              data: &str)
              -> io::Result<Output> {
  Command::new(COMMAND).args(&["--txn", txn_builder_path])
                       .args(&["asset_issuer", "--id", issuer_id])
                       .arg("air_assign")
                       .args(&["--address", address])
                       .args(&["--data", data])
                       .output()
}

#[cfg(test)]
fn define_asset(txn_builder_path: &str,
                issuer_id: &str,
                token_code: &str,
                memo: &str)
                -> io::Result<Output> {
  Command::new(COMMAND).args(&["--txn", txn_builder_path])
                       .args(&["asset_issuer", "--id", issuer_id])
                       .arg("define_asset")
                       .args(&["--token_code", token_code])
                       .args(&["--memo", memo])
                       .arg("--traceable")
                       .output()
}

#[cfg(test)]
fn issue_asset_with_confidential_amount(txn_builder_path: &str,
                                        id: &str,
                                        token_code: &str,
<<<<<<< HEAD
                                        amount: &str,
                                        asset_file: &str)
=======
                                        amount: &str)
>>>>>>> c09df94a
                                        -> io::Result<Output> {
  Command::new(COMMAND).args(&["--txn", txn_builder_path])
                       .args(&["asset_issuer", "--id", id])
                       .arg("issue_asset")
                       .args(&["--token_code", token_code])
                       .args(&["--amount", amount])
                       .arg("--confidential_amount")
<<<<<<< HEAD
                       .args(&["--asset_file", asset_file])
=======
>>>>>>> c09df94a
                       .output()
}

#[cfg(test)]
fn transfer_asset(txn_builder_path: &str,
                  issuer_id: &str,
                  recipient_ids: &str,
                  sids_file: &str,
<<<<<<< HEAD
                  asset_files: &str,
=======
                  issuance_txn_files: &str,
>>>>>>> c09df94a
                  input_amounts: &str,
                  output_amounts: &str)
                  -> io::Result<Output> {
  Command::new(COMMAND).args(&["--txn", txn_builder_path])
                       .args(&["asset_issuer", "--id", issuer_id])
                       .arg("transfer_asset")
                       .args(&["--recipients", recipient_ids])
                       .args(&["--sids_file", sids_file])
<<<<<<< HEAD
                       .args(&["--asset_files", asset_files])
=======
                       .args(&["--issuance_txn_files", issuance_txn_files])
>>>>>>> c09df94a
                       .args(&["--input_amounts", input_amounts])
                       .args(&["--output_amounts", output_amounts])
                       .output()
}

#[cfg(test)]
fn issue_and_transfer_asset_confidential(txn_builder_path: &str,
                                         issuer_id: &str,
                                         recipient_id: &str,
                                         amount: &str,
                                         token_code: &str)
                                         -> io::Result<Output> {
  Command::new(COMMAND).args(&["--txn", txn_builder_path])
                       .args(&["asset_issuer", "--id", issuer_id])
                       .arg("issue_and_transfer_asset")
                       .args(&["--recipient", recipient_id])
                       .args(&["--amount", amount])
                       .args(&["--token_code", token_code])
                       .args(&["--confidential_amount", "--confidential_asset"])
                       .output()
}

// Helper functions: submit transaction
// Note:
// Since http://localhost is used instead of https://testnet.findora.org,
// make sure the standalone ledger is running before calling a function that will submit a transaction:
// ```
// let ledger_standalone = LedgerStandalone::new();
// ledger_standalone.poll_until_ready().unwrap();
// ```

#[cfg(test)]
fn submit(txn_builder_path: &str) -> io::Result<Output> {
  Command::new(COMMAND).args(&["--txn", txn_builder_path])
                       .arg("submit")
                       .args(&["--http", "--localhost"])
                       .output()
}

#[cfg(test)]
fn submit_and_store_sids(txn_builder_path: &str, sids_file: &str) -> io::Result<Output> {
  Command::new(COMMAND).args(&["--txn", txn_builder_path])
                       .arg("submit")
                       .args(&["--sids_file", sids_file])
                       .args(&["--http", "--localhost"])
                       .output()
}

// Helper function: load funds
#[cfg(test)]
fn load_funds(txn_builder_path: &str,
              issuer_id: &str,
              borrower_id: &str,
              amount: &str)
              -> io::Result<Output> {
  Command::new(COMMAND).args(&["--txn", txn_builder_path])
                       .args(&["borrower", "--id", borrower_id])
                       .arg("load_funds")
                       .args(&["--issuer", issuer_id])
                       .args(&["--amount", amount])
                       .args(&["--http", "--localhost"])
                       .output()
}

// Helper functions: initiate and pay loan
#[cfg(test)]
fn fulfill_loan(txn_builder_path: &str,
                lender_id: &str,
                loan_id: &str,
                issuer_id: &str)
                -> io::Result<Output> {
  Command::new(COMMAND).args(&["--txn", txn_builder_path])
                       .args(&["lender", "--id", lender_id])
                       .arg("fulfill_loan")
                       .args(&["--loan", loan_id])
                       .args(&["--issuer", issuer_id])
                       .args(&["--http", "--localhost"])
                       .output()
}

#[cfg(test)]
fn pay_loan(borrower_id: &str, loan_id: &str, amount: &str) -> io::Result<Output> {
  Command::new(COMMAND).args(&["borrower", "--id", borrower_id])
                       .arg("pay_loan")
                       .args(&["--loan", loan_id])
                       .args(&["--amount", amount])
                       .args(&["--http", "--localhost"])
                       .output()
}

//
// No path
//
#[test]
fn test_create_users() {
  // Create an asset issuer
  let output = sign_up_asset_issuer("Issuer AI").expect("Failed to create an asset issuer");
  io::stdout().write_all(&output.stdout).unwrap();
  io::stdout().write_all(&output.stderr).unwrap();

  assert!(output.status.success());

  // Create a credential issuer
  let output =
    sign_up_credential_issuer("Issuer CI").expect("Failed to create a credential issuer");
  io::stdout().write_all(&output.stdout).unwrap();
  io::stdout().write_all(&output.stderr).unwrap();

  assert!(output.status.success());

  // Create a lender
  let output = sign_up_lender("Lender L", "550").expect("Failed to create a lender");
  io::stdout().write_all(&output.stdout).unwrap();
  io::stdout().write_all(&output.stderr).unwrap();

  assert!(output.status.success());

  // Create a borrower
  let output = sign_up_borrower("Borrower B").expect("Failed to create a borrower");
  io::stdout().write_all(&output.stdout).unwrap();
  io::stdout().write_all(&output.stderr).unwrap();

  assert!(output.status.success());

  let _ = fs::remove_file(DATA_FILE);
}

#[test]
#[ignore]
fn test_create_or_update_credentials() {
  // Update the min_credit_score credential
  let output = create_or_overwrite_credential("0", "min_credit_score", "600").expect("Failed to create a min_credit_score credential");
  io::stdout().write_all(&output.stdout).unwrap();
  io::stdout().write_all(&output.stderr).unwrap();

  assert!(output.status.success());
  assert!(from_utf8(&output.stdout).unwrap()
                                   .contains(&"Updating the credential record.".to_owned()));

  // Create a min_income credential
  let output =
  create_or_overwrite_credential("0", "min_income", "1000").expect("Failed to create a min_income credential");
  io::stdout().write_all(&output.stdout).unwrap();
  io::stdout().write_all(&output.stderr).unwrap();

  assert!(output.status.success());
  assert!(from_utf8(&output.stdout).unwrap()
                                   .contains(&"Adding the credential record.".to_owned()));

  // Create a citizenshiip credential
  let output =
  create_or_overwrite_credential("0", "citizenship", "1").expect("Failed to create a citizenship credential");
  io::stdout().write_all(&output.stdout).unwrap();
  io::stdout().write_all(&output.stderr).unwrap();

  assert!(output.status.success());
  assert!(from_utf8(&output.stdout).unwrap()
                                   .contains(&"Adding the credential record.".to_owned()));

  let _ = fs::remove_file(DATA_FILE);
}

#[test]
fn test_create_txn_builder_no_path() {
  // Create transaction builder
  let output = create_txn_builder_no_path().expect("Failed to execute process");

  io::stdout().write_all(&output.stdout).unwrap();
  io::stdout().write_all(&output.stderr).unwrap();

  assert!(output.status.success());

  remove_txn_dir();
}

//
// Lender or borrower views loans or credentials
//
#[test]
#[ignore]
fn test_view() {
  let ledger_standalone = LedgerStandalone::new();

  // Add a credential
  create_or_overwrite_credential("0", "min_income", "1500").expect("Failed to create a credential");

  // Create loans
  request_loan("0", "0", "100", "100", "3").expect("Failed to request the loan");
  request_loan("0", "0", "200", "150", "6").expect("Failed to request the loan");
  request_loan("1", "0", "300", "200", "9").expect("Failed to request the loan");
  request_loan("1", "0", "500", "300", "15").expect("Failed to request the loan");

  // Fulfill some of the loans
  let txn_builder_path = "txn_builder_view_loans";
  create_txn_builder_with_path(txn_builder_path).expect("Failed to create transaction builder");
  ledger_standalone.poll_until_ready().unwrap();
  fulfill_loan(txn_builder_path, "0", "0", "0").expect("Failed to fulfill the loan");
  ledger_standalone.poll_until_ready().unwrap();
  fulfill_loan(txn_builder_path, "0", "1", "0").expect("Failed to fulfill the loan");
  ledger_standalone.poll_until_ready().unwrap();
  fulfill_loan(txn_builder_path, "1", "2", "0").expect("Failed to fulfill the loan");

  // View loans
  // 1. View all loans of a lender
  let output = view_loan_all("lender", "1").expect("Failed to view the loan");
  io::stdout().write_all(&output.stdout).unwrap();
  io::stdout().write_all(&output.stderr).unwrap();

  assert!(output.status.success());
  assert!(from_utf8(&output.stdout).unwrap()
                                   .contains(&"Displaying 2 loan(s):".to_owned()));

  // 2. View all loans of a borrower
  let output = view_loan_all("borrower", "0").expect("Failed to view the loan");
  io::stdout().write_all(&output.stdout).unwrap();
  io::stdout().write_all(&output.stderr).unwrap();

  assert!(output.status.success());
  assert!(from_utf8(&output.stdout).unwrap()
                                   .contains(&"Displaying 4 loan(s):".to_owned()));

  // 3.   View a loan by its id
  // 3.1  The loan is owned by the user
  let output = view_loan_with_loan_id("lender", "0", "0").expect("Failed to view the loan");
  io::stdout().write_all(&output.stdout).unwrap();
  io::stdout().write_all(&output.stderr).unwrap();

  assert!(output.status.success());
  assert!(from_utf8(&output.stdout).unwrap()
                                   .contains(&"Displaying loan".to_owned()));

  // 3.2  The loan isn't owned by the user
  let output = view_loan_with_loan_id("lender", "0", "2").expect("Failed to view the loan");
  io::stdout().write_all(&output.stdout).unwrap();
  io::stdout().write_all(&output.stderr).unwrap();

  assert!(from_utf8(&output.stdout).unwrap()
                                   .contains(&"doesn't own loan".to_owned()));

  // 4. View loans with a filter
  // 4.1 Requested but not fulfilled loan
  let output =
    view_loan_with_filter("borrower", "0", "requested").expect("Failed to view the loan");
  io::stdout().write_all(&output.stdout).unwrap();
  io::stdout().write_all(&output.stderr).unwrap();

  assert!(output.status.success());
  assert!(from_utf8(&output.stdout).unwrap()
                                   .contains(&"Displaying 1 loan(s):".to_owned()));

  // 4.2. View fulfilled loan
  let output =
    view_loan_with_filter("borrower", "0", "fulfilled").expect("Failed to view the loan");
  io::stdout().write_all(&output.stdout).unwrap();
  io::stdout().write_all(&output.stderr).unwrap();

  assert!(output.status.success());
  assert!(from_utf8(&output.stdout).unwrap()
                                   .contains(&"Displaying 2 loan(s):".to_owned()));

  // 4.3. View declined loan
  let output = view_loan_with_filter("borrower", "0", "declined").expect("Failed to view the loan");
  io::stdout().write_all(&output.stdout).unwrap();
  io::stdout().write_all(&output.stderr).unwrap();

  assert!(output.status.success());
  assert!(from_utf8(&output.stdout).unwrap()
                                   .contains(&"Displaying 1 loan(s):".to_owned()));

  // 4.4. View active loan
  let output = view_loan_with_filter("borrower", "0", "active").expect("Failed to view the loan");
  io::stdout().write_all(&output.stdout).unwrap();
  io::stdout().write_all(&output.stderr).unwrap();

  assert!(output.status.success());
  assert!(from_utf8(&output.stdout).unwrap()
                                   .contains(&"Displaying 2 loan(s):".to_owned()));

  // 4.5. View complete loan
  let output = view_loan_with_filter("borrower", "0", "complete").expect("Failed to view the loan");
  io::stdout().write_all(&output.stdout).unwrap();
  io::stdout().write_all(&output.stderr).unwrap();

  assert!(output.status.success());
  assert!(from_utf8(&output.stdout).unwrap()
                                   .contains(&"Displaying 0 loan(s):".to_owned()));

  // View credentials
  // 1. View all credentials of a borrower
  let output = view_credential_all("0").expect("Failed to view the loan");
  io::stdout().write_all(&output.stdout).unwrap();
  io::stdout().write_all(&output.stderr).unwrap();

  assert!(output.status.success());
  assert!(from_utf8(&output.stdout).unwrap()
                                   .contains(&"Displaying 2 credential(s):".to_owned()));

  // 2. View a credential by credential id
  let output = view_credential_with_credential_id("0", "0").expect("Failed to view the loan");
  io::stdout().write_all(&output.stdout).unwrap();
  io::stdout().write_all(&output.stderr).unwrap();

  assert!(output.status.success());
  assert!(from_utf8(&output.stdout).unwrap()
                                   .contains(&"Displaying credential".to_owned()));

  let _ = fs::remove_file(DATA_FILE);
  fs::remove_file(txn_builder_path).unwrap();
}

//
// Subcommand or argument missing
// Note: Not all cases are tested
//
#[test]
fn test_call_no_args() {
  let output = Command::new(COMMAND).output()
                                    .expect("failed to execute process");

  io::stdout().write_all(&output.stdout).unwrap();
  io::stdout().write_all(&output.stderr).unwrap();

  assert_eq!(output.status.code(), Some(exitcode::USAGE));
  assert!(from_utf8(&output.stdout).unwrap().contains(&"Subcommand missing or not recognized. Try --help".to_owned()));
}

//
// "help" arg
// Note: Not all cases with "help" arg are tested
//
#[test]
fn test_call_with_help() {
  let output = Command::new(COMMAND).arg("help")
                                    .output()
                                    .expect("failed to execute process");

  io::stdout().write_all(&output.stdout).unwrap();
  io::stdout().write_all(&output.stderr).unwrap();

  assert!(output.status.success())
}

#[test]
fn test_create_txn_builder_with_help() {
  let output = Command::new(COMMAND).args(&["create_txn_builder", "--help"])
                                    .output()
                                    .expect("failed to execute process");

  io::stdout().write_all(&output.stdout).unwrap();
  io::stdout().write_all(&output.stderr).unwrap();

  assert!(output.status.success())
}

#[test]
fn test_define_asset_with_help() {
  let output = Command::new(COMMAND).args(&["asset_issuer", "define_asset", "--help"])
                                    .output()
                                    .expect("failed to execute process");

  io::stdout().write_all(&output.stdout).unwrap();
  io::stdout().write_all(&output.stderr).unwrap();

  assert!(output.status.success())
}

#[test]
fn test_issue_asset_with_help() {
  let output = Command::new(COMMAND).args(&["asset_issuer", "issue_asset", "--help"])
                                    .output()
                                    .expect("failed to execute process");

  io::stdout().write_all(&output.stdout).unwrap();
  io::stdout().write_all(&output.stderr).unwrap();

  assert!(output.status.success())
}

#[test]
fn test_transfer_asset_with_help() {
  let output = Command::new(COMMAND).args(&["asset_issuer", "transfer_asset", "--help"])
                                    .output()
                                    .expect("failed to execute process");

  io::stdout().write_all(&output.stdout).unwrap();
  io::stdout().write_all(&output.stderr).unwrap();

  assert!(output.status.success())
}

#[test]
fn test_submit_with_help() {
  let output = Command::new(COMMAND).args(&["submit", "--help"])
                                    .output()
                                    .expect("failed to execute process");

  io::stdout().write_all(&output.stdout).unwrap();
  io::stdout().write_all(&output.stderr).unwrap();

  assert!(output.status.success())
}

//
// File creation (txn builder, key pair, and public key)
//
#[test]
fn test_invalid_valid_overwrite_and_rename_path() {
  // Invalid path
  let output = create_txn_builder_with_path(".").expect("Failed to execute process");

  io::stdout().write_all(&output.stdout).unwrap();
  io::stdout().write_all(&output.stderr).unwrap();

  assert_eq!(output.status.code(), Some(exitcode::USAGE));
  assert!(from_utf8(&output.stdout).unwrap()
                                   .contains(&"Is directory".to_owned()));

  // Valid path
  let path = "valid_path";
  let output = create_txn_builder_with_path(path).expect("Failed to execute process");

  io::stdout().write_all(&output.stdout).unwrap();
  io::stdout().write_all(&output.stderr).unwrap();

  assert!(output.status.success());

  // Overwrite existing file
  let output = create_txn_builder_overwrite_path(path).expect("Failed to execute process");

  io::stdout().write_all(&output.stdout).unwrap();
  io::stdout().write_all(&output.stderr).unwrap();

  assert!(output.status.success());

  // Rename existing file
  let output = create_txn_builder_with_path(path).expect("Failed to execute process");

  io::stdout().write_all(&output.stdout).unwrap();
  io::stdout().write_all(&output.stderr).unwrap();

  assert!(output.status.success());

  fs::remove_file("valid_path").unwrap();
  fs::remove_file("valid_path.0").unwrap();
}

#[test]
fn test_create_txn_builder_with_name() {
  // Create transaction builder
  let output =
    create_txn_builder_with_path("txn_builder").expect("Failed to create transaction builder");

  io::stdout().write_all(&output.stdout).unwrap();
  io::stdout().write_all(&output.stderr).unwrap();

  fs::remove_file("txn_builder").unwrap();
  assert!(output.status.success());
}

//
// Store sids
//
#[test]
fn test_store_sids_with_path() {
  // Store sids
  let output = store_sids_with_path("sids", "1,2,4").expect("Failed to store sids");

  io::stdout().write_all(&output.stdout).unwrap();
  io::stdout().write_all(&output.stderr).unwrap();

  fs::remove_file("sids").unwrap();
  assert!(output.status.success());
}

//
// Compose transaction and submit
//
#[test]
#[ignore]
fn test_define_issue_transfer_and_submit_with_args() {
  let ledger_standalone = LedgerStandalone::new();

  // Create users and txn builder files
  sign_up_borrower("Borrower 1").expect("Failed to create a borrower");
  sign_up_borrower("Borrower 2").expect("Failed to create a borrower");
  let creation_txn_builder_file = "tb_define_and_submit";
  let issuance_txn_builder_file = "tb_issue_submit";
  let transfer_txn_builder_file = "tb_transfer_submit";

  // Define asset
  let token_code = AssetTypeCode::gen_random().to_base64();
  let output = define_asset(creation_txn_builder_file,
                            "0",
                            &token_code,
                            "Define an asset").expect("Failed to define asset");

  io::stdout().write_all(&output.stdout).unwrap();
  io::stdout().write_all(&output.stderr).unwrap();

  assert!(output.status.success());

  // Submit transaction
  ledger_standalone.poll_until_ready().unwrap();
  let output = submit(creation_txn_builder_file).expect("Failed to submit transaction");

  io::stdout().write_all(&output.stdout).unwrap();
  io::stdout().write_all(&output.stderr).unwrap();

  assert!(output.status.success());

  // Issue asset
  let amount_issue = "50";
<<<<<<< HEAD
  let asset_file = "asset_define_issue_transfer_and_submit";
  let output = issue_asset_with_confidential_amount(txn_builder_file,
                                                    "0",
                                                    &token_code,
                                                    amount_issue,
                                                    asset_file).expect("Failed to issue asset");
=======
  let output = issue_asset_with_confidential_amount(issuance_txn_builder_file,
                                                    "0",
                                                    &token_code,
                                                    amount_issue).expect("Failed to issue asset");
>>>>>>> c09df94a

  io::stdout().write_all(&output.stdout).unwrap();
  io::stdout().write_all(&output.stderr).unwrap();

  assert!(output.status.success());

  // Submit transaction
  let sids_file = "sids_define_issue_transfer_and_submit";
  ledger_standalone.poll_until_ready().unwrap();
  let output =
    submit_and_store_sids(issuance_txn_builder_file, sids_file).expect("Failed to submit transaction");

  io::stdout().write_all(&output.stdout).unwrap();
  io::stdout().write_all(&output.stderr).unwrap();

  assert!(output.status.success());

  io::stdout().write_all(&output.stdout).unwrap();
  io::stdout().write_all(&output.stderr).unwrap();

  assert!(output.status.success());

  // Transfer asset
  let output = transfer_asset(transfer_txn_builder_file,
                              "0",
                              "1,2",
                              sids_file,
<<<<<<< HEAD
                              asset_file,
=======
                              issuance_txn_builder_file,
>>>>>>> c09df94a
                              "50",
                              "30,20").expect("Failed to transfer asset");

  io::stdout().write_all(&output.stdout).unwrap();
  io::stdout().write_all(&output.stderr).unwrap();

  assert!(output.status.success());

  // Submit transaction
  ledger_standalone.poll_until_ready().unwrap();
  let output = submit(transfer_txn_builder_file).expect("Failed to submit transaction");

  io::stdout().write_all(&output.stdout).unwrap();
  io::stdout().write_all(&output.stderr).unwrap();

  let _ = fs::remove_file(DATA_FILE);
<<<<<<< HEAD
  fs::remove_file(txn_builder_file).unwrap();
  fs::remove_file(asset_file).unwrap();
=======
  fs::remove_file(creation_txn_builder_file).unwrap();
  fs::remove_file(issuance_txn_builder_file).unwrap();
  fs::remove_file(transfer_txn_builder_file).unwrap();
>>>>>>> c09df94a
  fs::remove_file(sids_file).unwrap();

  assert!(output.status.success());
}

//
// Compose transaction and submit
//
#[test]
fn test_air_assign() {
  // Create txn builder and key pair
  let txn_builder_file = "tb_air_assign";
  create_txn_builder_with_path(txn_builder_file).expect("Failed to create transaction builder");

  // Air assigning
  air_assign(txn_builder_file, "0", "666", "Hell").expect("Failed to assign to AIR");

  // Submit transaction
  let ledger_standalone = LedgerStandalone::new();
  ledger_standalone.poll_until_ready().unwrap();
  let output = submit(txn_builder_file).expect("Failed to submit transaction");

  io::stdout().write_all(&output.stdout).unwrap();
  io::stdout().write_all(&output.stderr).unwrap();

  let _ = fs::remove_file(DATA_FILE);
  fs::remove_file(txn_builder_file).unwrap();

  assert!(output.status.success());
}

#[test]
#[ignore]
fn test_issue_transfer_trace_and_submit_with_args() {
  let ledger_standalone = LedgerStandalone::new();

  // Create txn builder and key pairs
  let txn_builder_file = "tb_issue_transfer_args";
  create_txn_builder_with_path(txn_builder_file).expect("Failed to create transaction builder");

  // Define token code
  let token_code = AssetTypeCode::gen_random().to_base64();

  // Define asset
  define_asset(txn_builder_file,
               "0",
               &token_code,
               "Define an asset").expect("Failed to define asset");
  ledger_standalone.poll_until_ready().unwrap();
  submit(txn_builder_file).expect("Failed to submit transaction");

  // Issue and transfer
  let amount = "1000";
  issue_and_transfer_asset_confidential(txn_builder_file,
                           "0",
                           "0",
                           amount,
                           &token_code).expect("Failed to issue and transfer asset");

  // Store tracer and owner memos
<<<<<<< HEAD
  let asset_file = "asset_issue_transfer_and_submit";
  let output =
  store_memos_with_confidential_amount("0", amount, &token_code, asset_file).expect("Failed to store memos");
=======
  let memo_file = "memos_issue_transfer_and_submit";
  let output =
    store_memos_confidential("0", amount, &token_code, memo_file).expect("Failed to store memos");
>>>>>>> c09df94a

  io::stdout().write_all(&output.stdout).unwrap();
  io::stdout().write_all(&output.stderr).unwrap();

  assert!(output.status.success());

  // Trace the asset and verify the amount
<<<<<<< HEAD
  let output = trace_and_verify_asset("0", asset_file, amount).expect("Failed to trace the asset");
=======
  let output = trace_and_verify_asset("0", memo_file, amount).expect("Failed to trace the asset");
>>>>>>> c09df94a

  io::stdout().write_all(&output.stdout).unwrap();
  io::stdout().write_all(&output.stderr).unwrap();

  assert!(output.status.success());

  // Submit transaction
  ledger_standalone.poll_until_ready().unwrap();
  let output = submit(txn_builder_file).expect("Failed to submit transaction");

  io::stdout().write_all(&output.stdout).unwrap();
  io::stdout().write_all(&output.stderr).unwrap();

  let _ = fs::remove_file(DATA_FILE);
  fs::remove_file(txn_builder_file).unwrap();
<<<<<<< HEAD
  fs::remove_file(asset_file).unwrap();
=======
  fs::remove_file(memo_file).unwrap();
>>>>>>> c09df94a

  assert!(output.status.success());
}

#[test]
#[ignore]
// Test funds loading, loan request, fulfilling and repayment
fn test_request_fulfill_and_pay_loan_with_args() {
  let ledger_standalone = LedgerStandalone::new();

  // Load funds
  let txn_builder_file = "tb_load_funds_args";
  ledger_standalone.poll_until_ready().unwrap();
  let output = load_funds(txn_builder_file, "0", "0", "5000").expect("Failed to load funds");

  io::stdout().write_all(&output.stdout).unwrap();
  io::stdout().write_all(&output.stderr).unwrap();

  fs::remove_file(txn_builder_file).unwrap();
  assert!(output.status.success());

  // Request the first loan
  let output = request_loan("0", "0", "1500", "100", "8").expect("Failed to request a loan");

  io::stdout().write_all(&output.stdout).unwrap();
  io::stdout().write_all(&output.stderr).unwrap();

  assert!(output.status.success());

  // Request the second loan
  let output = request_loan("1", "0", "1000", "80", "10").expect("Failed to request a loan");

  io::stdout().write_all(&output.stdout).unwrap();
  io::stdout().write_all(&output.stderr).unwrap();

  assert!(output.status.success());

  // Fulfill the first loan
  // 1. First time:
  //    Add the credential proof, then successfully initiate the loan
  let txn_builder_file = "tb_fulfill_loan_args";
  ledger_standalone.poll_until_ready().unwrap();
  let output = fulfill_loan(txn_builder_file, "0", "0", "0").expect("Failed to initiate the loan");

  io::stdout().write_all(&output.stdout).unwrap();
  io::stdout().write_all(&output.stderr).unwrap();

  assert!(output.status.success());
  assert!(from_utf8(&output.stdout).unwrap()
                                   .contains(&"Proving before attesting.".to_owned()));

  // 2. Second time:
  //    Fail because the loan has been fulfilled
  ledger_standalone.poll_until_ready().unwrap();
  let output = fulfill_loan(txn_builder_file, "0", "0", "0").expect("Failed to initiate the loan");

  io::stdout().write_all(&output.stdout).unwrap();
  io::stdout().write_all(&output.stderr).unwrap();

  assert_eq!(output.status.code(), Some(exitcode::USAGE));
  assert!(from_utf8(&output.stdout).unwrap()
                                   .contains(&"has already been fulfilled.".to_owned()));

  // Fulfill the second loan
  // 1. First time:
  //    Get the credential proof, then fail to initiate the loan because the requirement isn't met
  ledger_standalone.poll_until_ready().unwrap();
  let output = fulfill_loan(txn_builder_file, "1", "1", "0").expect("Failed to initiate the loan");

  io::stdout().write_all(&output.stdout).unwrap();
  io::stdout().write_all(&output.stderr).unwrap();

  assert_eq!(output.status.code(), Some(exitcode::USAGE));
  let stdout = from_utf8(&output.stdout).unwrap();
  assert!(stdout.contains(&"Attesting with the existing proof.".to_owned())
          && stdout.contains(&"Value should be at least:".to_owned()));

  // 2. Second time:
  //    Fail because the loan has been declined
  ledger_standalone.poll_until_ready().unwrap();
  let output = fulfill_loan(txn_builder_file, "1", "1", "0").expect("Failed to initiate the loan");

  io::stdout().write_all(&output.stdout).unwrap();
  io::stdout().write_all(&output.stderr).unwrap();

  assert_eq!(output.status.code(), Some(exitcode::USAGE));
  assert!(from_utf8(&output.stdout).unwrap()
                                   .contains(&"has already been declined.".to_owned()));

  // Pay loan
  // 1. First time:
  //    Burn part of the loan balance
  ledger_standalone.poll_until_ready().unwrap();
  let output = pay_loan("0", "0", "300").expect("Failed to pay loan");

  io::stdout().write_all(&output.stdout).unwrap();
  io::stdout().write_all(&output.stderr).unwrap();

  assert!(output.status.success());

  // 2. Second time
  //    Pay off the loan
  ledger_standalone.poll_until_ready().unwrap();
  let output = pay_loan("0", "0", "2000").expect("Failed to pay loan");

  io::stdout().write_all(&output.stdout).unwrap();
  io::stdout().write_all(&output.stderr).unwrap();

  assert!(output.status.success());

  // 3. Third time:
  //    Fail because the loan has been paid off
  ledger_standalone.poll_until_ready().unwrap();
  let output = pay_loan("0", "0", "3000").expect("Failed to pay loan");

  io::stdout().write_all(&output.stdout).unwrap();
  io::stdout().write_all(&output.stderr).unwrap();

  assert_eq!(output.status.code(), Some(exitcode::USAGE));
  assert!(from_utf8(&output.stdout).unwrap()
                                   .contains(&"has been paid off.".to_owned()));

  let _ = fs::remove_file(DATA_FILE);
  fs::remove_file(txn_builder_file).unwrap();
}<|MERGE_RESOLUTION|>--- conflicted
+++ resolved
@@ -171,35 +171,17 @@
 }
 
 #[cfg(test)]
-<<<<<<< HEAD
 fn store_memos_with_confidential_amount(id: &str,
                                         amount: &str,
                                         token_code: &str,
                                         file: &str)
                                         -> io::Result<Output> {
-=======
-fn store_memos_confidential(id: &str,
-                            amount: &str,
-                            token_code: &str,
-                            file: &str)
-                            -> io::Result<Output> {
->>>>>>> c09df94a
   Command::new(COMMAND).args(&["asset_issuer", "--id", id])
                        .arg("store_memos")
                        .args(&["--amount", amount])
                        .arg("--confidential_amount")
                        .args(&["--token_code", token_code])
                        .args(&["--file", file])
-                       .arg("--confidential_amount")
-                       .output()
-}
-
-#[cfg(test)]
-fn trace_and_verify_asset(id: &str, memo_file: &str, expected_amount: &str) -> io::Result<Output> {
-  Command::new(COMMAND).args(&["asset_issuer", "--id", id])
-                       .arg("trace_and_verify_asset")
-                       .args(&["--memo_file", memo_file])
-                       .args(&["--expected_amount", expected_amount])
                        .output()
 }
 
@@ -248,12 +230,7 @@
 fn issue_asset_with_confidential_amount(txn_builder_path: &str,
                                         id: &str,
                                         token_code: &str,
-<<<<<<< HEAD
-                                        amount: &str,
-                                        asset_file: &str)
-=======
                                         amount: &str)
->>>>>>> c09df94a
                                         -> io::Result<Output> {
   Command::new(COMMAND).args(&["--txn", txn_builder_path])
                        .args(&["asset_issuer", "--id", id])
@@ -261,10 +238,6 @@
                        .args(&["--token_code", token_code])
                        .args(&["--amount", amount])
                        .arg("--confidential_amount")
-<<<<<<< HEAD
-                       .args(&["--asset_file", asset_file])
-=======
->>>>>>> c09df94a
                        .output()
 }
 
@@ -273,11 +246,7 @@
                   issuer_id: &str,
                   recipient_ids: &str,
                   sids_file: &str,
-<<<<<<< HEAD
-                  asset_files: &str,
-=======
                   issuance_txn_files: &str,
->>>>>>> c09df94a
                   input_amounts: &str,
                   output_amounts: &str)
                   -> io::Result<Output> {
@@ -286,11 +255,7 @@
                        .arg("transfer_asset")
                        .args(&["--recipients", recipient_ids])
                        .args(&["--sids_file", sids_file])
-<<<<<<< HEAD
-                       .args(&["--asset_files", asset_files])
-=======
                        .args(&["--issuance_txn_files", issuance_txn_files])
->>>>>>> c09df94a
                        .args(&["--input_amounts", input_amounts])
                        .args(&["--output_amounts", output_amounts])
                        .output()
@@ -803,19 +768,10 @@
 
   // Issue asset
   let amount_issue = "50";
-<<<<<<< HEAD
-  let asset_file = "asset_define_issue_transfer_and_submit";
-  let output = issue_asset_with_confidential_amount(txn_builder_file,
-                                                    "0",
-                                                    &token_code,
-                                                    amount_issue,
-                                                    asset_file).expect("Failed to issue asset");
-=======
   let output = issue_asset_with_confidential_amount(issuance_txn_builder_file,
                                                     "0",
                                                     &token_code,
                                                     amount_issue).expect("Failed to issue asset");
->>>>>>> c09df94a
 
   io::stdout().write_all(&output.stdout).unwrap();
   io::stdout().write_all(&output.stderr).unwrap();
@@ -843,11 +799,7 @@
                               "0",
                               "1,2",
                               sids_file,
-<<<<<<< HEAD
-                              asset_file,
-=======
                               issuance_txn_builder_file,
->>>>>>> c09df94a
                               "50",
                               "30,20").expect("Failed to transfer asset");
 
@@ -864,14 +816,9 @@
   io::stdout().write_all(&output.stderr).unwrap();
 
   let _ = fs::remove_file(DATA_FILE);
-<<<<<<< HEAD
-  fs::remove_file(txn_builder_file).unwrap();
-  fs::remove_file(asset_file).unwrap();
-=======
   fs::remove_file(creation_txn_builder_file).unwrap();
   fs::remove_file(issuance_txn_builder_file).unwrap();
   fs::remove_file(transfer_txn_builder_file).unwrap();
->>>>>>> c09df94a
   fs::remove_file(sids_file).unwrap();
 
   assert!(output.status.success());
@@ -932,15 +879,9 @@
                            &token_code).expect("Failed to issue and transfer asset");
 
   // Store tracer and owner memos
-<<<<<<< HEAD
-  let asset_file = "asset_issue_transfer_and_submit";
-  let output =
-  store_memos_with_confidential_amount("0", amount, &token_code, asset_file).expect("Failed to store memos");
-=======
   let memo_file = "memos_issue_transfer_and_submit";
   let output =
-    store_memos_confidential("0", amount, &token_code, memo_file).expect("Failed to store memos");
->>>>>>> c09df94a
+  store_memos_with_confidential_amount("0", amount, &token_code, memo_file).expect("Failed to store memos");
 
   io::stdout().write_all(&output.stdout).unwrap();
   io::stdout().write_all(&output.stderr).unwrap();
@@ -948,11 +889,7 @@
   assert!(output.status.success());
 
   // Trace the asset and verify the amount
-<<<<<<< HEAD
-  let output = trace_and_verify_asset("0", asset_file, amount).expect("Failed to trace the asset");
-=======
   let output = trace_and_verify_asset("0", memo_file, amount).expect("Failed to trace the asset");
->>>>>>> c09df94a
 
   io::stdout().write_all(&output.stdout).unwrap();
   io::stdout().write_all(&output.stderr).unwrap();
@@ -968,11 +905,7 @@
 
   let _ = fs::remove_file(DATA_FILE);
   fs::remove_file(txn_builder_file).unwrap();
-<<<<<<< HEAD
-  fs::remove_file(asset_file).unwrap();
-=======
   fs::remove_file(memo_file).unwrap();
->>>>>>> c09df94a
 
   assert!(output.status.success());
 }
