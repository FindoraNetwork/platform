#![deny(warnings)]
use ledger::data_model::AssetTypeCode;
use ledger_standalone::LedgerStandalone;
use std::fs;
use std::io::{self, Write};
use std::path::Path;
use std::process::{Command, Output};
use std::str::from_utf8;

extern crate exitcode;

// TODOs:
// Derive path and command name from cwd
// Figure out how to colorize stdout and stderr

// TODO (Keyao): Fix tests with #[ignore].
// Those tests pass individually, but occasionally fail when run with other tests.
// They take more time to complete, thus might cause data conflicts.

const COMMAND: &str = "../../target/debug/txn_builder_cli";
const DATA_FILE: &str = "data.json";

//
// Helper functions: view records
//
#[cfg(test)]
fn view_loan_all(user_type: &str, user_id: &str) -> io::Result<Output> {
  Command::new(COMMAND).args(&[user_type, "--id", user_id])
                       .arg("view_loan")
                       .output()
}

#[cfg(test)]
fn view_loan_with_loan_id(user_type: &str, user_id: &str, loan_id: &str) -> io::Result<Output> {
  Command::new(COMMAND).args(&[user_type, "--id", user_id])
                       .arg("view_loan")
                       .args(&["--loan", loan_id])
                       .output()
}

#[cfg(test)]
fn view_loan_with_filter(user_type: &str, user_id: &str, filter: &str) -> io::Result<Output> {
  Command::new(COMMAND).args(&[user_type, "--id", user_id])
                       .arg("view_loan")
                       .args(&["--filter", filter])
                       .output()
}

#[cfg(test)]
fn view_credential_all(borrower_id: &str) -> io::Result<Output> {
  Command::new(COMMAND).args(&["borrower", "--id", borrower_id])
                       .arg("view_credential")
                       .output()
}

#[cfg(test)]
fn view_credential_with_credential_id(borrower_id: &str,
                                      credential_id: &str)
                                      -> io::Result<Output> {
  Command::new(COMMAND).args(&["borrower", "--id", borrower_id])
                       .arg("view_credential")
                       .args(&["--credential", credential_id])
                       .output()
}

//
// Helper functions: sign up an account
//
#[cfg(test)]
fn sign_up_asset_issuer(name: &str) -> io::Result<Output> {
  Command::new(COMMAND).args(&["asset_issuer", "sign_up"])
                       .args(&["--name", name])
                       .output()
}

#[cfg(test)]
fn sign_up_credential_issuer(name: &str) -> io::Result<Output> {
  Command::new(COMMAND).args(&["credential_issuer", "sign_up"])
                       .args(&["--name", name])
                       .output()
}

#[cfg(test)]
fn sign_up_lender(name: &str, min_credit_score: &str) -> io::Result<Output> {
  Command::new(COMMAND).args(&["lender", "sign_up"])
                       .args(&["--name", name])
                       .args(&["--min_credit_score", min_credit_score])
                       .output()
}

#[cfg(test)]
fn sign_up_borrower(name: &str) -> io::Result<Output> {
  Command::new(COMMAND).args(&["borrower", "sign_up"])
                       .args(&["--name", name])
                       .output()
}

//
// Helper functions: create and store without path
//
#[cfg(test)]
fn create_or_overwrite_credential(id: &str, attribute: &str, value: &str) -> io::Result<Output> {
  Command::new(COMMAND).args(&["borrower", "--id", id])
                       .arg("create_or_overwrite_credential")
                       .args(&["--credential_issuer", "0"])
                       .args(&["--attribute", attribute])
                       .args(&["--value", value])
                       .output()
}

#[cfg(test)]
fn request_loan(lender: &str,
                borrower: &str,
                amount: &str,
                interest_per_mille: &str,
                duration: &str)
                -> io::Result<Output> {
  Command::new(COMMAND).args(&["borrower", "--id", borrower])
                       .arg("request_loan")
                       .args(&["--lender", lender])
                       .args(&["--amount", amount])
                       .args(&["--interest_per_mille", interest_per_mille])
                       .args(&["--duration", duration])
                       .output()
}

#[cfg(test)]
fn create_txn_builder_no_path() -> io::Result<Output> {
  Command::new(COMMAND).arg("create_txn_builder").output()
}

#[cfg(test)]
fn get_findora_dir() -> String {
  let findora_dir = {
    let home_dir = dirs::home_dir().unwrap_or_else(|| Path::new(".").to_path_buf());
    format!("{}/.findora", home_dir.to_str().unwrap_or("./.findora"))
  };

  findora_dir
}

#[cfg(test)]
fn remove_txn_dir() {
  fs::remove_dir_all(format!("{}/txn", get_findora_dir())).unwrap();
}

//
// Helper functions: create and store with path
//
#[cfg(test)]
fn create_txn_builder_with_path(path: &str) -> io::Result<Output> {
  Command::new(COMMAND).arg("create_txn_builder")
                       .args(&["--name", path])
                       .output()
}

#[cfg(test)]
fn create_txn_builder_overwrite_path(path: &str) -> io::Result<Output> {
  Command::new(COMMAND).arg("create_txn_builder")
                       .args(&["--name", path])
                       .arg("--force")
                       .output()
}

#[cfg(test)]
fn store_sids_with_path(file: &str, indices: &str) -> io::Result<Output> {
  Command::new(COMMAND).args(&["asset_issuer", "store_sids"])
                       .args(&["--file", file])
                       .args(&["--indices", indices])
                       .output()
}

#[cfg(test)]
fn store_blind_asset_record_and_memos_nonconfidential(id: &str,
                                                      amount: &str,
                                                      token_code: &str,
                                                      file: &str)
                                                      -> io::Result<Output> {
  Command::new(COMMAND).args(&["asset_issuer", "--id", id])
                       .arg("store_blind_asset_record_and_memos")
                       .args(&["--amount", amount])
                       .args(&["--token_code", token_code])
                       .args(&["--file", file])
                       .output()
}

//
// Helper functions: define, issue and transfer
//
#[cfg(test)]
fn air_assign(txn_builder_path: &str,
              issuer_id: &str,
              address: &str,
              data: &str)
              -> io::Result<Output> {
  Command::new(COMMAND).args(&["--txn", txn_builder_path])
                       .args(&["asset_issuer", "--id", issuer_id])
                       .arg("air_assign")
                       .args(&["--address", address])
                       .args(&["--data", data])
                       .output()
}

#[cfg(test)]
fn define_asset(txn_builder_path: &str,
                issuer_id: &str,
                token_code: &str,
                memo: &str)
                -> io::Result<Output> {
  Command::new(COMMAND).args(&["--txn", txn_builder_path])
                       .args(&["asset_issuer", "--id", issuer_id])
                       .arg("define_asset")
                       .args(&["--token_code", token_code])
                       .args(&["--memo", memo])
                       .output()
}

#[cfg(test)]
fn issue_asset(txn_builder_path: &str,
               id: &str,
               token_code: &str,
               amount: &str)
               -> io::Result<Output> {
  Command::new(COMMAND).args(&["--txn", txn_builder_path])
                       .args(&["asset_issuer", "--id", id])
                       .arg("issue_asset")
                       .args(&["--token_code", token_code])
                       .args(&["--amount", amount])
                       .output()
}

#[cfg(test)]
fn transfer_asset(txn_builder_path: &str,
                  issuer_id: &str,
                  recipient_ids: &str,
                  sids_file: &str,
                  bar_and_memo_files: &str,
                  input_amounts: &str,
                  output_amounts: &str)
                  -> io::Result<Output> {
  Command::new(COMMAND).args(&["--txn", txn_builder_path])
                       .args(&["asset_issuer", "--id", issuer_id])
                       .arg("transfer_asset")
                       .args(&["--recipients", recipient_ids])
                       .args(&["--sids_file", sids_file])
                       .args(&["--blind_asset_record_and_memo_files", bar_and_memo_files])
                       .args(&["--input_amounts", input_amounts])
                       .args(&["--output_amounts", output_amounts])
                       .output()
}

#[cfg(test)]
fn issue_and_transfer_asset(txn_builder_path: &str,
                            issuer_id: &str,
                            recipient_id: &str,
                            amount: &str,
                            token_code: &str)
                            -> io::Result<Output> {
  Command::new(COMMAND).args(&["--txn", txn_builder_path])
                       .args(&["asset_issuer", "--id", issuer_id])
                       .arg("issue_and_transfer_asset")
                       .args(&["--recipient", recipient_id])
                       .args(&["--amount", amount])
                       .args(&["--token_code", token_code])
                       .arg("--confidential_amount")
                       // TODO (Keyao): With the arg below, submitting issue_and_transfer_asset fails.
                       // (fernando): Yes, current code does not allow confidential asset_type issuance.
                       // store/effects.rs:110
                       //  .arg("--confidential_asset")
                       .output()
}

// Helper functions: submit transaction
// Note:
// Since http://localhost is used instead of https://testnet.findora.org,
// make sure the standalone ledger is running before calling a function that will submit a transaction:
// ```
// let ledger_standalone = LedgerStandalone::new();
// ledger_standalone.poll_until_ready().unwrap();
// ```

#[cfg(test)]
fn submit(txn_builder_path: &str) -> io::Result<Output> {
  Command::new(COMMAND).args(&["--txn", txn_builder_path])
                       .arg("submit")
                       .args(&["--http", "--localhost"])
                       .output()
}

#[cfg(test)]
fn submit_and_store_sids(txn_builder_path: &str, sids_file: &str) -> io::Result<Output> {
  Command::new(COMMAND).args(&["--txn", txn_builder_path])
                       .arg("submit")
                       .args(&["--sids_file", sids_file])
                       .args(&["--http", "--localhost"])
                       .output()
}

// Helper function: load funds
#[cfg(test)]
fn load_funds(txn_builder_path: &str,
              issuer_id: &str,
              borrower_id: &str,
              amount: &str)
              -> io::Result<Output> {
  Command::new(COMMAND).args(&["--txn", txn_builder_path])
                       .args(&["borrower", "--id", borrower_id])
                       .arg("load_funds")
                       .args(&["--issuer", issuer_id])
                       .args(&["--amount", amount])
                       .args(&["--http", "--localhost"])
                       .output()
}

// Helper functions: initiate and pay loan
#[cfg(test)]
fn fulfill_loan(txn_builder_path: &str,
                lender_id: &str,
                loan_id: &str,
                issuer_id: &str)
                -> io::Result<Output> {
  Command::new(COMMAND).args(&["--txn", txn_builder_path])
                       .args(&["lender", "--id", lender_id])
                       .arg("fulfill_loan")
                       .args(&["--loan", loan_id])
                       .args(&["--issuer", issuer_id])
                       .args(&["--http", "--localhost"])
                       .output()
}

#[cfg(test)]
fn pay_loan(borrower_id: &str, loan_id: &str, amount: &str) -> io::Result<Output> {
  Command::new(COMMAND).args(&["borrower", "--id", borrower_id])
                       .arg("pay_loan")
                       .args(&["--loan", loan_id])
                       .args(&["--amount", amount])
                       .args(&["--http", "--localhost"])
                       .output()
}

//
// No path
//
#[test]
fn test_create_users() {
  // Create an asset issuer
  let output = sign_up_asset_issuer("Issuer AI").expect("Failed to create an asset issuer");
  io::stdout().write_all(&output.stdout).unwrap();
  io::stdout().write_all(&output.stderr).unwrap();

  assert!(output.status.success());

  // Create a credential issuer
  let output =
    sign_up_credential_issuer("Issuer CI").expect("Failed to create a credential issuer");
  io::stdout().write_all(&output.stdout).unwrap();
  io::stdout().write_all(&output.stderr).unwrap();

  assert!(output.status.success());

  // Create a lender
  let output = sign_up_lender("Lender L", "550").expect("Failed to create a lender");
  io::stdout().write_all(&output.stdout).unwrap();
  io::stdout().write_all(&output.stderr).unwrap();

  assert!(output.status.success());

  // Create a borrower
  let output = sign_up_borrower("Borrower B").expect("Failed to create a borrower");
  io::stdout().write_all(&output.stdout).unwrap();
  io::stdout().write_all(&output.stderr).unwrap();

  assert!(output.status.success());

  let _ = fs::remove_file(DATA_FILE);
}

#[test]
#[ignore]
fn test_create_or_update_credentials() {
  // Update the min_credit_score credential
  let output = create_or_overwrite_credential("0", "min_credit_score", "600").expect("Failed to create a min_credit_score credential");
  io::stdout().write_all(&output.stdout).unwrap();
  io::stdout().write_all(&output.stderr).unwrap();

  assert!(output.status.success());
  assert!(from_utf8(&output.stdout).unwrap()
                                   .contains(&"Updating the credential record.".to_owned()));

  // Create a min_income credential
  let output =
  create_or_overwrite_credential("0", "min_income", "1000").expect("Failed to create a min_income credential");
  io::stdout().write_all(&output.stdout).unwrap();
  io::stdout().write_all(&output.stderr).unwrap();

  assert!(output.status.success());
  assert!(from_utf8(&output.stdout).unwrap()
                                   .contains(&"Adding the credential record.".to_owned()));

  // Create a citizenshiip credential
  let output =
  create_or_overwrite_credential("0", "citizenship", "1").expect("Failed to create a citizenship credential");
  io::stdout().write_all(&output.stdout).unwrap();
  io::stdout().write_all(&output.stderr).unwrap();

  assert!(output.status.success());
  assert!(from_utf8(&output.stdout).unwrap()
                                   .contains(&"Adding the credential record.".to_owned()));

  let _ = fs::remove_file(DATA_FILE);
}

#[test]
fn test_create_txn_builder_no_path() {
  // Create transaction builder
  let output = create_txn_builder_no_path().expect("Failed to execute process");

  io::stdout().write_all(&output.stdout).unwrap();
  io::stdout().write_all(&output.stderr).unwrap();

  assert!(output.status.success());

  remove_txn_dir();
}

//
// Lender or borrower views loans or credentials
//
#[test]
#[ignore]
fn test_view() {
  let ledger_standalone = LedgerStandalone::new();

  // Add a credential
  create_or_overwrite_credential("0", "min_income", "1500").expect("Failed to create a credential");

  // Create loans
  request_loan("0", "0", "100", "100", "3").expect("Failed to request the loan");
  request_loan("0", "0", "200", "150", "6").expect("Failed to request the loan");
  request_loan("1", "0", "300", "200", "9").expect("Failed to request the loan");
  request_loan("1", "0", "500", "300", "15").expect("Failed to request the loan");

  // Fulfill some of the loans
  let txn_builder_path = "txn_builder_view_loans";
  create_txn_builder_with_path(txn_builder_path).expect("Failed to create transaction builder");
  ledger_standalone.poll_until_ready().unwrap();
  fulfill_loan(txn_builder_path, "0", "0", "0").expect("Failed to fulfill the loan");
  ledger_standalone.poll_until_ready().unwrap();
  fulfill_loan(txn_builder_path, "0", "1", "0").expect("Failed to fulfill the loan");
  ledger_standalone.poll_until_ready().unwrap();
  fulfill_loan(txn_builder_path, "1", "2", "0").expect("Failed to fulfill the loan");

  // View loans
  // 1. View all loans of a lender
  let output = view_loan_all("lender", "1").expect("Failed to view the loan");
  io::stdout().write_all(&output.stdout).unwrap();
  io::stdout().write_all(&output.stderr).unwrap();

  assert!(output.status.success());
  assert!(from_utf8(&output.stdout).unwrap()
                                   .contains(&"Displaying 2 loan(s):".to_owned()));

  // 2. View all loans of a borrower
  let output = view_loan_all("borrower", "0").expect("Failed to view the loan");
  io::stdout().write_all(&output.stdout).unwrap();
  io::stdout().write_all(&output.stderr).unwrap();

  assert!(output.status.success());
  assert!(from_utf8(&output.stdout).unwrap()
                                   .contains(&"Displaying 4 loan(s):".to_owned()));

  // 3.   View a loan by its id
  // 3.1  The loan is owned by the user
  let output = view_loan_with_loan_id("lender", "0", "0").expect("Failed to view the loan");
  io::stdout().write_all(&output.stdout).unwrap();
  io::stdout().write_all(&output.stderr).unwrap();

  assert!(output.status.success());
  assert!(from_utf8(&output.stdout).unwrap()
                                   .contains(&"Displaying loan".to_owned()));

  // 3.2  The loan isn't owned by the user
  let output = view_loan_with_loan_id("lender", "0", "2").expect("Failed to view the loan");
  io::stdout().write_all(&output.stdout).unwrap();
  io::stdout().write_all(&output.stderr).unwrap();

  assert!(from_utf8(&output.stdout).unwrap()
                                   .contains(&"doesn't own loan".to_owned()));

  // 4. View loans with a filter
  // 4.1 Requested but not fulfilled loan
  let output =
    view_loan_with_filter("borrower", "0", "requested").expect("Failed to view the loan");
  io::stdout().write_all(&output.stdout).unwrap();
  io::stdout().write_all(&output.stderr).unwrap();

  assert!(output.status.success());
  assert!(from_utf8(&output.stdout).unwrap()
                                   .contains(&"Displaying 1 loan(s):".to_owned()));

  // 4.2. View fulfilled loan
  let output =
    view_loan_with_filter("borrower", "0", "fulfilled").expect("Failed to view the loan");
  io::stdout().write_all(&output.stdout).unwrap();
  io::stdout().write_all(&output.stderr).unwrap();

  assert!(output.status.success());
  assert!(from_utf8(&output.stdout).unwrap()
                                   .contains(&"Displaying 2 loan(s):".to_owned()));

  // 4.3. View declined loan
  let output = view_loan_with_filter("borrower", "0", "declined").expect("Failed to view the loan");
  io::stdout().write_all(&output.stdout).unwrap();
  io::stdout().write_all(&output.stderr).unwrap();

  assert!(output.status.success());
  assert!(from_utf8(&output.stdout).unwrap()
                                   .contains(&"Displaying 1 loan(s):".to_owned()));

  // 4.4. View active loan
  let output = view_loan_with_filter("borrower", "0", "active").expect("Failed to view the loan");
  io::stdout().write_all(&output.stdout).unwrap();
  io::stdout().write_all(&output.stderr).unwrap();

  assert!(output.status.success());
  assert!(from_utf8(&output.stdout).unwrap()
                                   .contains(&"Displaying 2 loan(s):".to_owned()));

  // 4.5. View complete loan
  let output = view_loan_with_filter("borrower", "0", "complete").expect("Failed to view the loan");
  io::stdout().write_all(&output.stdout).unwrap();
  io::stdout().write_all(&output.stderr).unwrap();

  assert!(output.status.success());
  assert!(from_utf8(&output.stdout).unwrap()
                                   .contains(&"Displaying 0 loan(s):".to_owned()));

  // View credentials
  // 1. View all credentials of a borrower
  let output = view_credential_all("0").expect("Failed to view the loan");
  io::stdout().write_all(&output.stdout).unwrap();
  io::stdout().write_all(&output.stderr).unwrap();

  assert!(output.status.success());
  assert!(from_utf8(&output.stdout).unwrap()
                                   .contains(&"Displaying 2 credential(s):".to_owned()));

  // 2. View a credential by credential id
  let output = view_credential_with_credential_id("0", "0").expect("Failed to view the loan");
  io::stdout().write_all(&output.stdout).unwrap();
  io::stdout().write_all(&output.stderr).unwrap();

  assert!(output.status.success());
  assert!(from_utf8(&output.stdout).unwrap()
                                   .contains(&"Displaying credential".to_owned()));

  let _ = fs::remove_file(DATA_FILE);
  fs::remove_file(txn_builder_path).unwrap();
}

//
// Subcommand or argument missing
// Note: Not all cases are tested
//
#[test]
fn test_call_no_args() {
  let output = Command::new(COMMAND).output()
                                    .expect("failed to execute process");

  io::stdout().write_all(&output.stdout).unwrap();
  io::stdout().write_all(&output.stderr).unwrap();

  assert_eq!(output.status.code(), Some(exitcode::USAGE));
  assert!(from_utf8(&output.stdout).unwrap().contains(&"Subcommand missing or not recognized. Try --help".to_owned()));
}

//
// "help" arg
// Note: Not all cases with "help" arg are tested
//
#[test]
fn test_call_with_help() {
  let output = Command::new(COMMAND).arg("help")
                                    .output()
                                    .expect("failed to execute process");

  io::stdout().write_all(&output.stdout).unwrap();
  io::stdout().write_all(&output.stderr).unwrap();

  assert!(output.status.success())
}

#[test]
fn test_create_txn_builder_with_help() {
  let output = Command::new(COMMAND).args(&["create_txn_builder", "--help"])
                                    .output()
                                    .expect("failed to execute process");

  io::stdout().write_all(&output.stdout).unwrap();
  io::stdout().write_all(&output.stderr).unwrap();

  assert!(output.status.success())
}

#[test]
fn test_define_asset_with_help() {
  let output = Command::new(COMMAND).args(&["asset_issuer", "define_asset", "--help"])
                                    .output()
                                    .expect("failed to execute process");

  io::stdout().write_all(&output.stdout).unwrap();
  io::stdout().write_all(&output.stderr).unwrap();

  assert!(output.status.success())
}

#[test]
fn test_issue_asset_with_help() {
  let output = Command::new(COMMAND).args(&["asset_issuer", "issue_asset", "--help"])
                                    .output()
                                    .expect("failed to execute process");

  io::stdout().write_all(&output.stdout).unwrap();
  io::stdout().write_all(&output.stderr).unwrap();

  assert!(output.status.success())
}

#[test]
fn test_transfer_asset_with_help() {
  let output = Command::new(COMMAND).args(&["asset_issuer", "transfer_asset", "--help"])
                                    .output()
                                    .expect("failed to execute process");

  io::stdout().write_all(&output.stdout).unwrap();
  io::stdout().write_all(&output.stderr).unwrap();

  assert!(output.status.success())
}

#[test]
fn test_submit_with_help() {
  let output = Command::new(COMMAND).args(&["submit", "--help"])
                                    .output()
                                    .expect("failed to execute process");

  io::stdout().write_all(&output.stdout).unwrap();
  io::stdout().write_all(&output.stderr).unwrap();

  assert!(output.status.success())
}

//
// File creation (txn builder, key pair, and public key)
//
#[test]
fn test_invalid_valid_overwrite_and_rename_path() {
  // Invalid path
  let output = create_txn_builder_with_path(".").expect("Failed to execute process");

  io::stdout().write_all(&output.stdout).unwrap();
  io::stdout().write_all(&output.stderr).unwrap();

  assert_eq!(output.status.code(), Some(exitcode::USAGE));
  assert!(from_utf8(&output.stdout).unwrap()
                                   .contains(&"Is directory".to_owned()));

  // Valid path
  let path = "valid_path";
  let output = create_txn_builder_with_path(path).expect("Failed to execute process");

  io::stdout().write_all(&output.stdout).unwrap();
  io::stdout().write_all(&output.stderr).unwrap();

  assert!(output.status.success());

  // Overwrite existing file
  let output = create_txn_builder_overwrite_path(path).expect("Failed to execute process");

  io::stdout().write_all(&output.stdout).unwrap();
  io::stdout().write_all(&output.stderr).unwrap();

  assert!(output.status.success());

  // Rename existing file
  let output = create_txn_builder_with_path(path).expect("Failed to execute process");

  io::stdout().write_all(&output.stdout).unwrap();
  io::stdout().write_all(&output.stderr).unwrap();

  assert!(output.status.success());

  fs::remove_file("valid_path").unwrap();
  fs::remove_file("valid_path.0").unwrap();
}

#[test]
fn test_create_txn_builder_with_name() {
  // Create transaction builder
  let output =
    create_txn_builder_with_path("txn_builder").expect("Failed to create transaction builder");

  io::stdout().write_all(&output.stdout).unwrap();
  io::stdout().write_all(&output.stderr).unwrap();

  fs::remove_file("txn_builder").unwrap();
  assert!(output.status.success());
}

//
// Store sids
//
#[test]
fn test_store_sids_with_path() {
  // Store sids
  let output = store_sids_with_path("sids", "1,2,4").expect("Failed to store sids");

  io::stdout().write_all(&output.stdout).unwrap();
  io::stdout().write_all(&output.stderr).unwrap();

  fs::remove_file("sids").unwrap();
  assert!(output.status.success());
}

//
// Compose transaction and submit
//
#[test]
#[ignore]
fn test_define_issue_transfer_and_submit_with_args() {
  let ledger_standalone = LedgerStandalone::new();

  // Create users and txn builder
  sign_up_borrower("Borrower 1").expect("Failed to create a borrower");
  sign_up_borrower("Borrower 2").expect("Failed to create a borrower");
  let txn_builder_file = "tb_define_issue_transfer_and_submit";
  create_txn_builder_with_path(txn_builder_file).expect("Failed to create transaction builder");

  // Define asset
  let token_code = AssetTypeCode::gen_random().to_base64();
  let output = define_asset(txn_builder_file,
               "0",
               &token_code,
               "Define an asset").expect("Failed to define asset");

  io::stdout().write_all(&output.stdout).unwrap();
  io::stdout().write_all(&output.stderr).unwrap();

  assert!(output.status.success());

  // Submit transaction
  ledger_standalone.poll_until_ready().unwrap();
  let output = submit(txn_builder_file).expect("Failed to submit transaction");

  io::stdout().write_all(&output.stdout).unwrap();
  io::stdout().write_all(&output.stderr).unwrap();

  assert!(output.status.success());

  // Issue asset
  let amount_issue = "100";
  let output =
    issue_asset(txn_builder_file, "0", &token_code, amount_issue).expect("Failed to issue asset");

  io::stdout().write_all(&output.stdout).unwrap();
  io::stdout().write_all(&output.stderr).unwrap();

  assert!(output.status.success());

  // Submit transaction
  let sids_file = "sids_define_issue_transfer_and_submit";
  ledger_standalone.poll_until_ready().unwrap();
  let output =
    submit_and_store_sids(txn_builder_file, sids_file).expect("Failed to submit transaction");

  io::stdout().write_all(&output.stdout).unwrap();
  io::stdout().write_all(&output.stderr).unwrap();

  assert!(output.status.success());

  // Store blind asset record and associated memos
  let bar_and_memos_file = "bar_and_memos_define_issue_transfer_and_submit";
  let output = store_blind_asset_record_and_memos_nonconfidential("0", amount_issue, &token_code, bar_and_memos_file).expect("Failed to store blind asset record and memos");

  io::stdout().write_all(&output.stdout).unwrap();
  io::stdout().write_all(&output.stderr).unwrap();

  assert!(output.status.success());

  // Transfer asset
  let output = transfer_asset(txn_builder_file,
                              "0",
                              "1,2",
                              sids_file,
                              bar_and_memos_file,
                              "50",
                              "30,20").expect("Failed to transfer asset");

  io::stdout().write_all(&output.stdout).unwrap();
  io::stdout().write_all(&output.stderr).unwrap();

  assert!(output.status.success());

  // Submit transaction
  ledger_standalone.poll_until_ready().unwrap();
  let output = submit(txn_builder_file).expect("Failed to submit transaction");

  io::stdout().write_all(&output.stdout).unwrap();
  io::stdout().write_all(&output.stderr).unwrap();

  let _ = fs::remove_file(DATA_FILE);
  fs::remove_file(txn_builder_file).unwrap();
  fs::remove_file(bar_and_memos_file).unwrap();
  fs::remove_file(sids_file).unwrap();

  assert!(output.status.success());
}

//
// Compose transaction and submit
//
#[ignore]
#[test]
<<<<<<< HEAD
// Ignoring this test as it currently requires environment settings.
// To run the test, make sure:
// * Standalone ledger is running.
// * PROTOCOL=http and SERVER_HOST=localhost.
=======
>>>>>>> e39d3913
fn test_air_assign() {
  // Create txn builder and key pair
  let txn_builder_file = "tb_air_assign";
  create_txn_builder_with_path(txn_builder_file).expect("Failed to create transaction builder");

  // Air assigning
  air_assign(txn_builder_file, "0", "666", "Hell").expect("Failed to assign to AIR");

  // Submit transaction
  let ledger_standalone = LedgerStandalone::new();
  ledger_standalone.poll_until_ready().unwrap();
  let output = submit(txn_builder_file).expect("Failed to submit transaction");

  io::stdout().write_all(&output.stdout).unwrap();
  io::stdout().write_all(&output.stderr).unwrap();

  let _ = fs::remove_file(DATA_FILE);
  fs::remove_file(txn_builder_file).unwrap();

  assert!(output.status.success());
}

#[test]
fn test_issue_transfer_and_submit_with_args() {
  let ledger_standalone = LedgerStandalone::new();

  // Create txn builder and key pairs
  let txn_builder_file = "tb_issue_transfer_args";
  create_txn_builder_with_path(txn_builder_file).expect("Failed to create transaction builder");

  // Define token code
  let token_code = AssetTypeCode::gen_random().to_base64();

  // Define asset
  define_asset(txn_builder_file,
               "0",
               &token_code,
               "Define an asset").expect("Failed to define asset");
  ledger_standalone.poll_until_ready().unwrap();
  submit(txn_builder_file).expect("Failed to submit transaction");

  // Issue and transfer
  issue_and_transfer_asset(txn_builder_file,
                           "0",
                           "0",
                           "1000",
                           &token_code).expect("Failed to issue and transfer asset");

  // Submit transaction
  ledger_standalone.poll_until_ready().unwrap();
  let output = submit(txn_builder_file).expect("Failed to submit transaction");

  io::stdout().write_all(&output.stdout).unwrap();
  io::stdout().write_all(&output.stderr).unwrap();

  let _ = fs::remove_file(DATA_FILE);
  fs::remove_file(txn_builder_file).unwrap();

  assert!(output.status.success());
}

#[test]
#[ignore]
// Test funds loading, loan request, fulfilling and repayment
fn test_request_fulfill_and_pay_loan_with_args() {
  let ledger_standalone = LedgerStandalone::new();

  // Load funds
  let txn_builder_file = "tb_load_funds_args";
  ledger_standalone.poll_until_ready().unwrap();
  let output = load_funds(txn_builder_file, "0", "0", "5000").expect("Failed to load funds");

  io::stdout().write_all(&output.stdout).unwrap();
  io::stdout().write_all(&output.stderr).unwrap();

  fs::remove_file(txn_builder_file).unwrap();
  assert!(output.status.success());

  // Request the first loan
  let output = request_loan("0", "0", "1500", "100", "8").expect("Failed to request a loan");

  io::stdout().write_all(&output.stdout).unwrap();
  io::stdout().write_all(&output.stderr).unwrap();

  assert!(output.status.success());

  // Request the second loan
  let output = request_loan("1", "0", "1000", "80", "10").expect("Failed to request a loan");

  io::stdout().write_all(&output.stdout).unwrap();
  io::stdout().write_all(&output.stderr).unwrap();

  assert!(output.status.success());

  // Fulfill the first loan
  // 1. First time:
  //    Add the credential proof, then successfully initiate the loan
  let txn_builder_file = "tb_fulfill_loan_args";
  ledger_standalone.poll_until_ready().unwrap();
  let output = fulfill_loan(txn_builder_file, "0", "0", "0").expect("Failed to initiate the loan");

  io::stdout().write_all(&output.stdout).unwrap();
  io::stdout().write_all(&output.stderr).unwrap();

  assert!(output.status.success());
  assert!(from_utf8(&output.stdout).unwrap()
                                   .contains(&"Proving before attesting.".to_owned()));

  // 2. Second time:
  //    Fail because the loan has been fulfilled
  ledger_standalone.poll_until_ready().unwrap();
  let output = fulfill_loan(txn_builder_file, "0", "0", "0").expect("Failed to initiate the loan");

  io::stdout().write_all(&output.stdout).unwrap();
  io::stdout().write_all(&output.stderr).unwrap();

  assert_eq!(output.status.code(), Some(exitcode::USAGE));
  assert!(from_utf8(&output.stdout).unwrap()
                                   .contains(&"has already been fulfilled.".to_owned()));

  // Fulfill the second loan
  // 1. First time:
  //    Get the credential proof, then fail to initiate the loan because the requirement isn't met
  ledger_standalone.poll_until_ready().unwrap();
  let output = fulfill_loan(txn_builder_file, "1", "1", "0").expect("Failed to initiate the loan");

  io::stdout().write_all(&output.stdout).unwrap();
  io::stdout().write_all(&output.stderr).unwrap();

  assert_eq!(output.status.code(), Some(exitcode::USAGE));
  let stdout = from_utf8(&output.stdout).unwrap();
  assert!(stdout.contains(&"Attesting with the existing proof.".to_owned())
          && stdout.contains(&"Value should be at least:".to_owned()));

  // 2. Second time:
  //    Fail because the loan has been declined
  ledger_standalone.poll_until_ready().unwrap();
  let output = fulfill_loan(txn_builder_file, "1", "1", "0").expect("Failed to initiate the loan");

  io::stdout().write_all(&output.stdout).unwrap();
  io::stdout().write_all(&output.stderr).unwrap();

  assert_eq!(output.status.code(), Some(exitcode::USAGE));
  assert!(from_utf8(&output.stdout).unwrap()
                                   .contains(&"has already been declined.".to_owned()));

  // Pay loan
  // 1. First time:
  //    Burn part of the loan balance
  ledger_standalone.poll_until_ready().unwrap();
  let output = pay_loan("0", "0", "300").expect("Failed to pay loan");

  io::stdout().write_all(&output.stdout).unwrap();
  io::stdout().write_all(&output.stderr).unwrap();

  assert!(output.status.success());

  // 2. Second time
  //    Pay off the loan
  ledger_standalone.poll_until_ready().unwrap();
  let output = pay_loan("0", "0", "2000").expect("Failed to pay loan");

  io::stdout().write_all(&output.stdout).unwrap();
  io::stdout().write_all(&output.stderr).unwrap();

  assert!(output.status.success());

  // 3. Third time:
  //    Fail because the loan has been paid off
  ledger_standalone.poll_until_ready().unwrap();
  let output = pay_loan("0", "0", "3000").expect("Failed to pay loan");

  io::stdout().write_all(&output.stdout).unwrap();
  io::stdout().write_all(&output.stderr).unwrap();

  assert_eq!(output.status.code(), Some(exitcode::USAGE));
  assert!(from_utf8(&output.stdout).unwrap()
                                   .contains(&"has been paid off.".to_owned()));

  let _ = fs::remove_file(DATA_FILE);
  fs::remove_file(txn_builder_file).unwrap();
}<|MERGE_RESOLUTION|>--- conflicted
+++ resolved
@@ -821,13 +821,6 @@
 //
 #[ignore]
 #[test]
-<<<<<<< HEAD
-// Ignoring this test as it currently requires environment settings.
-// To run the test, make sure:
-// * Standalone ledger is running.
-// * PROTOCOL=http and SERVER_HOST=localhost.
-=======
->>>>>>> e39d3913
 fn test_air_assign() {
   // Create txn builder and key pair
   let txn_builder_file = "tb_air_assign";
