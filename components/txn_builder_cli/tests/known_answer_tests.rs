--- conflicted
+++ resolved
@@ -766,18 +766,11 @@
 // Compose transaction and submit
 //
 #[test]
-<<<<<<< HEAD
-#[ignore]
-=======
->>>>>>> 2a5f6a8c
 // Ignoring this test as it currently requires environment settings.
 // To run the test, make sure:
 // * Standalone ledger is running.
 // * PROTOCOL=http and SERVER_HOST=localhost.
-<<<<<<< HEAD
-=======
 #[ignore]
->>>>>>> 2a5f6a8c
 fn test_air_assign() {
   // Create txn builder and key pair
   let txn_builder_file = "tb_air_assign";
