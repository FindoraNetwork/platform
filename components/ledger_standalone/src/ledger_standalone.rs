--- conflicted
+++ resolved
@@ -4,42 +4,36 @@
 use ledger_app::LedgerApp;
 use rand_chacha::ChaChaRng;
 use rand_core::SeedableRng;
+use std::path::Path;
 use std::sync::{Arc, RwLock};
-<<<<<<< HEAD
-use std::path::Path;
+use std::thread;
 
 fn main() {
   let base_dir = std::option_env!("LEDGER_DIR").map(Path::new);
   dbg!(&base_dir);
   let ledger_state = match base_dir {
-      None => LedgerState::test_ledger(),
-      Some(base_dir) => {
-          dbg!(&base_dir);
-          let block_merkle = base_dir.join("block_merkle");
-          let block_merkle = block_merkle.to_str().unwrap();
-          let txn_merkle = base_dir.join("txn_merkle");
-          let txn_merkle = txn_merkle.to_str().unwrap();
-          let txn_log = base_dir.join("txn_log");
-          let txn_log = txn_log.to_str().unwrap();
-          let utxo_map = base_dir.join("utxo_map");
-          let utxo_map = utxo_map.to_str().unwrap();
+    None => LedgerState::test_ledger(),
+    Some(base_dir) => {
+      dbg!(&base_dir);
+      let block_merkle = base_dir.join("block_merkle");
+      let block_merkle = block_merkle.to_str().unwrap();
+      let txn_merkle = base_dir.join("txn_merkle");
+      let txn_merkle = txn_merkle.to_str().unwrap();
+      let txn_log = base_dir.join("txn_log");
+      let txn_log = txn_log.to_str().unwrap();
+      let utxo_map = base_dir.join("utxo_map");
+      let utxo_map = utxo_map.to_str().unwrap();
 
-          LedgerState::load_from_log(&block_merkle, &txn_merkle, &txn_log,
+      LedgerState::load_from_log(&block_merkle, &txn_merkle, &txn_log,
                 &utxo_map, None)
               .or_else(|_| LedgerState::new(&block_merkle, &txn_merkle, &txn_log,
                 &utxo_map, None)).unwrap()
-      },
+    }
   };
-=======
-use std::thread;
-
-fn main() {
-  let ledger_state = LedgerState::test_ledger();
   let prng = ChaChaRng::from_seed([0u8; 32]);
   let state_lock = Arc::new(RwLock::new(ledger_state));
   let cloned_lock = Arc::clone(&state_lock);
   let ledger_app = LedgerApp::new(prng.clone(), state_lock, 1).unwrap();
->>>>>>> 577e8167
 
   let host = std::option_env!("SERVER_HOST").unwrap_or("localhost");
   let submission_port = std::option_env!("SUBMISSION_PORT").unwrap_or("8669");
