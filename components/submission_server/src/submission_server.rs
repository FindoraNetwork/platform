#![deny(warnings)]
use ledger::data_model::errors::PlatformError;
use ledger::data_model::{Operation, Transaction, TxnSID, TxnTempSID, TxoSID};
use ledger::error_location;
use ledger::store::*;
use log::info;
use rand_core::{CryptoRng, RngCore};
use serde::{Deserialize, Serialize};
use std::collections::HashMap;
use std::fmt;
use std::sync::{Arc, RwLock};

macro_rules! fail {
  () => {
    PlatformError::SubmissionServerError(error_location!())
  };
  ($s:expr) => {
    PlatformError::SubmissionServerError(format!("[{}] {}", &error_location!(), &$s))
  };
}

// Query handle for user
#[derive(Debug, Hash, Eq, PartialEq, Clone, Serialize, Deserialize)]
pub struct TxnHandle(pub String);

impl TxnHandle {
  pub fn new(txn: &Transaction) -> Self {
    let digest = txn.hash(TxnSID(0));
    TxnHandle(hex::encode(digest))
  }
}

impl fmt::Display for TxnHandle {
  fn fmt(&self, f: &mut fmt::Formatter<'_>) -> fmt::Result {
    write!(f, "TxnHandle: {}", self.0)
  }
}

// Indicates whether a transaction has been committed to the ledger
#[derive(Clone, Debug, Eq, PartialEq, Serialize, Deserialize)]
pub enum TxnStatus {
  Committed((TxnSID, Vec<TxoSID>)),
  Pending,
}

pub enum CommitMode {
  FullBlock,
  EveryTransaction, // Every submission is committed as soon as it arrives.
  Manual,           // Somebody else calls commit. Not this code.
}

pub trait TxnForward {
  fn forward_txn(&self, txn: Transaction) -> Result<(), PlatformError>;
}

/// Don't forward transactions; handle them in the default way.
pub struct NoTF;

impl TxnForward for NoTF {
  fn forward_txn(&self, _: Transaction) -> Result<(), PlatformError> {
    // Need implementation for the None case even though never used.
    unimplemented!();
  }
}

pub struct SubmissionServer<RNG, LU, TF>
  where RNG: RngCore + CryptoRng,
        LU: LedgerUpdate<RNG>,
        TF: TxnForward
{
  committed_state: Arc<RwLock<LU>>,
  block: Option<LU::Block>,
  pending_txns: Vec<(TxnTempSID, TxnHandle, Transaction)>,
  txn_status: HashMap<TxnHandle, TxnStatus>,
  block_capacity: usize,
  prng: RNG,
  commit_mode: CommitMode,
  txn_forwarder: Option<TF>,
}

impl<RNG, LU, TF> SubmissionServer<RNG, LU, TF>
  where RNG: RngCore + CryptoRng,
        LU: LedgerUpdate<RNG>,
        TF: TxnForward
{
  pub fn new(prng: RNG,
             ledger_state: Arc<RwLock<LU>>,
             block_capacity: usize)
             -> Result<SubmissionServer<RNG, LU, TF>, PlatformError> {
    Ok(SubmissionServer { committed_state: ledger_state,
                          block: None,
                          txn_status: HashMap::new(),
                          pending_txns: vec![],
                          prng,
                          block_capacity,
                          commit_mode: CommitMode::FullBlock,
                          txn_forwarder: None })
  }
  pub fn new_no_auto_commit(prng: RNG,
                            ledger_state: Arc<RwLock<LU>>,
                            txn_forwarder: Option<TF>)
                            -> Result<SubmissionServer<RNG, LU, TF>, PlatformError> {
    Ok(SubmissionServer { committed_state: ledger_state,
                          block: None,
                          txn_status: HashMap::new(),
                          pending_txns: vec![],
                          prng,
                          block_capacity: 0,
                          commit_mode: CommitMode::Manual,
                          txn_forwarder })
  }

  pub fn get_txn_status(&self, txn_handle: &TxnHandle) -> Option<TxnStatus> {
    self.txn_status.get(&txn_handle).cloned()
  }

  pub fn all_commited(&self) -> bool {
    self.block.is_none()
  }

  pub fn eligible_to_commit(&self) -> bool {
    match self.commit_mode {
      CommitMode::FullBlock => self.pending_txns.len() == self.block_capacity,
      CommitMode::EveryTransaction => true,
      CommitMode::Manual => false,
    }
  }

  pub fn get_prng(&mut self) -> &mut RNG {
    &mut self.prng
  }

  pub fn borrowable_ledger_state(&self) -> Arc<RwLock<LU>> {
    self.committed_state.clone()
  }

  pub fn get_committed_state(&self) -> &RwLock<LU> {
    &self.committed_state
  }

  // TODO(joe): what should these do?
  pub fn begin_commit(&mut self) {}
  pub fn end_commit(&mut self) {}

  pub fn begin_block(&mut self) {
    assert!(self.block.is_none());
    if let Ok(mut ledger) = self.committed_state.write() {
      self.block = Some(ledger.start_block().expect("Ledger could not start block"));
      info!("New block started");
    } // What should happen in failure? -joe
  }

  pub fn end_block(&mut self) -> Result<(), PlatformError> {
    let mut block = None;
    std::mem::swap(&mut self.block, &mut block);
    if let Some(block) = block {
      let mut ledger = self.committed_state.write().unwrap();
      // TODO(noah): is this unwrap reasonable?
      let finalized_txns = ledger.finish_block(block)
                                 .expect("Ledger could not finish block");
      // Update status of all committed transactions
      for (txn_temp_sid, handle, txn) in self.pending_txns.drain(..) {
        let committed_txn_info = finalized_txns.get(&txn_temp_sid).unwrap();
        self.txn_status
            .insert(handle, TxnStatus::Committed(committed_txn_info.clone()));

        txn_log_info(&txn);
      }
      info!("Block ended. Statuses of committed transactions are now updated");
      // Empty temp_sids after the block is finished
      // If begin_commit or end_commit is no longer empty, move this line to the end of end_commit
      self.pending_txns = Vec::new();
      // Finally, return the finalized txn sids
      assert!(self.block.is_none());
      return Ok(());
    }
    Err(fail!("Cannot finish block because there are no pending txns"))
  }

  pub fn cache_transaction(&mut self, txn: Transaction) -> Result<TxnHandle, PlatformError> {
    if let Some(block) = &mut self.block {
      if let Ok(ledger) = self.committed_state.read() {
        let handle = TxnHandle::new(&txn);
        let txn_effect = TxnEffect::compute_effect(txn.clone())?;
        self.pending_txns
            .push((ledger.apply_transaction(block, txn_effect)?, handle.clone(), txn));
        self.txn_status.insert(handle.clone(), TxnStatus::Pending);

        return Ok(handle);
      }
    }

    Err(fail!("Transaction is invalid and cannot be added to pending txn list."))
  }

  pub fn abort_block(&mut self) {
    let mut block = None;
    std::mem::swap(&mut self.block, &mut block);
    if let Some(block) = block {
      if let Ok(mut ledger) = self.committed_state.write() {
        ledger.abort_block(block);
      }
    }
  }

  // Handle the whole process when there's a new transaction
  pub fn handle_transaction(&mut self, txn: Transaction) -> Result<TxnHandle, PlatformError> {
    match self.txn_forwarder {
      None => {
        // Begin a block if the previous one has been commited
        if self.all_commited() {
          self.begin_block();
        }

        let handle = self.cache_transaction(txn)?;
        info!("Transaction added to cache and will be committed in the next block");
        // End the current block if it's eligible to commit
        if self.eligible_to_commit() {
          // If the ledger is eligible for a commit, end block will not return an error
          self.end_block().unwrap();

          // If begin_commit and end_commit are no longer empty, call them here
        }
        Ok(handle)
      }
      Some(ref forwarder) => {
        let txn_handle = TxnHandle::new(&txn);
        forwarder.forward_txn(txn)?;
        Ok(txn_handle)
      }
    }
  }
}

pub fn txn_log_info(txn: &Transaction) {
  for op in &txn.body.operations {
    match op {
      Operation::KVStoreUpdate(update) => info!("Key-Value store update: {}",
                                                &serde_json::to_string(update).unwrap()),
      Operation::DefineAsset(define_asset_op) => {
        info!("Asset Definition: New asset with code {} defined",
              define_asset_op.body.asset.code.to_base64())
      }
      Operation::IssueAsset(issue_asset_op) => {
        info!("Asset Issuance: Issued asset {} with {} new outputs. Sequence number is {}.",
              issue_asset_op.body.code.to_base64(),
              issue_asset_op.body.num_outputs,
              issue_asset_op.body.seq_num);
      }
      Operation::TransferAsset(xfr_asset_op) => {
        info!("Asset Transfer: Transfer with {} inputs and {} outputs",
              xfr_asset_op.body.inputs.len(),
              xfr_asset_op.body.num_outputs);
      }
      Operation::AIRAssign(air_assign_op) => {
        info!("Assigning to AIR: AIR[{}] <- {:?}",
              serde_json::to_string(&air_assign_op.body.addr).unwrap(),
              air_assign_op.body.data);
      }
      Operation::UpdateMemo(update_memo) => {
        info!("Updating memo of asset type {} to {}",
              update_memo.body.asset_type.to_base64(),
              update_memo.body.new_memo.0);
      }
    };
  }
}

// Convert incoming tx data to the proper Transaction format
pub fn convert_tx(tx: &[u8]) -> Option<Transaction> {
  let transaction: Option<Transaction> = serde_json::from_slice(tx).ok();
  transaction
}

#[cfg(test)]
mod tests {
  use super::*;
  use ledger::data_model::{AssetRules, AssetTypeCode};
  use rand_core::SeedableRng;
  use txn_builder::{BuildsTransactions, PolicyChoice, TransactionBuilder};
  use zei::xfr::sig::XfrKeyPair;

  #[test]
  #[ignore]
  fn test_cache_transaction() {
    // Create a SubmissionServer
    let block_capacity = 8;
    let ledger_state = LedgerState::test_ledger();
    let mut prng = rand_chacha::ChaChaRng::from_entropy();
<<<<<<< HEAD
    let block_commit_count = ledger_state.get_block_commit_count();
    let mut submission_server = SubmissionServer::new(prng.clone(),
                                                      Arc::new(RwLock::new(ledger_state)),
                                                      block_capacity).unwrap();
=======
    let mut submission_server =
      SubmissionServer::<_, _, NoTF>::new(prng.clone(),
                                          Arc::new(RwLock::new(ledger_state)),
                                          block_capacity).unwrap();
>>>>>>> 0368b0dd

    submission_server.begin_block();

    // Create values to be used to build transactions
    let keypair = XfrKeyPair::generate(&mut prng);
    let token_code = "test";
    let asset_token = AssetTypeCode::new_from_base64(&token_code).unwrap();

    // Build transactions
    let mut txn_builder_0 = TransactionBuilder::from_seq_id(block_commit_count);
    let mut txn_builder_1 = TransactionBuilder::from_seq_id(block_commit_count);

    txn_builder_0.add_operation_create_asset(&keypair,
                                             Some(asset_token),
                                             AssetRules::default().set_traceable(true).clone(),
                                             &String::from("{}"),
                                             PolicyChoice::Fungible())
                 .unwrap();

    txn_builder_1.add_operation_create_asset(&keypair,
                                             None,
                                             AssetRules::default().set_traceable(true).clone(),
                                             "test",
                                             PolicyChoice::Fungible())
                 .unwrap();

    // Cache transactions
    submission_server.cache_transaction(txn_builder_0.transaction().clone())
                     .unwrap();
    submission_server.cache_transaction(txn_builder_1.transaction().clone())
                     .unwrap();

    // Verify temp_sids
    let temp_sid_0 = submission_server.pending_txns.get(0).unwrap();
    let temp_sid_1 = submission_server.pending_txns.get(1).unwrap();

    assert_eq!(temp_sid_0.0, TxnTempSID(0));
    assert_eq!(temp_sid_1.0, TxnTempSID(1));
  }

  #[test]
  fn test_eligible_to_commit() {
    // Create a SubmissionServer
    let block_capacity = 8;
    let ledger_state = LedgerState::test_ledger();
    let prng = rand_chacha::ChaChaRng::from_entropy();
    let block_commit_count = ledger_state.get_block_commit_count();
    let mut submission_server =
      SubmissionServer::<_, _, NoTF>::new(prng,
                                          Arc::new(RwLock::new(ledger_state)),
                                          block_capacity).unwrap();

    submission_server.begin_block();

    let transaction = Transaction::from_seq_id(block_commit_count);

    // Verify that it's ineligible to commit if #transactions < BLOCK_CAPACITY
    for _i in 0..(block_capacity - 1) {
      submission_server.cache_transaction(transaction.clone())
                       .unwrap();
      assert!(!submission_server.eligible_to_commit());
    }

    // Verify that it's eligible to commit if #transactions == BLOCK_CAPACITY
    submission_server.cache_transaction(transaction).unwrap();
    assert!(submission_server.eligible_to_commit());
  }

  #[test]
  fn test_txn_status() {
    let block_capacity = 2;
    let ledger_state = LedgerState::test_ledger();
    let block_commit_count = ledger_state.get_block_commit_count();
    let prng = rand_chacha::ChaChaRng::from_entropy();
    let mut submission_server =
      SubmissionServer::<_, _, NoTF>::new(prng,
                                          Arc::new(RwLock::new(ledger_state)),
                                          block_capacity).unwrap();

    // Submit the first transcation. Ensure that the txn is pending.
    let transaction = Transaction::from_seq_id(block_commit_count);
    let txn_handle = submission_server.handle_transaction(transaction.clone())
                                      .unwrap();
    let status = submission_server.txn_status
                                  .get(&txn_handle)
                                  .expect("handle should be in map")
                                  .clone();
    assert_eq!(status, TxnStatus::Pending);

    // Submit a second transaction and ensure that it is tracked as committed
    submission_server.handle_transaction(transaction.clone())
                     .expect("Txn should be valid");
    // In this case, both transactions have the same handle. Because transactions are unique and
    // We are using a collision resistant hash function, this will not occur on a live ledger.
    let status = submission_server.txn_status
                                  .get(&txn_handle)
                                  .expect("handle should be in map")
                                  .clone();
    assert_eq!(status, TxnStatus::Committed((TxnSID(1), Vec::new())));
  }
}<|MERGE_RESOLUTION|>--- conflicted
+++ resolved
@@ -287,17 +287,11 @@
     let block_capacity = 8;
     let ledger_state = LedgerState::test_ledger();
     let mut prng = rand_chacha::ChaChaRng::from_entropy();
-<<<<<<< HEAD
     let block_commit_count = ledger_state.get_block_commit_count();
-    let mut submission_server = SubmissionServer::new(prng.clone(),
-                                                      Arc::new(RwLock::new(ledger_state)),
-                                                      block_capacity).unwrap();
-=======
     let mut submission_server =
       SubmissionServer::<_, _, NoTF>::new(prng.clone(),
                                           Arc::new(RwLock::new(ledger_state)),
                                           block_capacity).unwrap();
->>>>>>> 0368b0dd
 
     submission_server.begin_block();
 
