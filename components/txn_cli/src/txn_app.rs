#![deny(warnings)]
use crate::data_lib::*;
use crate::lending_lib::{fulfill_loan, load_funds, pay_loan};
use crate::txn_lib::{
  air_assign, define_asset, issue_and_transfer_asset, query_open_asset_record, submit_and_get_sids,
};
use clap::{App, Arg, SubCommand};
use credentials::u8_slice_to_u32_vec;
use ledger::data_model::errors::PlatformError;
use ledger::data_model::{
  AccountAddress, AssetRules, AssetTypeCode, KVBlind, KVHash, SignatureRules, TxoRef, TxoSID,
};
use ledger::{error_location, ser_fail};
use ledger_api_service::RestfulLedgerAccess;
use log::debug;
use query_api::RestfulQueryServerAccess;
use sparse_merkle_tree::Key;
use std::env;
use submission_api::RestfulLedgerUpdate;
use txn_builder::{BuildsTransactions, TransactionBuilder};
use zei::setup::PublicParams;
use zei::xfr::asset_record::AssetRecordType;
use zei::xfr::structs::AssetTracingPolicy;

fn inputs_error(msg: &str) -> Result<(), PlatformError> {
  Err(PlatformError::InputsError(msg.to_owned()))
}

fn io_error(msg: &str) -> Result<(), PlatformError> {
  Err(PlatformError::IoError(msg.to_owned()))
}

/// Processes the `asset_issuer` subcommand.
///
/// Subcommands under `asset_issuer`
/// * `sign_up`
/// * `store_sids`
/// * `define_asset`
/// * `issue_asset`
/// * `transfer_asset`
/// * `issue_and_transfer_asset`
///
/// # Arguments
/// * `asset_issuer_matches`: subcommands and arguments under the `asset_issuer` subcommand.
/// * `txn_file`: path to store the transaction file.
pub(crate) fn process_asset_issuer_cmd(asset_issuer_matches: &clap::ArgMatches,
                                       data_dir: &str,
                                       txn_file: Option<&str>,
                                       seq_id: u64)
                                       -> Result<(), PlatformError> {
  match asset_issuer_matches.subcommand() {
    ("sign_up", Some(sign_up_matches)) => {
      let name = if let Some(name_arg) = sign_up_matches.value_of("name") {
        name_arg.to_owned()
      } else {
        eprintln!("Name is required to sign up an asset issuer account. Use --name.");
        return Err(PlatformError::InputsError(error_location!()));
      };
      let mut data = load_data(data_dir)?;
      data.add_asset_issuer(data_dir, name)
    }
    ("store_sids", Some(store_sids_matches)) => {
      let file = if let Some(file_arg) = store_sids_matches.value_of("file") {
        file_arg
      } else {
        eprintln!("Path is required to store the sids. Use --path.");
        return Err(PlatformError::InputsError(error_location!()));
      };
      let sids = if let Some(indices_arg) = store_sids_matches.value_of("indices") {
        indices_arg
      } else {
        eprintln!("Indices are required to store the sids. Use --indices.");
        return Err(PlatformError::InputsError(error_location!()));
      };
      store_sids_to_file(file, sids)
    }
    ("store_memos", Some(store_bar_and_memos_matches)) => {
      debug!("store_memos: entering");
      let data = load_data(data_dir)?;
      let (issuer_pub_key, policy) = if let Some(id_arg) = asset_issuer_matches.value_of("id") {
        let issuer_id = parse_to_u64(id_arg)?;
        debug!("store_memos: got issuer_id={}", issuer_id);
        let issuer_pub_key = data.get_asset_issuer_key_pair(issuer_id)?.get_pk();
        debug!("store_memos: got issuer_pub_key={:?}", &issuer_pub_key);
        let tracer_enc_keys = data.get_asset_tracer_key_pair(issuer_id)?.enc_key;
        debug!("store_memos: got tracer_enc_keys={:?}", &tracer_enc_keys);
        let policy = AssetTracingPolicy { enc_keys: tracer_enc_keys,
                                          asset_tracking: true,
                                          identity_tracking: None };
        (issuer_pub_key, policy)
      } else {
        eprintln!("Asset issuer id is required to store the tracer and owner memos. Use asset_issuer --id.");
        return Err(PlatformError::InputsError(error_location!()));
      };
      let amount = if let Some(amount_arg) = store_bar_and_memos_matches.value_of("amount") {
        parse_to_u64(amount_arg)?
      } else {
        eprintln!("Asset amount is required to store the tracer and owner memos. Use --amount.");
        return Err(PlatformError::InputsError(error_location!()));
      };
      let confidential_amount = store_bar_and_memos_matches.is_present("confidential_amount");
      let record_type = AssetRecordType::from_booleans(confidential_amount, false);
      debug!("store_memos: about to get token code");
      let token_code = if let Some(token_code) = store_bar_and_memos_matches.value_of("token_code")
      {
        AssetTypeCode::new_from_base64(token_code)?
      } else {
        eprintln!("Asset token code is required to store the tracer and owner memos. Use --token_code.");
        return Err(PlatformError::InputsError(error_location!()));
      };
      let file = if let Some(file_arg) = store_bar_and_memos_matches.value_of("file") {
        file_arg
      } else {
        eprintln!("Path is required to store the tracer and owner memos. Use --file.");
        return Err(PlatformError::InputsError(error_location!()));
      };
      debug!("store_memos: about to call get_and_store_memos_to_file");
      get_and_store_memos_to_file(file,
                                  issuer_pub_key,
                                  amount,
                                  token_code,
                                  record_type,
                                  Some(policy))
    }
    ("air_assign", Some(air_assign_matches)) => {
      let issuer_id = if let Some(id_arg) = asset_issuer_matches.value_of("id") {
        parse_to_u64(id_arg)?
      } else {
        eprintln!("Asset issuer id is required for AIR assigning. Use asset_issuer --id.");
        return Err(PlatformError::InputsError(error_location!()));
      };
      if let Some(txn_file) = txn_file {
        match (air_assign_matches.value_of("address"),
               air_assign_matches.value_of("data"),
               air_assign_matches.value_of("issuer_pk"),
               air_assign_matches.value_of("pok"))
        {
          (Some(address), Some(data), Some(issuer_pk), Some(pok)) => {
            air_assign(data_dir, seq_id, issuer_id, address, data, issuer_pk, pok, txn_file)
          }
          (_, _, _, _) => {
            eprintln!("Missing address, data, issuer_pk, or proof.");
            Err(PlatformError::InputsError(error_location!()))
          }
        }
      } else {
        eprintln!("Missing --name <filename>");
        inputs_error(&format!("Missing --txn <filename> at {}", error_location!()))
      }
    }
    ("define_asset", Some(define_asset_matches)) => {
      let fiat_asset = define_asset_matches.is_present("fiat");
      let data = load_data(data_dir)?;
      let issuer_key_pair = if let Some(id_arg) = asset_issuer_matches.value_of("id") {
        let issuer_id = parse_to_u64(id_arg)?;
        data.get_asset_issuer_key_pair(issuer_id)?
      } else {
        eprintln!("Asset issuer id is required to define an asset. Use asset_issuer --id.");
        return Err(PlatformError::InputsError(error_location!()));
      };
      let token_code = define_asset_matches.value_of("token_code");
      let memo = if let Some(memo) = define_asset_matches.value_of("memo") {
        memo
      } else {
        "{}"
      };

      // Define asset rules
      let mut asset_rules = AssetRules::default();

      if define_asset_matches.is_present("non_transferable") {
        asset_rules.set_transferable(false);
      }

      if define_asset_matches.is_present("updatable") {
        asset_rules.set_transferable(true);
      }

      if let Some(units) = define_asset_matches.value_of("max_units") {
        let max_units = parse_to_u64(units)?;
        asset_rules.set_max_units(Some(max_units));
      }

      if let Some(co_signer_ids) = define_asset_matches.value_of("cosigners") {
        let recipient_ids = parse_to_u64_vec(co_signer_ids)?;
        let mut cosigners = vec![];
        let weights;
        let threshold;
        for id in recipient_ids {
          // TODO (redmine issue #35) should be a generic key not a borrower
          let co_signer_key = data.get_borrower_key_pair(id)?.get_pk();
          cosigners.push(co_signer_key);
        }

        let num_cosigners = cosigners.len();

        if let Some(cosignature_weights) = define_asset_matches.value_of("cosignature_weights") {
          weights = parse_to_u64_vec(cosignature_weights)?;
          if weights.len() != num_cosigners {
            return Err(PlatformError::InputsError(error_location!()));
          }
        } else {
          weights = vec![1; num_cosigners];
        }

        if let Some(thresh) = define_asset_matches.value_of("threshold") {
          threshold = parse_to_u64(thresh)?;
        } else {
          threshold = num_cosigners as u64;
        }

        let signature_rules = Some(SignatureRules { threshold,
                                                    weights: cosigners.iter()
                                                                      .cloned()
                                                                      .zip(weights.iter().cloned())
                                                                      .collect() });

        asset_rules.set_transfer_multisig_rules(signature_rules);
      }

      // Get token code
      let asset_token: AssetTypeCode;
      if let Some(token_code) = token_code {
        asset_token = AssetTypeCode::new_from_base64(token_code)?;
        println!("Generating asset with token code {:?}: {:?} from {}",
                 asset_token.to_base64(),
                 asset_token.val,
                 token_code);
      } else {
        asset_token = AssetTypeCode::gen_random();
        println!("Creating asset with token code {:?}: {:?}",
                 asset_token.to_base64(),
                 asset_token.val);
      }
      match define_asset(data_dir,
                         seq_id,
                         fiat_asset,
                         &issuer_key_pair,
                         asset_token,
                         &memo,
                         asset_rules,
                         txn_file)
      {
        Ok(_) => Ok(()),
        Err(error) => Err(error),
      }
    }
    ("set_kv", Some(kv_matches)) => {
      let data = load_data(data_dir)?;
      let issuer_id =
          parse_to_u64(asset_issuer_matches.value_of("id")
                                 .ok_or_else(|| PlatformError::InputsError(error_location!()))?)?;
      let key_pair = data.get_asset_issuer_key_pair(issuer_id)?;
      let key = Key::hash(kv_matches.value_of("key").unwrap());
      let gen = parse_to_u64(kv_matches.value_of("gen")
          .ok_or_else(|| PlatformError::InputsError(error_location!()))?)
          .map_err(|e| PlatformError::InputsError(format!("{}:{}",e,error_location!())))?;
      let value = kv_matches.value_of("value")
                            .ok_or_else(|| PlatformError::InputsError(error_location!()))?;
      let mut txn_builder = TransactionBuilder::from_seq_id(seq_id);
      let hash = KVHash::new(&value, None);
      txn_builder.add_operation_kv_update(&key_pair, &key, gen, Some(&hash))?;
<<<<<<< HEAD
      println!("Hash of data will be stored at key {}", b64enc(&key));
      if let Some(txn_file) = txn_file {
        store_txn_to_file(&txn_file, &txn_builder)
      } else {
        inputs_error("Missing --txn <filename>")
      }
=======
      info!("Hash of data will be stored at key {}", key.to_base64());
      store_txn_to_file(&txn_file, &txn_builder)
>>>>>>> 2c23b139
    }
    ("clear_kv", Some(kv_matches)) => {
      let data = load_data(data_dir)?;
      let issuer_id =
          parse_to_u64(asset_issuer_matches.value_of("id")
                                           .ok_or_else(|| PlatformError::InputsError(error_location!()))?)?;
      let key = Key::from_base64(kv_matches.value_of("key").unwrap())
          .map_err(|e| PlatformError::InputsError(format!("{}:{}",e,error_location!())))?;
      let key_pair = data.get_asset_issuer_key_pair(issuer_id)?;
      let gen = parse_to_u64(kv_matches.value_of("gen")
          .ok_or_else(|| PlatformError::InputsError(error_location!()))?)
          .map_err(|e| PlatformError::InputsError(format!("{}:{}",e,error_location!())))?;
      let mut txn_builder = TransactionBuilder::from_seq_id(seq_id);

      txn_builder.add_operation_kv_update(&key_pair, &key, gen, None)?;
      if let Some(txn_file) = txn_file {
        store_txn_to_file(&txn_file, &txn_builder)
      } else {
        inputs_error("Missing --txn <filename>")
      }
    }
    ("issue_asset", Some(issue_asset_matches)) => {
      let data = load_data(data_dir)?;
      debug!("issue_asset: entering");
      let (key_pair, _) = if let Some(id_arg) = asset_issuer_matches.value_of("id") {
        let issuer_id = parse_to_u64(id_arg)?;
        (data.get_asset_issuer_key_pair(issuer_id)?,
         data.get_asset_tracer_key_pair(issuer_id)?.enc_key)
      } else {
        eprintln!("Asset issuer id is required to issue asset. Use asset_issuer --id.");
        return Err(PlatformError::InputsError(error_location!()));
      };
      debug!("issue_asset: key_pair={:?}", &key_pair);
      let token_code = if let Some(token_code_arg) = issue_asset_matches.value_of("token_code") {
        AssetTypeCode::new_from_base64(token_code_arg)?
      } else {
        eprintln!("Token code is required to issue asset. Use --token_code.");
        return Err(PlatformError::InputsError(error_location!()));
      };
      debug!("issue_asset: token_code={:?}", &token_code);
      let amount = if let Some(amount_arg) = issue_asset_matches.value_of("amount") {
        parse_to_u64(amount_arg)?
      } else {
        eprintln!("Amount is required to issue asset. Use --amount.");
        return Err(PlatformError::InputsError(error_location!()));
      };
      let confidential_amount = issue_asset_matches.is_present("confidential_amount");
      let mut txn_builder = TransactionBuilder::from_seq_id(seq_id);
      let params = PublicParams::new();
      if let Err(e) =
        txn_builder.add_basic_issue_asset(&key_pair,
                                          &token_code,
                                          get_and_update_sequence_number(data_dir)?,
                                          amount,
                                          AssetRecordType::from_booleans(confidential_amount,
                                                                         false),
                                          &params)
      {
        eprintln!("Failed to add basic issue asset.");
        return Err(e);
      }
      if let Some(txn_file) = txn_file {
        store_txn_to_file(&txn_file, &txn_builder)
      } else {
        inputs_error("Missing --txn <filename>")
      }
    }
    ("transfer_asset", Some(transfer_asset_matches)) => {
      // TODO (redmine issue #36) to support co-signatures we need to use
      // TransferOperationBuilder
      let data = load_data(data_dir)?;
      debug!("transfer_asset: entering");
      let (issuer_key_pair, tracer_enc_keys) =
        if let Some(id_arg) = asset_issuer_matches.value_of("id") {
          let issuer_id = parse_to_u64(id_arg)?;
          (data.get_asset_issuer_key_pair(issuer_id)?,
           data.get_asset_tracer_key_pair(issuer_id)?.enc_key)
        } else {
          eprintln!("Asset issuer id is required to transfer asset. Use asset_issuer --id.");
          return Err(PlatformError::InputsError(error_location!()));
        };
      // Compose transfer_from for add_basic_transfer_asset
      debug!("transfer_asset: got keys");
      let mut txo_refs = Vec::new();
      if let Some(sids_file_arg) = transfer_asset_matches.value_of("sids_file") {
        match load_sids_from_file(sids_file_arg) {
          Ok(sids) => {
            for sid in sids {
              txo_refs.push(TxoRef::Absolute(TxoSID(sid)));
            }
          }
          Err(e) => panic!("load_sids_from_file: err={:?}", e),
        }
      } else {
        eprintln!("Sids are required to transfer asset. Use --sids_file.");
        return Err(PlatformError::InputsError(error_location!()));
      }
      debug!("transfer_asset: got txo_refs");
      let bars_and_owner_memos = if let Some(issuance_txn_files_arg) =
        transfer_asset_matches.value_of("issuance_txn_files")
      {
        load_blind_asset_records_and_owner_memos_from_files(issuance_txn_files_arg)?
      } else {
        eprintln!("Blind asset records and associated memos are required to transfer asset. Use --issuance_txn_files.");
        return Err(PlatformError::InputsError(error_location!()));
      };
      debug!("transfer_asset: got bars_and_owner_memos");
      let tracing_policy = if transfer_asset_matches.is_present("traceable") {
        Some(AssetTracingPolicy { enc_keys: tracer_enc_keys,
                                  asset_tracking: true,
                                  identity_tracking: None })
      } else {
        None
      };
      let input_amounts =
        if let Some(input_amounts_arg) = transfer_asset_matches.value_of("input_amounts") {
          parse_to_u64_vec(input_amounts_arg)?
        } else {
          eprintln!("Input amounts are required to transfer asset. Use --input_amounts.");
          return Err(PlatformError::InputsError(error_location!()));
        };
      let mut count = txo_refs.len();
      if input_amounts.len() != count || bars_and_owner_memos.len() != count {
        eprintln!("Size of input sids and input amounts should match.");
        return Err(PlatformError::InputsError(error_location!()));
      }
      debug!("transfer_asset: got input_amounts");
      let mut transfer_from = Vec::new();
      let mut txo_refs_iter = txo_refs.iter();
      let mut bars_and_owner_memos_iter = bars_and_owner_memos.iter();
      let mut input_amounts_iter = input_amounts.iter();
      let mut input_tracing_policies = Vec::new();
      let mut input_identity_commitments = Vec::new();
      while count > 0 {
        let txo_refs_next = if let Some(txo_ref) = txo_refs_iter.next() {
          txo_ref
        } else {
          eprintln!("More txo ref expected.");
          return Err(PlatformError::InputsError(error_location!()));
        };
        let (blind_asset_record_next, owner_memo_next) =
          if let Some(bar_and_owner_memo) = bars_and_owner_memos_iter.next() {
            bar_and_owner_memo
          } else {
            eprintln!("More blind asset record and owner memo expected.");
            return Err(PlatformError::InputsError(error_location!()));
          };
        let input_amount_next = if let Some(input_amount) = input_amounts_iter.next() {
          *input_amount
        } else {
          eprintln!("More input amount expected.");
          return Err(PlatformError::InputsError(error_location!()));
        };
        let transfer_from_next =
          (txo_refs_next, blind_asset_record_next, input_amount_next, owner_memo_next);
        transfer_from.push(transfer_from_next);
        input_tracing_policies.push(tracing_policy.clone());
        input_identity_commitments.push(None);
        count -= 1;
      }

      // Compose transfer_to for add_basic_transfer_asset
      let mut recipient_addresses = Vec::new();
      if let Some(recipients) = transfer_asset_matches.value_of("recipients") {
        let recipient_ids = parse_to_u64_vec(recipients)?;
        for id in recipient_ids {
          let recipient_pub_key = data.get_borrower_key_pair(id)?.get_pk();
          recipient_addresses.push(AccountAddress { key: recipient_pub_key });
        }
      } else {
        eprintln!("Recipient ids are required to transfer asset. Use --recipients.");
        return Err(PlatformError::InputsError(error_location!()));
      }
      let output_amounts =
        if let Some(output_amounts_arg) = transfer_asset_matches.value_of("output_amounts") {
          parse_to_u64_vec(output_amounts_arg)?
        } else {
          eprintln!("Output amounts are required to transfer asset. Use --output_amounts.");
          return Err(PlatformError::InputsError(error_location!()));
        };
      let mut count = output_amounts.len();
      if recipient_addresses.len() != count {
        eprintln!("Size of output amounts and addresses should match.");
        return Err(PlatformError::InputsError(error_location!()));
      }
      let mut transfer_to = Vec::new();
      let mut output_amounts_iter = output_amounts.iter();
      let mut addresses_iter = recipient_addresses.iter();
      let mut output_tracing_policies = Vec::new();
      let mut output_identity_commitments = Vec::new();
      while count > 0 {
        let output_amount_next = if let Some(output_amount) = output_amounts_iter.next() {
          *output_amount
        } else {
          eprintln!("More output amount expected.");
          return Err(PlatformError::InputsError(error_location!()));
        };
        let address_next = if let Some(address) = addresses_iter.next() {
          address
        } else {
          eprintln!("More address expected.");
          return Err(PlatformError::InputsError(error_location!()));
        };
        transfer_to.push((output_amount_next, address_next));
        output_tracing_policies.push(tracing_policy.clone());
        output_identity_commitments.push(None);
        count -= 1;
      }

      // Transfer asset
      let mut txn_builder = TransactionBuilder::from_seq_id(seq_id);
      if let Err(e) = txn_builder.add_basic_transfer_asset(&issuer_key_pair,
                                                           &transfer_from[..],
                                                           input_tracing_policies,
                                                           input_identity_commitments,
                                                           &transfer_to[..],
                                                           output_tracing_policies,
                                                           output_identity_commitments)
      {
        eprintln!("Failed to add operation to transaction.");
        return Err(e);
      };
      debug!("transfer_asset: about to store file");
      if let Some(txn_file) = txn_file {
        store_txn_to_file(&txn_file, &txn_builder)
      } else {
        inputs_error("Missing --txn <filename>")
      }
    }
    ("issue_and_transfer_asset", Some(issue_and_transfer_matches)) => {
      let data = load_data(data_dir)?;
      let issuer_key_pair = if let Some(id_arg) = asset_issuer_matches.value_of("id") {
        let issuer_id = parse_to_u64(id_arg)?;
        data.get_asset_issuer_key_pair(issuer_id)?
      } else {
        eprintln!("Asset issuer id is required to issue and transfer asset. Use asset_issuer --id.");
        return Err(PlatformError::InputsError(error_location!()));
      };
      let recipient_key_pair =
        if let Some(id_arg) = issue_and_transfer_matches.value_of("recipient") {
          let recipient_id = parse_to_u64(id_arg)?;
          data.get_borrower_key_pair(recipient_id)?
        } else {
          eprintln!("Recipient id is required to issue and transfer asset. Use --recipient.");
          return Err(PlatformError::InputsError(error_location!()));
        };
      let amount = if let Some(amount_arg) = issue_and_transfer_matches.value_of("amount") {
        parse_to_u64(amount_arg)?
      } else {
        eprintln!("Amount is required to issue and transfer asset. Use --amount.");
        return Err(PlatformError::InputsError(error_location!()));
      };
      let token_code =
        if let Some(token_code_arg) = issue_and_transfer_matches.value_of("token_code") {
          AssetTypeCode::new_from_base64(token_code_arg)?
        } else {
          eprintln!("Token code is required to issue asset. Use --token_code.");
          return Err(PlatformError::InputsError(error_location!()));
        };
      let confidential_amount = issue_and_transfer_matches.is_present("confidential_amount");
      let record_type = AssetRecordType::from_booleans(confidential_amount, false);
      let memo_file = issue_and_transfer_matches.value_of("memo_file");

      issue_and_transfer_asset(data_dir,
                               seq_id,
                               &issuer_key_pair,
                               &recipient_key_pair,
                               amount,
                               token_code,
                               record_type,
                               None,
                               txn_file,
                               memo_file,
                               None,
                               None)?;
      Ok(())
    }
    ("trace_and_verify_asset", Some(trace_and_verify_asset_matches)) => {
      let data = load_data(data_dir)?;
      debug!("trace_and_verify_asset_matches = {:?}",
             &trace_and_verify_asset_matches);
      let tracer_dec_keys = if let Some(id_arg) = asset_issuer_matches.value_of("id") {
        let issuer_id = parse_to_u64(id_arg)?;
        data.get_asset_tracer_key_pair(issuer_id)?
            .dec_key
            .record_data_dec_key
      } else {
        eprintln!("Asset issuer id is required to trace the asset. Use asset_issuer --id.");
        return Err(PlatformError::InputsError(error_location!()));
      };
      let tracer_and_owner_memos =
        if let Some(memo_file_arg) = trace_and_verify_asset_matches.value_of("memo_file") {
          load_tracer_and_owner_memos_from_files(memo_file_arg)?
        } else {
          eprintln!("Owner memo is required to trace the asset. Use --memo_file.");
          return Err(PlatformError::InputsError(error_location!()));
        };
      let tracer_memo = if let Some(memo) = tracer_and_owner_memos[0].0.get(0) {
        memo
      } else {
        eprintln!("The asset isn't traceable.");
        return Err(PlatformError::InputsError(error_location!()));
      };
      let expected_amount = if let Some(expected_amount_arg) =
        trace_and_verify_asset_matches.value_of("expected_amount")
      {
        parse_to_u64(expected_amount_arg)?
      } else {
        eprintln!("Expected amount is required to verify the asset. Use --expected_amount.");
        return Err(PlatformError::InputsError(error_location!()));
      };
      tracer_memo.verify_amount(&tracer_dec_keys, expected_amount)
                 .or_else(|error| Err(PlatformError::ZeiError(error_location!(), error)))
    }
    ("trace_credential", Some(trace_credential_matches)) => {
      let data = load_data(data_dir)?;
      let attrs_dec_key = if let Some(id_arg) = asset_issuer_matches.value_of("id") {
        let issuer_id = parse_to_u64(id_arg)?;
        let asset_tracer_key_pair = data.get_asset_tracer_key_pair(issuer_id)?;
        asset_tracer_key_pair.dec_key.attrs_dec_key
      } else {
        eprintln!("Asset issuer id is required to trace the asset. Use asset_issuer --id.");
        return Err(PlatformError::InputsError(error_location!()));
      };
      let tracer_memo = if let Some(memo_file_arg) = trace_credential_matches.value_of("memo_file")
      {
        load_tracer_memo_from_file(memo_file_arg)?
      } else {
        eprintln!("Tracer memo is required to trace the credential. Use --memo_file.");
        return Err(PlatformError::InputsError(error_location!()));
      };
      let len = if let Some(attribute_arg) = trace_credential_matches.value_of("attribute") {
        let credential_issuer_public_key = data.get_credential_issuer_key_pair(0)?.0;
        credential_issuer_public_key.get_len(attribute_arg)
                                    .or_else(|e| {
                                      Err(PlatformError::ZeiError(error_location!(), e))
                                    })?
      } else {
        eprintln!("Credential attribute is required to verify the credential. Use --attribute.");
        return Err(PlatformError::InputsError(error_location!()));
      };
      let expected_value =
        if let Some(expected_value_arg) = trace_credential_matches.value_of("expected_value") {
          u8_slice_to_u32_vec(expected_value_arg.as_bytes(), len)
        } else {
          eprintln!("Expected value is required to verify the credential. Use --expected_value.");
          return Err(PlatformError::InputsError(error_location!()));
        };
      match tracer_memo.verify_identity_attributes(&attrs_dec_key, &expected_value) {
        Ok(res) => {
          if res[0] {
            debug!("Credential verification succeeded.");
          } else {
            eprintln!("Credential value isn't as expected.");
            return Err(PlatformError::InputsError(error_location!()));
          }
          Ok(())
        }
        Err(e) => Err(PlatformError::ZeiError(error_location!(), e)),
      }
    }
    _ => {
      eprintln!("Subcommand missing or not recognized. Try asset_issuer --help");
      Err(PlatformError::InputsError(error_location!()))
    }
  }
}

/// Processes the `credential_issuer` subcommand.
///
/// Subcommands under `credential_issuer`
/// * `sign_up`
///
/// # Arguments
/// * `credential_issuer_matches`: subcommands and arguments under the `credential_issuer` subcommand.
pub(crate) fn process_credential_issuer_cmd(credential_issuer_matches: &clap::ArgMatches,
                                            data_dir: &str)
                                            -> Result<(), PlatformError> {
  match credential_issuer_matches.subcommand() {
    ("sign_up", Some(sign_up_matches)) => {
      let name = if let Some(name_arg) = sign_up_matches.value_of("name") {
        name_arg.to_owned()
      } else {
        eprintln!("Name is required to sign up a credential issuer account. Use --name.");
        return Err(PlatformError::InputsError(error_location!()));
      };
      let mut attributes = Vec::new();
      if sign_up_matches.is_present("min_credit_score") {
        attributes.push(CredentialIndex::MinCreditScore);
      }
      if sign_up_matches.is_present("min_income") {
        attributes.push(CredentialIndex::MinIncome);
      }
      if sign_up_matches.is_present("citizenship") {
        attributes.push(CredentialIndex::Citizenship);
      }
      let mut data = load_data(data_dir)?;
      data.add_credential_issuer(data_dir, name, attributes)
    }
    _ => {
      eprintln!("Subcommand missing or not recognized. Try credential_issuer --help");
      Err(PlatformError::InputsError(error_location!()))
    }
  }
}

/// Processes the `lender` subcommand.
///
/// Subcommands under `lender`
/// * `sign_up`
/// * `view_loan`
/// * `fulfill_loan`
///
/// # Arguments
/// * `lender_matches`: subcommands and arguments under the `lender` subcommand.
pub(crate) fn process_lender_cmd<T: RestfulLedgerAccess + RestfulLedgerUpdate>(
  lender_matches: &clap::ArgMatches,
  data_dir: &str,
  seq_id: u64,
  rest_client: &mut T)
  -> Result<(), PlatformError> {
  let mut data = load_data(data_dir)?;
  match lender_matches.subcommand() {
    ("sign_up", Some(sign_up_matches)) => {
      let name = if let Some(name_arg) = sign_up_matches.value_of("name") {
        name_arg.to_owned()
      } else {
        eprintln!("Name is required to sign up a lender account. Use --name.");
        return Err(PlatformError::InputsError(error_location!()));
      };
      data.add_lender(data_dir, name)
    }
    ("view_loan", Some(view_loan_matches)) => {
      let lender_id = if let Some(id_arg) = lender_matches.value_of("id") {
        parse_to_u64(id_arg)?
      } else {
        eprintln!("Lender id is required to get loan information. Use lender --id.");
        return Err(PlatformError::InputsError(error_location!()));
      };
      if let Some(loan_arg) = view_loan_matches.value_of("loan") {
        let loan_id = parse_to_u64(loan_arg)?;
        let loan = data.loans[loan_id as usize].clone();
        if loan.lender != lender_id {
          eprintln!("Lender {} doesn't own loan {}.", lender_id, loan_id);
          return Err(PlatformError::InputsError(error_location!()));
        }
        debug!("Displaying loan {}: {:?}.", loan_id, loan);
        return Ok(());
      }
      let mut loans = Vec::new();
      let loan_ids = data.lenders[lender_id as usize].loans.clone();
      if let Some(filter) = view_loan_matches.value_of("filter") {
        for id in loan_ids {
          match filter {
            "requested" => {
              if data.loans[id as usize].status == LoanStatus::Requested {
                loans.push(data.loans[id as usize].clone());
              }
            }
            "fulfilled" => {
              if data.loans[id as usize].status == LoanStatus::Active
                 || data.loans[id as usize].status == LoanStatus::Complete
              {
                loans.push(data.loans[id as usize].clone());
              }
            }
            "declined" => {
              if data.loans[id as usize].status == LoanStatus::Declined {
                loans.push(data.loans[id as usize].clone());
              }
            }
            "active" => {
              if data.loans[id as usize].status == LoanStatus::Active {
                loans.push(data.loans[id as usize].clone());
              }
            }
            "complete" => {
              if data.loans[id as usize].status == LoanStatus::Complete {
                loans.push(data.loans[id as usize].clone());
              }
            }
            _ => {
              loans.push(data.loans[id as usize].clone());
            }
          }
        }
      } else {
        for id in loan_ids {
          loans.push(data.loans[id as usize].clone());
        }
      }
      debug!("Displaying {} loan(s): {:?}", loans.len(), loans);
      Ok(())
    }
    ("fulfill_loan", Some(fulfill_loan_matches)) => {
      let loan_id = if let Some(loan_arg) = fulfill_loan_matches.value_of("loan") {
        parse_to_u64(loan_arg)?
      } else {
        eprintln!("Loan id is required to fulfill the loan. Use --loan.");
        return Err(PlatformError::InputsError(error_location!()));
      };
      if let Some(id_arg) = lender_matches.value_of("id") {
        let lender_id = parse_to_u64(id_arg)?;
        let loan = data.loans[loan_id as usize].clone();
        if loan.lender != lender_id {
          eprintln!("Lender {} doesn't own loan {}.", lender_id, loan_id);
          return Err(PlatformError::InputsError(error_location!()));
        }
      } else {
        eprintln!("Lender id is required to fulfill a loan. Use lender --id.");
        return Err(PlatformError::InputsError(error_location!()));
      };
      let issuer_id = if let Some(issuer_arg) = fulfill_loan_matches.value_of("issuer") {
        parse_to_u64(issuer_arg)?
      } else {
        eprintln!("Asset issuer id is required to fulfill the loan. Use --issuer.");
        return Err(PlatformError::InputsError(error_location!()));
      };
      let memo_file = fulfill_loan_matches.value_of("memo_file");
      fulfill_loan(data_dir, seq_id, loan_id, issuer_id, memo_file, rest_client)
    }
    ("create_or_overwrite_requirement", Some(create_or_overwrite_requirement_matches)) => {
      let lender_id = if let Some(id_arg) = lender_matches.value_of("id") {
        parse_to_u64(id_arg)?
      } else {
        eprintln!("Lender id is required to get credential requirement information. Use lender --id.");
        return Err(PlatformError::InputsError(error_location!()));
      };
      let attribute = if let Some(attribute_arg) =
        create_or_overwrite_requirement_matches.value_of("attribute")
      {
        match attribute_arg {
          "min_credit_score" => CredentialIndex::MinCreditScore,
          "min_income" => CredentialIndex::MinIncome,
          _ => CredentialIndex::Citizenship,
        }
      } else {
        eprintln!("Credential attribute is required to create or overwrite the credential requirement. Use --attribute.");
        return Err(PlatformError::InputsError(error_location!()));
      };
      let requirement = if let Some(requirement_arg) =
        create_or_overwrite_requirement_matches.value_of("requirement")
      {
        requirement_arg
      } else {
        eprintln!("Credential value is required to create or overwrite the credential requirement. Use --requirement.");
        return Err(PlatformError::InputsError(error_location!()));
      };
      let mut data = load_data(data_dir)?;
      data.create_or_overwrite_requirement(data_dir, lender_id, attribute, requirement)
    }
    _ => {
      eprintln!("Subcommand missing or not recognized. Try lender --help");
      Err(PlatformError::InputsError(error_location!()))
    }
  }
}

/// Processes the `borrower` subcommand.
///
/// Subcommands under `borrower`
/// * `sign_up`
/// * `load_funds`
/// * `view_loan`
/// * `request_loan`
/// * `pay_loan`
/// * `view_credential`
/// * `create_or_overwrite_credential`
/// * `get_asset_record`
///
/// # Arguments
/// * `borrower_matches`: subcommands and arguments under the `borrower` subcommand.
pub(crate) fn process_borrower_cmd<T: RestfulQueryServerAccess
                                     + RestfulLedgerAccess
                                     + RestfulLedgerUpdate>(
  borrower_matches: &clap::ArgMatches,
  data_dir: &str,
  seq_id: u64,
  rest_client: &mut T)
  -> Result<(), PlatformError> {
  let mut data = load_data(data_dir)?;
  match borrower_matches.subcommand() {
    ("sign_up", Some(sign_up_matches)) => {
      let name = if let Some(name_arg) = sign_up_matches.value_of("name") {
        name_arg.to_owned()
      } else {
        eprintln!("Name is required to sign up a lender account. Use --name.");
        return Err(PlatformError::InputsError(error_location!()));
      };
      data.add_borrower(data_dir, name)
    }
    ("load_funds", Some(load_funds_matches)) => {
      let borrower_id = if let Some(id_arg) = borrower_matches.value_of("id") {
        parse_to_u64(id_arg)?
      } else {
        eprintln!("Borrower id is required to load funds. Use borrower --id.");
        return Err(PlatformError::InputsError(error_location!()));
      };
      process_load_funds_cmd(load_funds_matches,
                             data_dir,
                             borrower_id,
                             seq_id,
                             rest_client)
    }
    ("view_loan", Some(view_loan_matches)) => {
      let borrower_id = if let Some(id_arg) = borrower_matches.value_of("id") {
        parse_to_u64(id_arg)?
      } else {
        eprintln!("Borrower id is required to get loan information. Use borrower --id.");
        return Err(PlatformError::InputsError(error_location!()));
      };
      if let Some(loan_arg) = view_loan_matches.value_of("loan") {
        let loan_id = parse_to_u64(loan_arg)?;
        let loan = data.loans[loan_id as usize].clone();
        if loan.borrower != borrower_id {
          eprintln!("Borrower {} doesn't own loan {}.", borrower_id, loan_id);
          return Err(PlatformError::InputsError(error_location!()));
        }
        debug!("Displaying loan {}: {:?}.", loan_id, loan);
        return Ok(());
      }
      let mut loans = Vec::new();
      let loan_ids = data.borrowers[borrower_id as usize].loans.clone();
      if let Some(filter) = view_loan_matches.value_of("filter") {
        for id in loan_ids {
          match filter {
            "requested" => {
              if data.loans[id as usize].status == LoanStatus::Requested {
                loans.push(data.loans[id as usize].clone());
              }
            }
            "fulfilled" => {
              if data.loans[id as usize].status == LoanStatus::Active
                 || data.loans[id as usize].status == LoanStatus::Complete
              {
                loans.push(data.loans[id as usize].clone());
              }
            }
            "declined" => {
              if data.loans[id as usize].status == LoanStatus::Declined {
                loans.push(data.loans[id as usize].clone());
              }
            }
            "active" => {
              if data.loans[id as usize].status == LoanStatus::Active {
                loans.push(data.loans[id as usize].clone());
              }
            }
            "complete" => {
              if data.loans[id as usize].status == LoanStatus::Complete {
                loans.push(data.loans[id as usize].clone());
              }
            }
            _ => {
              loans.push(data.loans[id as usize].clone());
            }
          }
        }
      } else {
        for id in loan_ids {
          loans.push(data.loans[id as usize].clone());
        }
      }
      debug!("Displaying {} loan(s): {:?}", loans.len(), loans);
      Ok(())
    }
    ("request_loan", Some(request_loan_matches)) => {
      let borrower_id = if let Some(id_arg) = borrower_matches.value_of("id") {
        parse_to_u64(id_arg)?
      } else {
        eprintln!("Borrower id is required to request a loan. Use borrower --id.");
        return Err(PlatformError::InputsError(error_location!()));
      };
      let lender_id = if let Some(lender_arg) = request_loan_matches.value_of("lender") {
        parse_to_u64(lender_arg)?
      } else {
        eprintln!("Lender id is required to request the loan. Use --lender.");
        return Err(PlatformError::InputsError(error_location!()));
      };
      let amount = if let Some(amount_arg) = request_loan_matches.value_of("amount") {
        parse_to_u64(amount_arg)?
      } else {
        eprintln!("Amount is required to request the loan. Use --amount.");
        return Err(PlatformError::InputsError(error_location!()));
      };
      let interest_per_mille = if let Some(interest_per_mille_arg) =
        request_loan_matches.value_of("interest_per_mille")
      {
        parse_to_u64(interest_per_mille_arg)?
      } else {
        eprintln!("Interest per mille is required to request the loan. Use --interest_per_mille.");
        return Err(PlatformError::InputsError(error_location!()));
      };
      let duration = if let Some(duration_arg) = request_loan_matches.value_of("duration") {
        parse_to_u64(duration_arg)?
      } else {
        eprintln!("Duration is required to request the loan. Use --amount.");
        return Err(PlatformError::InputsError(error_location!()));
      };
      let mut data = load_data(data_dir)?;
      data.add_loan(data_dir,
                    lender_id,
                    borrower_id,
                    amount,
                    interest_per_mille,
                    duration)
    }
    ("pay_loan", Some(pay_loan_matches)) => {
      let borrower_id = if let Some(id_arg) = borrower_matches.value_of("id") {
        parse_to_u64(id_arg)?
      } else {
        eprintln!("Borrower id is required to pay off the loan. Use borrower --id.");
        return Err(PlatformError::InputsError(error_location!()));
      };
      if let Some(loan_arg) = pay_loan_matches.value_of("loan") {
        let loan_id = parse_to_u64(loan_arg)?;
        let loan = data.loans[loan_id as usize].clone();
        if loan.borrower != borrower_id {
          eprintln!("Borrower {} doesn't own loan {}.", borrower_id, loan_id);
          return Err(PlatformError::InputsError(error_location!()));
        }
      } else {
        eprintln!("Loan id is required to pay the loan.");
        return Err(PlatformError::InputsError(error_location!()));
      }
      process_pay_loan_cmd(pay_loan_matches, data_dir, seq_id, rest_client)
    }
    ("view_credential", Some(view_credential_matches)) => {
      let borrower_id = if let Some(id_arg) = borrower_matches.value_of("id") {
        parse_to_u64(id_arg)?
      } else {
        eprintln!("Borrower id is required to get credential information. Use borrower --id.");
        return Err(PlatformError::InputsError(error_location!()));
      };
      let credential_id = if let Some(id) = data.borrowers[borrower_id as usize].credentials {
        id
      } else {
        debug!("No credential is found. Use create_or_overwrite_credential to create a credential record.");
        return Ok(());
      };
      if let Some(attribute_arg) = view_credential_matches.value_of("attribute") {
        let attribute = match attribute_arg {
          "min_credit_score" => CredentialIndex::MinCreditScore,
          "min_income" => CredentialIndex::MinIncome,
          _ => CredentialIndex::Citizenship,
        };
        let value = data.credentials[credential_id as usize].values[attribute as usize].clone();
        debug!("Displaying {:?}: {:?}", attribute.get_name(), value);
      } else {
        debug!("Displaying credentials:");
        let values = data.credentials[credential_id as usize].values.clone();
        for attribute in [CredentialIndex::MinCreditScore,
                          CredentialIndex::MinIncome,
                          CredentialIndex::Citizenship].iter()
        {
          if let Some(value) = values[*attribute as usize].clone() {
            debug!("{}: {}.", attribute.get_name(), value);
          }
        }
      };
      Ok(())
    }
    ("create_or_overwrite_credential", Some(create_or_overwrite_credential_matches)) => {
      let borrower_id = if let Some(id_arg) = borrower_matches.value_of("id") {
        parse_to_u64(id_arg)?
      } else {
        eprintln!("Borrower id is required to get credential information. Use borrower --id.");
        return Err(PlatformError::InputsError(error_location!()));
      };
      let credential_issuer_id = if let Some(credential_issuer_arg) =
        create_or_overwrite_credential_matches.value_of("credential_issuer")
      {
        parse_to_u64(credential_issuer_arg)?
      } else {
        eprintln!("Credential issuer id is required to get credential information. Use --credential_issuer.");
        return Err(PlatformError::InputsError(error_location!()));
      };
      let attribute = if let Some(attribute_arg) =
        create_or_overwrite_credential_matches.value_of("attribute")
      {
        match attribute_arg {
          "min_credit_score" => CredentialIndex::MinCreditScore,
          "min_income" => CredentialIndex::MinIncome,
          _ => CredentialIndex::Citizenship,
        }
      } else {
        eprintln!("Credential attribute is required to create or overwrite the credential. Use --attribute.");
        return Err(PlatformError::InputsError(error_location!()));
      };
      let value = if let Some(value_arg) = create_or_overwrite_credential_matches.value_of("value")
      {
        value_arg
      } else {
        eprintln!("Credential value is required to create or overwrite the credential. Use --value.");
        return Err(PlatformError::InputsError(error_location!()));
      };
      let mut data = load_data(data_dir)?;
      data.create_or_overwrite_credential(data_dir,
                                          borrower_id,
                                          credential_issuer_id,
                                          attribute,
                                          value)
    }
    ("get_asset_record", Some(get_asset_record_matches)) => {
      let borrower_id = if let Some(id_arg) = borrower_matches.value_of("id") {
        parse_to_u64(id_arg)?
      } else {
        eprintln!("Borrower id is required to get the asset record. Use borrower --id.");
        return Err(PlatformError::InputsError(error_location!()));
      };
      let data = load_data(data_dir)?;
      let borrower_name = data.borrowers[borrower_id as usize].name.clone();
      let key_pair = data.get_borrower_key_pair(borrower_id)?;
      let sid = if let Some(sid_arg) = get_asset_record_matches.value_of("sid") {
        TxoSID(parse_to_u64(sid_arg)?)
      } else {
        eprintln!("Sid is required to get the asset record. Use borrower --sid.");
        return Err(PlatformError::InputsError(error_location!()));
      };
      let owner_memo = rest_client.get_owner_memo(sid.0)?;
      let asset_record = query_open_asset_record(rest_client, sid, &key_pair, &owner_memo)?;
      println!("{} owns {} of asset {:?}.",
               borrower_name,
               asset_record.get_amount(),
               asset_record.get_asset_type());
      Ok(())
    }
    _ => {
      eprintln!("Subcommand missing or not recognized. Try borrower --help");
      Err(PlatformError::InputsError(error_location!()))
    }
  }
}

/// Processes the `create_txn_builder` subcommand.
/// # Arguments
/// * `create_matches`: subcommands and arguments under the `create_txn_builder` subcommand.
/// * `txn_file`: path to store the transaction file.
pub(crate) fn process_create_txn_builder_cmd(create_matches: &clap::ArgMatches,
                                             seq_id: u64,
                                             txn_file: &str)
                                             -> Result<(), PlatformError> {
  let name = create_matches.value_of("name");
  let overwrite = create_matches.is_present("overwrite");
  let file_str = if let Some(name) = name {
    name.to_string()
  } else {
    txn_file.to_string()
  };
  let expand_str = shellexpand::tilde(&file_str).to_string();
  create_directory_and_rename_path(&expand_str, overwrite)?;
  let txn_builder = TransactionBuilder::from_seq_id(seq_id);
  store_txn_to_file(&expand_str, &txn_builder)
}

/// Processes the `submit` subcommand.
/// # Arguments
/// * `submit_matches`: subcommands and arguments under the `submit` subcommand.
/// * `txn_file`: path to store the transaction file.
pub(crate) fn process_submit_cmd<T: RestfulLedgerUpdate>(submit_matches: &clap::ArgMatches,
                                                         txn_file: &str,
                                                         rest_client: &mut T)
                                                         -> Result<(), PlatformError> {
  if let Ok(txn_builder) = load_txn_from_file(txn_file) {
    if submit_matches.is_present("get_sids") || submit_matches.is_present("sids_file") {
      let sids = submit_and_get_sids(rest_client, txn_builder)?;
      println!("Utxo: {:?}", sids);
      if let Some(path) = submit_matches.value_of("sids_file") {
        let mut sids_str = "".to_owned();
        for sid in sids {
          sids_str.push_str(&format!("{},", sid.0));
        }
        store_sids_to_file(path, &sids_str)?;
      }
      Ok(())
    } else {
      rest_client.submit_transaction(&txn_builder.transaction())?;
      Ok(())
    }
  } else {
    let msg = format!("couldn't load transaction from {}", txn_file);
    eprintln!("{}", &msg);
    io_error(&msg)
  }
}

/// Processes the `borrower load_funds` subcommand.
/// # Arguments
/// * `borrower_id`: borrower ID.
/// * `load_funds_matches`: subcommands and arguments under the `load_funds` subcommand.
pub(crate) fn process_load_funds_cmd<T: RestfulLedgerAccess + RestfulLedgerUpdate>(
  load_funds_matches: &clap::ArgMatches,
  data_dir: &str,
  borrower_id: u64,
  seq_id: u64,
  rest_client: &mut T)
  -> Result<(), PlatformError> {
  let issuer_id = if let Some(issuer_arg) = load_funds_matches.value_of("issuer") {
    if let Ok(id) = issuer_arg.parse::<u64>() {
      id
    } else {
      eprintln!("Improperly formatted issuer id.");
      return Err(PlatformError::InputsError(error_location!()));
    }
  } else {
    eprintln!("Asset issuer id is required to load funds. Use --issuer.");
    return Err(PlatformError::InputsError(error_location!()));
  };
  let amount = if let Some(amount_arg) = load_funds_matches.value_of("amount") {
    parse_to_u64(amount_arg)?
  } else {
    eprintln!("Amount is required to load funds. Use --amount.");
    return Err(PlatformError::InputsError(error_location!()));
  };
  load_funds(data_dir,
             seq_id,
             issuer_id,
             borrower_id,
             amount,
             rest_client)
}

/// Processes the `borrower pay_loan` subcommand.
/// # Arguments
/// * `pay_loan_matches`: subcommands and arguments under the `pay_loan` subcommand.

pub(crate) fn process_pay_loan_cmd<T: RestfulLedgerAccess + RestfulLedgerUpdate>(
  pay_loan_matches: &clap::ArgMatches,
  data_dir: &str,
  seq_id: u64,
  rest_client: &mut T)
  -> Result<(), PlatformError> {
  let loan_id = if let Some(loan_arg) = pay_loan_matches.value_of("loan") {
    parse_to_u64(loan_arg)?
  } else {
    eprintln!("Loan id is required to pay the loan. Use --loan.");
    return Err(PlatformError::InputsError(error_location!()));
  };
  let amount = if let Some(amount_arg) = pay_loan_matches.value_of("amount") {
    parse_to_u64(amount_arg)?
  } else {
    eprintln!("Amount is required to pay the loan. Use --amount.");
    return Err(PlatformError::InputsError(error_location!()));
  };

  pay_loan(data_dir, seq_id, loan_id, amount, rest_client)
}

/// Processes input commands and arguments.
/// # Arguments
/// * `inputs`: input subcommands and arguments.
pub fn process_inputs<T: RestfulQueryServerAccess + RestfulLedgerAccess + RestfulLedgerUpdate>(
  inputs: clap::ArgMatches,
  seq_id: u64,
  rest_client: &mut T)
  -> Result<(), PlatformError> {
  let dir = if let Some(dir) = inputs.value_of("dir") {
    dir.to_string()
  } else if let Ok(dir) = env::var("FINDORA_DIR") {
    dir
  } else {
    let home_dir = if let Some(dir) = dirs::home_dir() {
      dir
    } else {
      return Err(PlatformError::IoError("Failed to get the home directory.".to_owned()));
    };
    let dir_str = if let Some(string) = home_dir.to_str() {
      string
    } else {
      return Err(PlatformError::IoError("Failed to convert the path to string.".to_owned()));
    };
    format!("{}/.findora", dir_str)
  };

  match inputs.subcommand() {
    ("asset_issuer", Some(asset_issuer_matches)) => {
      let txn_file_opt = inputs.value_of("txn");
      process_asset_issuer_cmd(asset_issuer_matches, &dir, txn_file_opt, seq_id)
    }
    ("credential_issuer", Some(credential_issuer_matches)) => {
      process_credential_issuer_cmd(credential_issuer_matches, &dir)
    }
    ("lender", Some(issuer_matches)) => {
      process_lender_cmd(issuer_matches, &dir, seq_id, rest_client)
    }
    ("borrower", Some(issuer_matches)) => {
      process_borrower_cmd(issuer_matches, &dir, seq_id, rest_client)
    }
    ("create_txn_builder", Some(create_txn_builder_matches)) => {
      if let Some(txn_file) = create_txn_builder_matches.value_of("name") {
        process_create_txn_builder_cmd(create_txn_builder_matches, seq_id, &txn_file)
      } else {
        eprintln!("Missing --name <filename>");
        inputs_error(&format!("Missing --txn <filename> at {}", error_location!()))
      }
    }
    ("serialize", Some(_serialize_matches)) => {
      if let Some(txn_file) = inputs.value_of("txn") {
        let txn_builder = load_txn_from_file(&txn_file).or_else(|e| {
                            eprintln!("Failed to load txn builder from file {}.", txn_file);
                            Err(e)
                          })?;
        match serde_json::to_string(txn_builder.transaction()) {
          Ok(as_json) => {
            debug!("{}", as_json);
            Ok(())
          }
          Err(_) => {
            eprintln!("Failed to serialize txn.");
            Err(ser_fail!())
          }
        }
      } else {
        eprintln!("Missing --txn <filename>");
        inputs_error(&format!("Missing --txn <filename> at {}", error_location!()))
      }
    }
    ("drop", Some(_drop_matches)) => {
      if let Some(txn_file) = inputs.value_of("txn") {
        match std::fs::remove_file(&txn_file) {
          Ok(_) => {
            debug!("Deleted transaction file {}", txn_file);
            Ok(())
          }
          Err(e) => Err(PlatformError::IoError(format!("Error deleting file: {:?} ", e))),
        }
      } else {
        eprintln!("Missing --txn <filename>");
        inputs_error(&format!("Missing --txn <filename> at {}", error_location!()))
      }
    }
    ("submit", Some(submit_matches)) => {
      if let Some(txn_file) = inputs.value_of("txn") {
        process_submit_cmd(submit_matches, &txn_file, rest_client)
      } else {
        eprintln!("Missing --txn <filename>");
        inputs_error(&format!("Missing --txn <filename> at {}", error_location!()))
      }
    }
    ("custom_data", Some(custom_data_matches)) => {
      process_custom_data_cmds(custom_data_matches, rest_client)
    }
    _ => {
      eprintln!("Subcommand missing or not recognized. Try --help");
      inputs_error(&format!("Subcommand missing or not recognized at {}",
                            error_location!()))
    }
  }
}

pub(crate) fn process_custom_data_cmds<T: RestfulQueryServerAccess>(
  custom_data_matches: &clap::ArgMatches,
  rest_client: &mut T)
  -> Result<(), PlatformError> {
  match custom_data_matches.subcommand() {
    ("fetch", Some(fetch_matches)) => {
      let key = Key::from_base64(fetch_matches.value_of("key").unwrap())
          .map_err(|e| PlatformError::InputsError(format!("{}:{}",e,error_location!())))?;
      let res = rest_client.fetch_custom_data(&key)?;
      debug!("Data is: {:?}", &res);
    }
    ("store", Some(store_matches)) => {
      let key = Key::from_base64(store_matches.value_of("key").unwrap())
          .map_err(|e| PlatformError::InputsError(format!("{}:{}",e,error_location!())))?;
      let data = store_matches.value_of("data").unwrap();
      let blind: Option<KVBlind> = None;
      rest_client.store_custom_data(&data, &key, blind)?;
    }
    _ => {
      eprintln!("Subcommand missing or not recognized. Try --help");
      return inputs_error(&format!("Subcommand missing or not recognized at {}",
                                   error_location!()));
    }
  }

  Ok(())
}

pub fn get_cli_app<'a, 'b>() -> App<'a, 'b> {
  App::new("Transaction Builder")
    .version(concat!("0.0.1 Build: ",env!("VERGEN_SHA_SHORT")," ", env!("VERGEN_COMMIT_DATE")))
    .about("Copyright 2019 © Findora. All rights reserved.")
    .arg(Arg::with_name("config")
      .short("c")
      .long("config")
      .value_name("PATH/TO/FILE")
      .help("Specify a custom config file (default: \"$FINDORA_DIR/config.toml\")")
      .takes_value(true))
    .arg(Arg::with_name("local")
      .long("local")
      .help("If local flag is specified, transactions will be submitted to a local ledger"))
    .arg(Arg::with_name("dir")
      .short("d")
      .long("dir")
      .value_name("PATH")
      .help("Directory for configuaration, security, and temporary files; must be writable")
      .takes_value(true)
      .env("FINDORA_DIR"))
    .arg(Arg::with_name("txn")
      .long("txn")
      .value_name("FILE")
      .help("Use a name transaction file (will always be under findora_dir)")
      .takes_value(true))
    .subcommand(SubCommand::with_name("asset_issuer")
      .subcommand(SubCommand::with_name("sign_up")
        .arg(Arg::with_name("name")
          .short("n")
          .long("name")
          .required(true)
          .takes_value(true)
          .help("Asset issuer's name.")))
      .arg(Arg::with_name("id")
        .short("i")
        .long("id")
        .takes_value(true)
        .help("Asset issuer id."))
      .subcommand(SubCommand::with_name("store_sids")
        .arg(Arg::with_name("file")
          .short("f")
          .long("file")
          .required(true)
          .takes_value(true)
          .help("Path to store the sids."))
        .arg(Arg::with_name("indices")
          .short("i")
          .long("indices")
          .required(true)
          .takes_value(true)
          .help("Sids. Separate by comma (\",\").")))
      .subcommand(SubCommand::with_name("store_memos")
        .arg(Arg::with_name("file")
          .short("f")
          .long("file")
          .required(true)
          .takes_value(true)
          .help("Path to store the tracer and owner memos."))
        .arg(Arg::with_name("amount")
          .short("a")
          .long("amount")
          .required(true)
          .takes_value(true)
          .help("Asset amount."))
        .arg(Arg::with_name("confidential_amount")
          .short("m")
          .long("confidential_amount")
          .takes_value(false)
          .help("If specified, the amount will be confidential."))
        .arg(Arg::with_name("token_code")
          .short("t")
          .long("token_code")
          .required(true)
          .takes_value(true)
          .help("Asset token code.")))
      .subcommand(SubCommand::with_name("air_assign")
        .arg(Arg::with_name("address")
          .short("k")
          .long("address")
          .help("Required: address or key of AIR entry")
          .takes_value(true))
        .arg(Arg::with_name("data")
          .short("v")
          .long("data")
          .takes_value(true)
          .help("Required: Data to be stored. The transaction will fail if no asset with the token code exists.")))
      .subcommand(SubCommand::with_name("define_asset")
        .arg(Arg::with_name("fiat")
          .short("f")
          .long("fiat")
          .takes_value(false)
          .help("Indicate the asset is a fiat asset."))
        .arg(Arg::with_name("token_code")
          .long("token_code")
          .short("c")
          .help("Explicit 16 character token code for the new asset; must be a unique name. If specified code is already in use, transaction will fail. If not specified, will display automatically generated token code.")
          .takes_value(true))
        .arg(Arg::with_name("traceable")
          .short("trace")
          .long("traceable")
          .help("If specified, asset transfers can be traced by the issuer "))
        .arg(Arg::with_name("max_units")
          .takes_value(true)
          .long("max_units")
          .help("Set a cap on the total number of units of this asset that can be issued."))
        .arg(Arg::with_name("non_transferable")
          .long("non_transferable")
          .help("Non-transferable assets can only be transferred by the asset issuer."))
        .arg(Arg::with_name("updatable")
          .long("updatable")
          .help("Issuers of updatable assets can change their memos."))
        .arg(Arg::with_name("cosigners")
          .long("cosigners")
          .takes_value(true)
          .help("Ids of cosigners. Cosigners are additional signers needed for asset transfers."))
        .arg(Arg::with_name("cosignature_weights")
          .long("cosignature_weights")
          .takes_value(true)
          .help("Weights of each cosignature key, separated by comma. If unspecified, defaults to 1 for each cosigner."))
        .arg(Arg::with_name("threshold")
          .long("threshold")
          .takes_value(true)
          .help("Minimum sum of cosigner weights for a valid transfer. Default is the number of cosigners."))
        .arg(Arg::with_name("memo")
          .short("m")
          .long("memo")
          .required(true)
          .takes_value(true)
          .help("Memo as Json, with escaped quotation marks"))
        .arg(Arg::with_name("confidential")
          .short("xx")
          .long("confidential")
          .help("Make memo confidential"))
        .arg(Arg::with_name("with_policy")
          .short("p")
          .help("TODO: add support for policies")))
      .subcommand(SubCommand::with_name("issue_asset")
        .arg(Arg::with_name("token_code")
          .short("c")
          .long("token_code")
          .required(true)
          .takes_value(true)
          .help("Token code of the asset to be issued. The transaction will fail if no asset with the token code exists."))
        .arg(Arg::with_name("amount")
          .short("amt")
          .long("amount")
          .required(true)
          .takes_value(true)
          .help("Amount of tokens to issue."))
        .arg(Arg::with_name("confidential_amount")
          .short("m")
          .long("confidential_amount")
          .takes_value(false)
          .help("If specified, the amount will be confidential.")))
      .subcommand(SubCommand::with_name("clear_kv")
        .arg(Arg::with_name("key")
          .short("k")
          .long("key")
          .required(true)
          .takes_value(true)
          .help("Which KV-store entry to clear"))
        .arg(Arg::with_name("gen")
          .short("g")
          .long("gen")
          .required(true)
          .takes_value(true)
          .help("Which generation of `key` this is"))
        )
      .subcommand(SubCommand::with_name("set_kv")
        .arg(Arg::with_name("key")
          .short("k")
          .long("key")
          .required(true)
          .takes_value(true)
          .help("Which KV-store entry to set. String passed in will be converted to a base-64 encoded key."))
        .arg(Arg::with_name("gen")
          .short("g")
          .long("gen")
          .required(true)
          .takes_value(true)
          .help("Which generation of `key` this is"))
        .arg(Arg::with_name("value")
          .short("v")
          .long("value")
          .required(true)
          .takes_value(true)
          .help("Data to commit to."))
        )
      .subcommand(SubCommand::with_name("transfer_asset")
        .arg(Arg::with_name("recipients")
          .short("r")
          .long("recipients")
          .required(true)
          .takes_value(true)
          .help("Recipients' ids. Separate by comma (\",\")."))
        .arg(Arg::with_name("sids_file")
          .short("s")
          .long("sids_file")
          .required(true)
          .takes_value(true)
          .help("Path to the input sids."))
        .arg(Arg::with_name("issuance_txn_files")
          .short("f")
          .long("issuance_txn_files")
          .required(true)
          .takes_value(true)
          .help("Paths to the asset issuance transactions."))
        .arg(Arg::with_name("traceable")
          .short("t")
          .long("traceable")
          .help("If specified, the asset will be traceable."))
        .arg(Arg::with_name("input_amounts")
          .short("iamts")
          .long("input_amounts")
          .required(true)
          .takes_value(true)
          .help("Amount to transfer from each record. Separate by comma (\",\")."))
        .arg(Arg::with_name("output_amounts")
          .short("oamts")
          .long("output_amounts")
          .required(true)
          .takes_value(true)
          .help("Amount to transfer to each account. Separate by comma (\",\").")))
      .subcommand(SubCommand::with_name("issue_and_transfer_asset")
        .arg(Arg::with_name("recipient")
          .short("r")
          .long("recipient")
          .required(true)
          .takes_value(true)
          .help("Recipient's id."))
        .arg(Arg::with_name("amount")
          .short("amt")
          .long("amount")
          .required(true)
          .takes_value(true)
          .help("Amount of tokens to issue and transfer."))
        .arg(Arg::with_name("token_code")
          .short("tc")
          .long("token_code")
          .required(true)
          .takes_value(true)
          .help("Token code of the asset."))
        .arg(Arg::with_name("memo_file")
          .short("f")
          .long("memo_file")
          .takes_value(true)
          .help("If specified, will store the asset tracer memo and owner memo."))
        .arg(Arg::with_name("confidential_amount")
          .short("m")
          .long("confidential_amount")
          .takes_value(false)
          .help("If specified, the amount will be confidential."))
        .arg(Arg::with_name("confidential_asset")
          .short("s")
          .long("confidential_asset")
          .takes_value(false)
          .help("If specified, the asset transfer will be confidential.")))
      .subcommand(SubCommand::with_name("trace_and_verify_asset")
        .arg(Arg::with_name("memo_file")
          .short("f")
          .long("memo_file")
          .required(true)
          .takes_value(true)
          .help("Path to the tracer and owner memos."))
        .arg(Arg::with_name("expected_amount")
          .short("a")
          .long("expected_amount")
          .required(true)
          .takes_value(true)
          .help("Expected asset amount to verify.")))
      .subcommand(SubCommand::with_name("trace_credential")
        .arg(Arg::with_name("memo_file")
          .short("f")
          .long("memo_file")
          .required(true)
          .takes_value(true)
          .help("Path to the tracer and owner memos."))
        .arg(Arg::with_name("attribute")
          .short("a")
          .long("attribute")
          .required(true)
          .takes_value(true)
          .possible_values(&["min_credit_score", "min_income", "citizenship"])
          .help("Credential attribute to verify."))
        .arg(Arg::with_name("expected_value")
          .short("v")
          .long("expected_value")
          .required(true)
          .takes_value(true)
          .help("Expected credential value to verify."))))
    .subcommand(SubCommand::with_name("credential_issuer")
      .subcommand(SubCommand::with_name("sign_up")
        .arg(Arg::with_name("name")
          .short("n")
          .long("name")
          .required(true)
          .takes_value(true)
          .help("Credential issuer's name.")))
      .arg(Arg::with_name("id")
        .short("i")
        .long("id")
        .takes_value(true)
        .help("Credential issuer id.")))
    .subcommand(SubCommand::with_name("lender")
      .subcommand(SubCommand::with_name("sign_up")
        .arg(Arg::with_name("name")
          .short("n")
          .long("name")
          .required(true)
          .takes_value(true)
          .help("Lender's name.")))
      .arg(Arg::with_name("id")
        .short("i")
        .long("id")
        .takes_value(true)
        .help("Lender id."))
      .subcommand(SubCommand::with_name("view_loan")
        .arg(Arg::with_name("loan")
          .short("l")
          .long("loan")
          .takes_value(true)
          .help("Display the loan with the specified id only."))
        .arg(Arg::with_name("filter")
          .short("f")
          .long("filter")
          .takes_value(true)
          .possible_values(&["requested", "fulfilled", "declined", "active", "complete"])
          .help("Display the loan with the specified status only."))
        .help("By default, display all loans of this lender."))
      .subcommand(SubCommand::with_name("fulfill_loan")
        .arg(Arg::with_name("loan")
          .short("l")
          .long("loan")
          .required(true)
          .takes_value(true)
          .help("Loan id."))
        .arg(Arg::with_name("issuer")
          .short("i")
          .long("issuer")
          .required(true)
          .takes_value(true)
          .help("Asset issuer id."))
        .arg(Arg::with_name("memo_file")
          .short("f")
          .long("memo_file")
          .takes_value(true)
          .help("If specified, will store the asset tracer memo and owner memo."))
        .arg(Arg::with_name("http")
          .long("http")
          .takes_value(false)
          .help("Specify that http, not https should be used."))
        .arg(Arg::with_name("localhost")
          .long("localhost")
          .takes_value(false)
          .help("Specify that localhost, not testnet.findora.org should be used.")))
      .subcommand(SubCommand::with_name("create_or_overwrite_requirement")
        .arg(Arg::with_name("attribute")
          .short("a")
          .long("attribute")
          .required(true)
          .takes_value(true)
          .possible_values(&["min_credit_score", "min_income", "citizenship"])
          .help("Credential attribute."))
        .arg(Arg::with_name("requirement")
          .short("r")
          .long("requirement")
          .required(true)
          .takes_value(true)
          .help("Required value of the credential record."))
        .help("Create or overwrite a credential requirement.")))
    .subcommand(SubCommand::with_name("borrower")
      .subcommand(SubCommand::with_name("sign_up")
        .arg(Arg::with_name("name")
          .short("n")
          .long("name")
          .required(true)
          .takes_value(true)
          .help("Borrower's name.")))
      .arg(Arg::with_name("id")
        .short("i")
        .long("id")
        .takes_value(true)
        .help("Borrower id."))
      .subcommand(SubCommand::with_name("load_funds")
        .arg(Arg::with_name("issuer")
          .short("i")
          .long("issuer")
          .takes_value(true)
          .help("Required: issuer id."))
        .arg(Arg::with_name("amount")
          .short("a")
          .long("amount")
          .required(true)
          .takes_value(true)
          .help("Amount to transfer to the recipient."))
        .arg(Arg::with_name("http")
          .long("http")
          .takes_value(false)
          .help("Specify that http, not https should be used."))
        .arg(Arg::with_name("localhost")
          .long("localhost")
          .takes_value(false)
          .help("Specify that localhost, not testnet.findora.org should be used.")))
      .subcommand(SubCommand::with_name("view_loan")
        .arg(Arg::with_name("loan")
          .short("l")
          .long("loan")
          .takes_value(true)
          .help("Display the loan with the specified id only."))
        .arg(Arg::with_name("filter")
          .short("f")
          .long("filter")
          .takes_value(true)
          .possible_values(&["requested", "fulfilled", "declined", "active", "complete"])
          .help("Display the loan with the specified status only."))
        .help("By default, display all loans of this borrower."))
      .subcommand(SubCommand::with_name("request_loan")
        .arg(Arg::with_name("lender")
          .short("l")
          .long("lender")
          .required(true)
          .takes_value(true)
          .help("Lender id."))
        .arg(Arg::with_name("amount")
          .short("a")
          .long("amount")
          .required(true)
          .takes_value(true)
          .help("Amount of the loan."))
        .arg(Arg::with_name("interest_per_mille")
          .short("i")
          .long("interest_per_mille")
          .required(true)
          .takes_value(true)
          .help("Interest per mille. The interest rate will be interest_per_mille/1000."))
        .arg(Arg::with_name("duration")
          .short("d")
          .long("duration")
          .required(true)
          .takes_value(true)
          .help("Payment duration")))
      .subcommand(SubCommand::with_name("pay_loan")
        .arg(Arg::with_name("loan")
          .short("l")
          .long("loan")
          .required(true)
          .takes_value(true)
          .help("Loan id."))
        .arg(Arg::with_name("amount")
          .short("a")
          .long("amount")
          .required(true)
          .takes_value(true)
          .help("Payment amount."))
        .arg(Arg::with_name("http")
          .long("http")
          .takes_value(false)
          .help("Specify that http, not https should be used."))
        .arg(Arg::with_name("localhost")
          .long("localhost")
          .takes_value(false)
          .help("Specify that localhost, not testnet.findora.org should be used.")))
      .subcommand(SubCommand::with_name("view_credential")
        .arg(Arg::with_name("attribute")
          .short("a")
          .long("attribute")
          .takes_value(true)
          .possible_values(&["min_credit_score", "min_income", "citizenship"])
          .help("Display the specified credential attribute only."))
        .help("By default, display all credentials of this borrower."))
      .subcommand(SubCommand::with_name("create_or_overwrite_credential")
        .arg(Arg::with_name("credential_issuer")
          .short("c")
          .long("credential_issuer")
          .required(true)
          .takes_value(true)
          .help("Credential issuer id."))
        .arg(Arg::with_name("attribute")
          .short("a")
          .long("attribute")
          .required(true)
          .takes_value(true)
          .possible_values(&["min_credit_score", "min_income", "citizenship"])
          .help("Credential attribute."))
        .arg(Arg::with_name("value")
          .short("v")
          .long("value")
          .required(true)
          .takes_value(true)
          .help("Value of the credential record."))
        .help("Create or overwrite a credential record."))
      .subcommand(SubCommand::with_name("get_asset_record")
        .arg(Arg::with_name("sid")
          .long("sid")
          .short("s")
          .takes_value(true)
          .help("Asset sid."))
        .arg(Arg::with_name("memo_file")
          .short("f")
          .long("memo_file")
          .takes_value(true)
          .help("Path to the tracer and owner memos."))
        .arg(Arg::with_name("http")
          .long("http")
          .takes_value(false)
          .help("Specify that http, not https should be used."))
        .arg(Arg::with_name("localhost")
          .long("localhost")
          .takes_value(false)
          .help("Specify that localhost, not testnet.findora.org should be used."))))
    .subcommand(SubCommand::with_name("create_txn_builder")
      .about("By default, will rename previous file with a .<number> suffix")
      .arg(Arg::with_name("name")
        .short("n")
        .long("name")
        .value_name("FILE")
        .help("Specify a name for newly created transaction file")
        .takes_value(true))
      .arg(Arg::with_name("overwrite")
        .long("force")
        .alias("overwrite")
        .short("f")
        .help("If specified, the existing file with the same name will be overwritten.")))
    .subcommand(SubCommand::with_name("serialize"))
    .subcommand(SubCommand::with_name("drop"))
    .subcommand(SubCommand::with_name("submit")
      .arg(Arg::with_name("get_sids")
        .long("get_sids")
        .short("g")
        .takes_value(false)
        .help("If specified, will query the utxo sids."))
      .arg(Arg::with_name("sids_file")
        .long("sids_file")
        .short("s")
        .takes_value(true)
        .help("If specified, will store the utxo sids to the file."))
      .arg(Arg::with_name("http")
        .long("http")
        .takes_value(false)
        .help("Specify that http, not https should be used."))
      .arg(Arg::with_name("localhost")
        .long("localhost")
        .takes_value(false)
        .help("Specify that localhost, not testnet.findora.org should be used.")))
    .subcommand(SubCommand::with_name("custom_data")
        .subcommand(SubCommand::with_name("store")
            .arg(Arg::with_name("key")
               .long("key")
               .short("k")
               .required(true)
               .takes_value(true)
               .help("Key specifying location to store data at (base64 encoded)."))
            .arg(Arg::with_name("data")
               .long("data")
               .short("d")
               .required(true)
               .takes_value(true)
               .help("Custom data to store in query server."))
            .arg(Arg::with_name("http")
              .long("http")
              .takes_value(false)
              .help("Specify that http, not https should be used."))
            .arg(Arg::with_name("localhost")
              .long("localhost")
              .takes_value(false)
              .help("Specify that localhost, not testnet.findora.org should be used.")))
        .subcommand(SubCommand::with_name("fetch")
            .arg(Arg::with_name("key")
               .long("key")
               .short("k")
               .required(true)
               .takes_value(true)
               .help("Key specifying location of data to fetch (base64 encoded)."))
            .arg(Arg::with_name("http")
              .long("http")
              .takes_value(false)
              .help("Specify that http, not https should be used."))
            .arg(Arg::with_name("localhost")
              .long("localhost")
              .takes_value(false)
              .help("Specify that localhost, not testnet.findora.org should be used."))))
}<|MERGE_RESOLUTION|>--- conflicted
+++ resolved
@@ -260,17 +260,12 @@
       let mut txn_builder = TransactionBuilder::from_seq_id(seq_id);
       let hash = KVHash::new(&value, None);
       txn_builder.add_operation_kv_update(&key_pair, &key, gen, Some(&hash))?;
-<<<<<<< HEAD
       println!("Hash of data will be stored at key {}", b64enc(&key));
       if let Some(txn_file) = txn_file {
         store_txn_to_file(&txn_file, &txn_builder)
       } else {
         inputs_error("Missing --txn <filename>")
       }
-=======
-      info!("Hash of data will be stored at key {}", key.to_base64());
-      store_txn_to_file(&txn_file, &txn_builder)
->>>>>>> 2c23b139
     }
     ("clear_kv", Some(kv_matches)) => {
       let data = load_data(data_dir)?;
