#![deny(warnings)]
use crate::data_lib::*;
use crate::txn_lib::*;
use credentials::{
  credential_commit, credential_sign, credential_user_key_gen, Credential as WrapperCredential,
};
use ledger::data_model::errors::PlatformError;
use ledger::data_model::{AssetRules, AssetTypeCode, TransferType, TxoRef};
use ledger::policies::{DebtMemo, Fraction};
use ledger::{error_location, ser_fail};
use ledger_api_service::RestfulLedgerAccess;
use rand_chacha::ChaChaRng;
use rand_core::SeedableRng;
use submission_api::RestfulLedgerUpdate;
use txn_builder::{BuildsTransactions, TransactionBuilder, TransferOperationBuilder};
use zei::api::anon_creds::ac_confidential_open_commitment;
use zei::serialization::ZeiFromToBytes;
use zei::xfr::asset_record::{open_blind_asset_record, AssetRecordType};
use zei::xfr::sig::{XfrKeyPair, XfrPublicKey};
use zei::xfr::structs::{AssetRecordTemplate, AssetTracerMemo, BlindAssetRecord, OwnerMemo};

/// Merges two asset records.
/// # Arguments
/// * `key_pair`: key pair of the two records.
/// * `seq_id`: seq_id, currently the block_commit_count
/// * `sid1`: SID of the first record.
/// * `sid2`: SID of the second record.
/// * `blind_asset_record1`: blind asset record of the first record.
/// * `blind_asset_record2`: blind asset record of the second record.
/// * `token_code`: asset token code of the two records.
<<<<<<< HEAD
=======
/// * `tracing_policy`: asset tracing policy, optional.
#[allow(clippy::too_many_arguments)]
>>>>>>> 461bda8f
pub(crate) fn merge_records(key_pair: &XfrKeyPair,
                            seq_id: u64,
                            sid1: TxoRef,
                            sid2: TxoRef,
                            blind_asset_record1: (BlindAssetRecord, Option<OwnerMemo>),
                            blind_asset_record2: (BlindAssetRecord, Option<OwnerMemo>),
                            token_code: AssetTypeCode)
                            -> Result<TransactionBuilder, PlatformError> {
  let oar1 =
    open_blind_asset_record(&blind_asset_record1.0,
                            &blind_asset_record1.1,
                            key_pair.get_sk_ref()).map_err(|e| {
                                                    PlatformError::ZeiError(error_location!(), e)
                                                  })?;
  let oar2 =
    open_blind_asset_record(&blind_asset_record2.0,
                            &blind_asset_record2.1,
                            key_pair.get_sk_ref()).map_err(|e| {
                                                    PlatformError::ZeiError(error_location!(), e)
                                                  })?;
  if oar1.get_record_type() != oar2.get_record_type() {
    return Err(PlatformError::InputsError(error_location!()));
  }
  let amount1 = *oar1.get_amount();
  let amount2 = *oar2.get_amount();

  // Transfer Operation
  let template = AssetRecordTemplate::with_no_asset_tracking(amount1 + amount2,
                                                             token_code.val,
                                                             oar1.get_record_type(),
                                                             key_pair.get_pk());
  let xfr_op = TransferOperationBuilder::new().add_input(sid1, oar1, None, None, amount1)?
                                              .add_input(sid2, oar2, None, None, amount2)?
                                              .add_output(&template, None, None, None)?
                                              .create(TransferType::Standard)?
                                              .sign(key_pair)?
                                              .transaction()?;

  // Merge records
  let mut txn_builder = TransactionBuilder::from_seq_id(seq_id);
  txn_builder.add_operation(xfr_op).transaction();
  Ok(txn_builder)
}

/// Loads funds.
/// # Arguments
/// * `issuer_id`: issuer ID.
/// * `recipient_id`: recipient's ID.
/// * `amount`: amount to load.
/// * `memo_file`: path to store the tracer and owner memos, optional.
/// * `rest_client`: http client
pub fn load_funds<T>(data_dir: &str,
                     seq_id: u64,
                     issuer_id: u64,
                     recipient_id: u64,
                     amount: u64,
                     rest_client: &mut T)
                     -> Result<(), PlatformError>
  where T: RestfulLedgerAccess + RestfulLedgerUpdate
{
  // Get data
  let data = load_data(data_dir)?;
  let issuer_key_pair = &data.get_asset_issuer_key_pair(issuer_id)?;
  let recipient = &data.borrowers[recipient_id as usize];
  let recipient_key_pair = &data.clone().get_borrower_key_pair(recipient_id)?;

  // Get or define fiat asset
  let token_code = if let Some(code) = &data.fiat_code {
    AssetTypeCode::new_from_base64(code)?
  } else {
    let fiat_code = AssetTypeCode::gen_random();
    let txn_builder = define_asset(data_dir,
                                   seq_id,
                                   true,
                                   issuer_key_pair,
                                   fiat_code,
                                   "Fiat asset",
                                   AssetRules::default(),
                                   None)?;
    // Store data before submitting the transaction to avoid data overwriting
    let data = load_data(data_dir)?;
    rest_client.submit_transaction(&txn_builder.transaction())?;
    store_data_to_file(data, data_dir)?;
    fiat_code
  };

  // Issue and transfer asset
  let txn_builder =
    issue_and_transfer_asset(data_dir,
                             seq_id,
                             issuer_key_pair,
                             recipient_key_pair,
                             amount,
                             token_code,
                             AssetRecordType::NonConfidentialAmount_NonConfidentialAssetType,
                             None,
                             None,
                             None,
                             None)?;

  // Submit transaction and get the new record
  let sid_new = submit_and_get_sids(rest_client, txn_builder)?[0];
  let blind_asset_record_new = (rest_client.get_utxo(sid_new).unwrap().0).0;
  // Merge records
  let sid_merged = if let Some(sid_pre) = recipient.fiat_utxo {
    let blind_asset_record_pre = (rest_client.get_utxo(sid_pre).unwrap().0).0;
    let txn_builder = merge_records(recipient_key_pair,
                                    seq_id,
                                    TxoRef::Absolute(sid_pre),
                                    TxoRef::Absolute(sid_new),
                                    (blind_asset_record_pre, None), // no associated owner memo with blind asset record
                                    (blind_asset_record_new, None), // no associated owner memo with blind asset record
                                    token_code)?;

    submit_and_get_sids(rest_client, txn_builder)?[0]
  } else {
    sid_new
  };

  // Update data
  let mut data = load_data(data_dir)?;
  data.borrowers[recipient_id as usize].balance = recipient.balance + amount;
  data.borrowers[recipient_id as usize].fiat_utxo = Some(sid_merged);
  store_data_to_file(data, data_dir)
}

/// Fulfills a loan.
/// # Arguments
/// * `loan_id`: loan ID.
/// * `issuer_id`: issuer ID.
/// * `rest_client`: path to store the asset tracer memo and owner memo, optional.
pub fn fulfill_loan<T>(data_dir: &str,
                       seq_id: u64,
                       loan_id: u64,
                       issuer_id: u64,
                       memo_file: Option<&str>,
                       rest_client: &mut T)
                       -> Result<(), PlatformError>
  where T: RestfulLedgerUpdate + RestfulLedgerAccess
{
  // Get data
  let mut data = load_data(data_dir)?;
  let issuer_key_pair = &data.get_asset_issuer_key_pair(issuer_id)?;
  let loan = &data.loans[loan_id as usize].clone();

  // Check if loan has been fulfilled
  match loan.status {
    LoanStatus::Declined => {
      println!("Loan {} has already been declined.", loan_id);
      return Err(PlatformError::InputsError(error_location!()));
    }
    LoanStatus::Active => {
      println!("Loan {} has already been fulfilled.", loan_id);
      return Err(PlatformError::InputsError(error_location!()));
    }
    LoanStatus::Complete => {
      println!("Loan {} has already been paid off.", loan_id);
      return Err(PlatformError::InputsError(error_location!()));
    }
    _ => {}
  }

  let tracer_enc_keys = data.get_asset_tracer_key_pair(issuer_id)?.enc_key;
  let lender_id = loan.lender;
  let lender = &data.lenders[lender_id as usize];
  let lender_key_pair = &data.get_lender_key_pair(loan.lender)?;
  let borrower_id = loan.borrower;
  let borrower = &data.borrowers[borrower_id as usize].clone();
  let borrower_key_pair = &data.get_borrower_key_pair(borrower_id)?;
  let amount = loan.amount;

  // Credential check
  let credential_id = if let Some(id) = borrower.credentials {
    id as usize
  } else {
    println!("Credential is required. Use create_or_overwrite_credential.");
    return Err(PlatformError::InputsError(error_location!()));
  };
  let credential = &data.credentials[credential_id as usize];
  let credential_issuer_id = credential.credential_issuer;

  // Check if the credential values meet the requirements
  let values = credential.values.clone();
  let mut value_iter = values.iter();
  let requirements = lender.requirements.clone();
  let mut requirement_iter = requirements.iter();
  let mut count = 0;
  let mut attributes = Vec::new();
  let mut attribute_names = Vec::new();
  let mut attibutes_with_value_as_vec = Vec::new();
  let mut reveal_map = Vec::new();

  // For each credential attribute:
  // If the lender doesn't have a requirement, skip it
  // Otherwise:
  // * If the borrower doesn't provide the corresponding attribute value, return an error
  // * Otherwise, check if the value meets the requirement
  while count < 3 {
    if let Some(requirement_next) = requirement_iter.next() {
      if let Some(requirement) = requirement_next {
        if let Some(value_next) = value_iter.next() {
          if let Some(value) = value_next {
            let requirement_u64 = parse_to_u64(requirement)?;
            let requirement_type = CredentialIndex::get_requirement_type(count);
            match requirement_type {
              ComparisonType::AtLeast => {
                if parse_to_u64(value)? < requirement_u64 {
                  // Update loans data
                  data.loans[loan_id as usize].status = LoanStatus::Declined;
                  store_data_to_file(data, data_dir)?;
                  println!("Credential value should be at least: {}.", requirement_u64);
                  return Err(PlatformError::InputsError(error_location!()));
                }
              }
              _ => {
                if parse_to_u64(value)? != requirement_u64 {
                  // Update loans data
                  data.loans[loan_id as usize].status = LoanStatus::Declined;
                  store_data_to_file(data, data_dir)?;
                  println!("Credit score should be: {}.", requirement_u64);
                  return Err(PlatformError::InputsError(error_location!()));
                }
              }
            }
            let attribute = CredentialIndex::get_credential_index(count)?;
            let value_bytes = value.as_bytes();
            attributes.push((attribute.get_name().to_string(), value_bytes));
            attribute_names.push(attribute.get_name().to_string());
            attibutes_with_value_as_vec.push((attribute.get_name().to_string(),
                                              value_bytes.to_vec()));
            reveal_map.push(true);
          } else {
            println!("Missing credential value. Use subcommand borrower create_or_overwrite_credential.");
            return Err(PlatformError::InputsError(error_location!()));
          }
        } else {
          println!("More credential value expected.");
          return Err(PlatformError::InputsError(error_location!()));
        }
      }
    } else {
      println!("More credential requirement expected.");
      return Err(PlatformError::InputsError(error_location!()));
    }
    count += 1;
  }

  // Prove and attest the credential
  let (credential_issuer_public_key, credential_issuer_secret_key) =
    data.get_credential_issuer_key_pair(credential_issuer_id)?;
  let mut prng: ChaChaRng = ChaChaRng::from_entropy();
  let (user_pk, user_secret_key) =
    credential_user_key_gen(&mut prng, &credential_issuer_public_key);
  let signature = credential_sign(&mut prng,
                                  &credential_issuer_secret_key,
                                  &user_pk,
                                  &attributes).unwrap();
  let wrapper_credential = WrapperCredential { attributes: attibutes_with_value_as_vec,
                                               issuer_pub_key:
                                                 credential_issuer_public_key.clone(),
                                               signature };
  let ac_credential =
    wrapper_credential.to_ac_credential()
                      .or_else(|e| Err(PlatformError::ZeiError(error_location!(), e)))?;
  let (_, _, commitment_key) =
    credential_commit(&mut prng, &user_secret_key, &wrapper_credential, b"").unwrap();

  // Store the tracer memo to file
  if let Some(file) = memo_file {
    let ciphertext =
      ac_confidential_open_commitment(&mut prng,
                                      &user_secret_key.get_ref(),
                                      &ac_credential,
                                      &commitment_key,
                                      &tracer_enc_keys.attrs_enc_key,
                                      &reveal_map,
                                      &[]).or_else(|e| {
                                            Err(PlatformError::ZeiError(error_location!(), e))
                                          })?
                                          .ctexts;
    let tracer_memo = AssetTracerMemo { enc_key: tracer_enc_keys.clone(),
                                        lock_amount: None,
                                        lock_asset_type: None,
                                        lock_attributes: Some(ciphertext) };
    store_tracer_memo_to_file(file, tracer_memo)?;
  }

  // Get or define fiat asset
  let fiat_code = if let Some(code) = data.fiat_code.clone() {
    println!("Fiat code: {}", code);
    AssetTypeCode::new_from_base64(&code)?
  } else {
    let fiat_code = AssetTypeCode::gen_random();
    let txn_builder = define_asset(data_dir,
                                   seq_id,
                                   true,
                                   issuer_key_pair,
                                   fiat_code,
                                   "Fiat asset",
                                   AssetRules::default(),
                                   None)?;
    // Store data before submitting the transaction to avoid data overwriting
    let data = load_data(data_dir)?;
    rest_client.submit_transaction(&txn_builder.transaction())?;
    store_data_to_file(data, data_dir)?;
    fiat_code
  };

  // Issue and transfer fiat token
  let fiat_txn_file = &format!("{}/{}", data_dir, "fiat_txn_file");
  let txn_builder =
    issue_and_transfer_asset(data_dir,
                             seq_id,
                             issuer_key_pair,
                             lender_key_pair,
                             amount,
                             fiat_code,
                             AssetRecordType::NonConfidentialAmount_NonConfidentialAssetType,
                             None,
                             Some(fiat_txn_file),
                             None,
                             None)?;
  let fiat_sid = submit_and_get_sids(rest_client, txn_builder)?[0];
  println!("Fiat sid: {}", fiat_sid.0);
  let (_, owner_memo) = load_blind_asset_record_and_owner_memo_from_file(fiat_txn_file)?;
  let fiat_open_asset_record =
    query_open_asset_record(rest_client, fiat_sid, lender_key_pair, &owner_memo)?;

  // Define debt asset
  let debt_code = AssetTypeCode::gen_random();
  println!("Generated debt code: {}",
           serde_json::to_string(&debt_code.val).or_else(|_| { Err(ser_fail!()) })?);
  let memo = DebtMemo { interest_rate: Fraction::new(loan.interest_per_mille, 1000),
                        fiat_code,
                        loan_amount: amount };
  let memo_str = serde_json::to_string(&memo).or_else(|_| Err(ser_fail!()))?;
  let txn_builder = define_asset(data_dir,
                                 seq_id,
                                 false,
                                 borrower_key_pair,
                                 debt_code,
                                 &memo_str,
                                 AssetRules::default(),
                                 None)?;
  // Store data before submitting the transaction to avoid data overwriting
  rest_client.submit_transaction(&txn_builder.transaction())?;
  store_data_to_file(data, data_dir)?;

  // Issue and transfer debt token
  let debt_txn_file = "debt_txn_file";
  let txn_builder =
    issue_and_transfer_asset(data_dir,
                             seq_id,
                             borrower_key_pair,
                             borrower_key_pair,
                             amount,
                             debt_code,
                             AssetRecordType::NonConfidentialAmount_NonConfidentialAssetType,
                             None,
                             Some(debt_txn_file),
<<<<<<< HEAD
                             None,
                             None)?;
  let debt_sid = submit_and_get_sids(protocol_host, txn_builder)?[0];
=======
                             Some(debt_tracing_policy.clone()),
                             Some(identity_commitment.clone()))?;
  let debt_sid = submit_and_get_sids(rest_client, txn_builder)?[0];
>>>>>>> 461bda8f
  println!("Debt sid: {}", debt_sid.0);
  let debt_open_asset_record = load_open_asset_record_from_file(debt_txn_file, borrower_key_pair)?;

  // Initiate loan
  let lender_template =
      AssetRecordTemplate::with_no_asset_tracking(amount,
                                                  debt_code.val,
                                                  AssetRecordType::NonConfidentialAmount_NonConfidentialAssetType,
                                                  lender_key_pair.get_pk());
  let borrower_template =
      AssetRecordTemplate::with_no_asset_tracking(amount,
                                                  fiat_code.val,
                                                  AssetRecordType::NonConfidentialAmount_NonConfidentialAssetType,
                                                  borrower_key_pair.get_pk());
  let xfr_op = TransferOperationBuilder::new().add_input(TxoRef::Absolute(fiat_sid),
                                                         fiat_open_asset_record,
                                                         None,
                                                         None,
                                                         amount)?
                                              .add_input(TxoRef::Absolute(debt_sid),
                                                         debt_open_asset_record,
                                                         None,
                                                         None,
                                                         amount)?
                                              .add_output(&lender_template, None, None, None)?
                                              .add_output(&borrower_template, None, None, None)?
                                              .create(TransferType::Standard)?
                                              .sign(lender_key_pair)?
                                              .sign(borrower_key_pair)?
                                              .transaction()?;
  let mut txn_builder = TransactionBuilder::from_seq_id(seq_id);
  txn_builder.add_operation(xfr_op);

  // Submit transaction
  let sids_new = submit_and_get_sids(rest_client, txn_builder)?;

  // Merge records
  let fiat_sid_merged = if let Some(sid_pre) = borrower.fiat_utxo {
    let blind_asset_record_pre = (rest_client.get_utxo(sid_pre)?.0).0;
    let blind_asset_record_new = (rest_client.get_utxo(sids_new[1])?.0).0;
    let txn_builder = merge_records(borrower_key_pair,
                                    seq_id,
                                    TxoRef::Absolute(sid_pre),
                                    TxoRef::Absolute(sids_new[1]),
                                    (blind_asset_record_pre, None),
                                    (blind_asset_record_new, None),
<<<<<<< HEAD
                                    fiat_code)?;
    submit_and_get_sids(protocol_host, txn_builder)?[0]
=======
                                    fiat_code,
                                    None)?;
    submit_and_get_sids(rest_client, txn_builder)?[0]
>>>>>>> 461bda8f
  } else {
    sids_new[1]
  };
  println!("New debt utxo sid: {}, fiat utxo sid: {}.",
           sids_new[0].0, fiat_sid_merged.0);

  // Update data
  let mut data = load_data(data_dir)?;
  data.loans[loan_id as usize].issuer = Some(issuer_id);
  data.fiat_code = Some(fiat_code.to_base64());
  data.loans[loan_id as usize].status = LoanStatus::Active;
  data.loans[loan_id as usize].code = Some(debt_code.to_base64());
  data.loans[loan_id as usize].debt_utxo = Some(sids_new[0]);
  data.borrowers[borrower_id as usize].balance = borrower.balance + amount;
  data.borrowers[borrower_id as usize].fiat_utxo = Some(fiat_sid_merged);
  store_data_to_file(data, data_dir)
}

/// Pays loan.
/// # Arguments
/// * `loan_id`: loan ID.
/// * `amount`: amount to pay.
/// * `rest_client`: http client
pub fn pay_loan<T>(data_dir: &str,
                   seq_id: u64,
                   loan_id: u64,
                   amount: u64,
                   rest_client: &mut T)
                   -> Result<(), PlatformError>
  where T: RestfulLedgerAccess + RestfulLedgerUpdate
{
  // Get data
  let data = load_data(data_dir)?;
  let loan = &data.loans[loan_id as usize];

  // Check if it's valid to pay
  match loan.status {
    LoanStatus::Requested => {
      println!("Loan {} hasn't been fulfilled yet. Use issuer fulfill_loan.",
               loan_id);
      return Err(PlatformError::InputsError(error_location!()));
    }
    LoanStatus::Declined => {
      println!("Loan {} has been declined.", loan_id);
      return Err(PlatformError::InputsError(error_location!()));
    }
    LoanStatus::Complete => {
      println!("Loan {} has been paid off.", loan_id);
      return Err(PlatformError::InputsError(error_location!()));
    }
    _ => {}
  }

  let lender_id = loan.lender;
  let borrower_id = loan.borrower;
  let borrower = &data.borrowers[borrower_id as usize];
  let lender_key_pair = &data.get_lender_key_pair(lender_id)?;
  let borrower_key_pair = &data.get_borrower_key_pair(borrower_id)?;

  // Check if funds are sufficient
  if amount > borrower.balance {
    println!("Insufficient funds. Use --load_funds to load more funds.");
    return Err(PlatformError::InputsError(error_location!()));
  }

  // Check if the amount meets the minimum requirement, i.e., the fee
  let fee =
    ledger::policies::calculate_fee(loan.balance, Fraction::new(loan.interest_per_mille, 1000));
  if amount < fee {
    println!("Payment amount should be at least: {}", fee);
    return Err(PlatformError::InputsError(error_location!()));
  }

  // Get the amount to burn the balance, and the total amount the borrow will spend
  let mut amount_to_burn = amount - fee;
  if amount_to_burn > loan.balance {
    println!("Paying {} is enough.", loan.balance);
    amount_to_burn = loan.balance;
  }
  let amount_to_spend = amount_to_burn + fee;
  println!("The borrower will spend {} to burn {}.",
           amount_to_spend, amount_to_burn);

  // Get fiat and debt sids
  let fiat_sid = if let Some(sid) = borrower.fiat_utxo {
    sid
  } else {
    println!("Missing fiat utxo in the borrower record. Try --fulfill_loan.");
    return Err(PlatformError::InputsError(error_location!()));
  };
  let debt_sid = if let Some(sid) = loan.debt_utxo {
    sid
  } else {
    println!("Missing debt utxo in the loan record. Try --fulfill_loan.");
    return Err(PlatformError::InputsError(error_location!()));
  };

  // Get fiat and debt open asset records
  let fiat_open_asset_record =
    query_open_asset_record(rest_client, fiat_sid, lender_key_pair, &None)?;
  let debt_open_asset_record =
    query_open_asset_record(rest_client, debt_sid, borrower_key_pair, &None)?;

  // Get fiat and debt codes
  let fiat_code = if let Some(code) = data.clone().fiat_code {
    AssetTypeCode::new_from_base64(&code)?
  } else {
    println!("Missing fiat code. Try --active_loan.");
    return Err(PlatformError::InputsError(error_location!()));
  };
  let debt_code = if let Some(code) = &loan.code {
    AssetTypeCode::new_from_base64(&code)?
  } else {
    println!("Missing debt code in the loan record. Try --fulfill_loan.");
    return Err(PlatformError::InputsError(error_location!()));
  };

  println!("Fiat code: {}", serde_json::to_string(&fiat_code.val)?);
  println!("Debt code: {}", serde_json::to_string(&debt_code.val)?);

  // Get templates
  let spend_template =
AssetRecordTemplate::with_no_asset_tracking(amount_to_spend,
                             fiat_code.val,
                             AssetRecordType::NonConfidentialAmount_NonConfidentialAssetType,
                             lender_key_pair.get_pk());
  let burn_template =
AssetRecordTemplate::with_no_asset_tracking(amount_to_burn,
                             debt_code.val,
                             AssetRecordType::NonConfidentialAmount_NonConfidentialAssetType,
                             XfrPublicKey::zei_from_bytes(&[0; 32]));
  let lender_template =
AssetRecordTemplate::with_no_asset_tracking(loan.balance - amount_to_burn,
                             debt_code.val,
                             AssetRecordType::NonConfidentialAmount_NonConfidentialAssetType,
                             lender_key_pair.get_pk());
  let borrower_template =
AssetRecordTemplate::with_no_asset_tracking(borrower.balance - amount_to_spend,
                             fiat_code.val,
                             AssetRecordType::NonConfidentialAmount_NonConfidentialAssetType,
                             borrower_key_pair.get_pk());
  let op = TransferOperationBuilder::new().add_input(TxoRef::Absolute(debt_sid),
                                                     debt_open_asset_record,
                                                     None,
                                                     None,
                                                     amount_to_burn)?
                                          .add_input(TxoRef::Absolute(fiat_sid),
                                                     fiat_open_asset_record,
                                                     None,
                                                     None,
                                                     amount_to_spend)?
                                          .add_output(&spend_template, None, None, None)?
                                          .add_output(&burn_template, None, None, None)?
                                          .add_output(&lender_template, None, None, None)?
                                          .add_output(&borrower_template, None, None, None)?
                                          .create(TransferType::DebtSwap)?
                                          .sign(borrower_key_pair)?
                                          .transaction()?;
  let mut txn_builder = TransactionBuilder::from_seq_id(seq_id);
  txn_builder.add_operation(op).transaction();

  // Submit transaction and update data
  let sids = submit_and_get_sids(rest_client, txn_builder)?;

  let mut data = load_data(data_dir)?;
  let balance = loan.balance - amount_to_burn;
  if balance == 0 {
    data.loans[loan_id as usize].status = LoanStatus::Complete;
  }
  data.loans[loan_id as usize].balance = balance;
  data.loans[loan_id as usize].payments = loan.payments + 1;
  data.loans[loan_id as usize].debt_utxo = Some(sids[2]);
  data.borrowers[borrower_id as usize].balance = borrower.balance - amount_to_spend;
  data.borrowers[borrower_id as usize].fiat_utxo = Some(sids[3]);

  store_data_to_file(data, data_dir)
}

#[cfg(test)]
mod tests {
  use super::*;
  use ledger::data_model::TxoSID;
  use network::MockLedgerStandalone;
  use tempfile::tempdir;
  #[test]
  fn test_merge_records() {
    // Create key pair
    let mut prng: ChaChaRng = ChaChaRng::from_entropy();
    let key_pair = XfrKeyPair::generate(&mut prng);

    // Build blind asset records
    let code = AssetTypeCode::gen_random();
    let asset_record_type = AssetRecordType::NonConfidentialAmount_NonConfidentialAssetType;
    let (bar1, _, memo1) = get_blind_asset_record_and_memos(key_pair.get_pk(),
                                                            1000,
                                                            code,
                                                            asset_record_type,
                                                            None).unwrap();
    let (bar2, _, memo2) = get_blind_asset_record_and_memos(key_pair.get_pk(),
                                                            500,
                                                            code,
                                                            asset_record_type,
                                                            None).unwrap();

    // Merge records
    assert!(merge_records(&key_pair,
                          0, // OK to use 0 for seq_id as this doesn't get submitted
                          TxoRef::Absolute(TxoSID(1)),
                          TxoRef::Absolute(TxoSID(2)),
                          (bar1, memo1),
                          (bar2, memo2),
                          code).is_ok());
  }

  #[test]
  #[ignore]
  // Redmine issue: #38. Do NOT reenable this test if it fails
  // TODO (keyao)
  // Test funds loading, loan request, fulfilling and repayment
  fn test_request_fulfill_and_pay_loan() {
    let mut ledger_standalone = MockLedgerStandalone::new_mock(1);

    // Load funds
    let tmp_dir = tempdir().unwrap();
    let data_dir = tmp_dir.path().to_str().unwrap();

    let funds_amount = 1000;
    let (_, seq_id) = ledger_standalone.get_state_commitment().unwrap();
    load_funds(data_dir, seq_id, 0, 0, funds_amount, &mut ledger_standalone).unwrap();
    let data = load_data(data_dir).unwrap();

    assert_eq!(data.borrowers[0].balance, funds_amount);

    tmp_dir.close().unwrap();

    // Request a loan
    let tmp_dir = tempdir().unwrap();
    let data_dir = tmp_dir.path().to_str().unwrap();

    let loan_amount = 1200;
    let mut data = load_data(data_dir).unwrap();
    data.add_loan(data_dir, 0, 0, loan_amount, 100, 8).unwrap();

    assert_eq!(data.loans.len(), 1);

    // Fulfill the loan request
    let seq_id = 0; // OK
    fulfill_loan(data_dir, seq_id, 0, 0, None, &mut ledger_standalone).unwrap();
    data = load_data(data_dir).unwrap();

    assert_eq!(data.loans[0].status, LoanStatus::Active);
    assert_eq!(data.loans[0].balance, loan_amount);

    // Pay loan
    let payment_amount = 200;
    pay_loan(data_dir, seq_id, 0, payment_amount, &mut ledger_standalone).unwrap();
    data = load_data(data_dir).unwrap();

    assert_eq!(data.loans[0].payments, 1);

    tmp_dir.close().unwrap();
  }
}<|MERGE_RESOLUTION|>--- conflicted
+++ resolved
@@ -28,11 +28,6 @@
 /// * `blind_asset_record1`: blind asset record of the first record.
 /// * `blind_asset_record2`: blind asset record of the second record.
 /// * `token_code`: asset token code of the two records.
-<<<<<<< HEAD
-=======
-/// * `tracing_policy`: asset tracing policy, optional.
-#[allow(clippy::too_many_arguments)]
->>>>>>> 461bda8f
 pub(crate) fn merge_records(key_pair: &XfrKeyPair,
                             seq_id: u64,
                             sid1: TxoRef,
@@ -393,15 +388,9 @@
                              AssetRecordType::NonConfidentialAmount_NonConfidentialAssetType,
                              None,
                              Some(debt_txn_file),
-<<<<<<< HEAD
                              None,
                              None)?;
-  let debt_sid = submit_and_get_sids(protocol_host, txn_builder)?[0];
-=======
-                             Some(debt_tracing_policy.clone()),
-                             Some(identity_commitment.clone()))?;
   let debt_sid = submit_and_get_sids(rest_client, txn_builder)?[0];
->>>>>>> 461bda8f
   println!("Debt sid: {}", debt_sid.0);
   let debt_open_asset_record = load_open_asset_record_from_file(debt_txn_file, borrower_key_pair)?;
 
@@ -448,14 +437,8 @@
                                     TxoRef::Absolute(sids_new[1]),
                                     (blind_asset_record_pre, None),
                                     (blind_asset_record_new, None),
-<<<<<<< HEAD
                                     fiat_code)?;
-    submit_and_get_sids(protocol_host, txn_builder)?[0]
-=======
-                                    fiat_code,
-                                    None)?;
     submit_and_get_sids(rest_client, txn_builder)?[0]
->>>>>>> 461bda8f
   } else {
     sids_new[1]
   };
