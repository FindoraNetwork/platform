#![deny(warnings)]
<<<<<<< HEAD
pub mod txn_lib {
  use credentials::{
    credential_commit, credential_issuer_key_gen, credential_sign, credential_user_key_gen,
    u8_slice_to_u32_vec, CredCommitment, CredCommitmentKey, CredIssuerPublicKey,
    CredIssuerSecretKey, CredPoK, CredUserPublicKey, CredUserSecretKey,
    Credential as WrapperCredential,
  };
  use curve25519_dalek::ristretto::CompressedRistretto;
  use curve25519_dalek::scalar::Scalar;
  use ledger::data_model::errors::PlatformError;
  use ledger::data_model::{
    b64dec, AccountAddress, AssetRules, AssetTypeCode, KVHash, SignatureRules, TransferType,
    TxOutput, TxoRef, TxoSID,
  };
  use ledger::policies::{DebtMemo, Fraction};
  use ledger::{des_fail, error_location, ser_fail};
  use ledger_standalone::LedgerStandalone;
  use log::trace; // Other options: debug, info, warn
  use rand_chacha::ChaChaRng;
  use rand_core::{CryptoRng, RngCore, SeedableRng};
  use serde::{Deserialize, Serialize};
  use sparse_merkle_tree::Key;
  use std::env;
  use std::fs;
  use std::path::{Path, PathBuf};
  use std::process::exit;
  use submission_server::{TxnHandle, TxnStatus};
  use txn_builder::{
    BuildsTransactions, PolicyChoice, TransactionBuilder, TransferOperationBuilder,
  };
  use zei::api::anon_creds::{ac_confidential_open_commitment, Credential as ZeiCredential};
  use zei::serialization::ZeiFromToBytes;
  use zei::setup::PublicParams;
  use zei::xfr::asset_record::{
    build_blind_asset_record, open_blind_asset_record, AssetRecordType,
  };
  use zei::xfr::asset_tracer::gen_asset_tracer_keypair;
  use zei::xfr::sig::{XfrKeyPair, XfrPublicKey};
  use zei::xfr::structs::{
    AssetRecordTemplate, AssetTracerKeyPair, AssetTracerMemo, AssetTracingPolicy, BlindAssetRecord,
    IdentityRevealPolicy, OpenAssetRecord, OwnerMemo, XfrAmount, XfrAssetType,
  };

  extern crate exitcode;

  /// Initial data when the program starts.
  // TODO (Keyao): Redmine issue: #42: Store txn_cli data externally
  // Make this data driven, not embedded in the Rust code.
  // The attribute names will be determined by the customer's application and will differ from customer to customer.
  // Or we'll develop a standard registry or dictionary of attributes.
  const INIT_DATA: &str = r#"
{
  "asset_issuers": [
    {
      "id": 0,
      "name": "Izzie",
      "key_pair": "6bcd6c7421aca7df38f5be361ba2fad5affff287da0730ca14235abd23269991ed11ea990324e0f573cd11c5ad0af2be94d8856600e626b62e49b526eb36ca08",
      "tracer_key_pair": "7b22656e635f6b6579223a7b227265636f72645f646174615f656e635f6b6579223a5b3135362c3130322c3136332c35372c3230302c35322c37392c3134362c34372c3139352c33322c3130382c3138312c3231382c3233322c32302c3136352c3134382c3139322c32332c3132352c3231312c33352c39322c33372c37372c3135362c36342c3135342c3130312c3138342c385d2c2261747472735f656e635f6b6579223a22755874716e546532556474444d575a4c4779546336736c4d4439393136476c6d45324c615f373356574f5942345f6c63455254456c7956305966417176304758227d2c226465635f6b6579223a7b227265636f72645f646174615f6465635f6b6579223a5b37342c38332c3139352c3235312c3138382c38392c3135312c31342c3232392c3234382c39302c3234382c31392c3133352c39332c3235352c3139332c35382c3134342c37342c34362c38332c3137342c3132362c3130312c3235302c31332c3233342c3131302c39382c3230312c315d2c2261747472735f6465635f6b6579223a225a67356b4543754b735f2d7a784a54616a535f67336643574b52506234387443597a3037746c46623133383d227d7d"
    }
  ],
  "credential_issuers": [
    {
      "id": 0,
      "name": "Ivy",
      "key_pair": "5b7b2261635f7075625f6b6579223a7b2267656e32223a227136457444736c6f78684f5f757075704669444e6836774f77384b6134375a316663706b794a4c56486c52785454444d75673934787432636e4b5f35584c4b424247305679326370384b53686f5a4b48784a46505f78563837663239363358446f475447616a62717130382d336f5265597970756a6e2d776754565832555836222c22787832223a226c5a7557726f70446b30563835347149754377696f7564466a7275584144336d7158454e4559566a3249302d46717367537335655653646d367235326562375646336c5f46654831734436774b347a67383274576946485a714245317456485731705649454e4d57783652324d38594a476b324355314b6f36636f334e597179222c227a7a31223a22746e553179643133744a4742386b5469782d30785647573754717a31472d51667a726a5944746f6a74755f49494b6a69784237456553616e6274665a714c3930222c227a7a32223a2267474558547672795f39506d376461685442387134654e755037344f307a572d304b73747a3755456233415f616b3230764c5a624969474d37653579556e3636457939335673515a5056505976544c736a4d634f36775f42505a3142372d4b4d594d5f70356f4841445953632d6f3565636968423141487047774542365f357a222c22797932223a5b227044365265596a684d7071354f354934787038417a435a32594a634d49564545664138575972665371612d64615354574b756d414e6363456f4a31315a616a564446517275714c424866314c5a344e6c6b636b5534705a4656466c62766955745432364f61305272717a495563725652485750506645625247667665734a6a35225d7d2c226d6170223a7b226d696e5f6372656469745f73636f7265223a5b5b302c315d2c335d7d2c226e756d5f696e7465726e616c5f6174747273223a317d2c7b2261635f7365635f6b6579223a7b2267656e31223a22714c305a7a446c5a4f30683571487743376b4b2d57796e615a4d754b4152416c2d37424f31434f413475596b5f5538463349776871754e346b324168625f6637222c2278223a227533706f7071506979646e50627a4c69426b395935535a45514a727568766c6e4948504a305953587353453d222c2279223a5b226e615f3552763146706264384856454f57766e387a382d38747646354337546a416575376856467a674b513d225d7d2c226d6170223a7b226d696e5f6372656469745f73636f7265223a5b5b302c315d2c335d7d2c226e756d5f696e7465726e616c5f6174747273223a317d5d"
    }
  ],
  "lenders": [
    {
      "id": 0,
      "name": "Lenny",
      "key_pair": "023f37203a2476c42566a61cc55c3ca875dbb4cc41c0deb789f8e7bf881836384d4b18062f8502598de045ca7b69f067f59f93b16e3af8733a988adc2341f5c8",
      "requirements": [
        "500",
        null,
        null
      ],
      "loans": []
    },
    {
      "id": 1,
      "name": "Luna",
      "key_pair": "65efc6564f1c5ee79f65635f249bb082ef5a89d077026c27479ae37db91e48dfe1e2cc04de1ba50705cb9cbba130ddc80f3c2646ddc865b7ab514e8ab77c2e7f",
      "requirements": [
        "680",
        null,
        null
      ],
      "loans": []
    }
  ],
  "borrowers": [
    {
      "id": 0,
      "name": "Ben",
      "key_pair": "f6a12ca8ffc30a66ca140ccc7276336115819361186d3f535dd99f8eaaca8fce7d177f1e71b490ad0ce380f9578ab12bb0fc00a98de8f6a555c81d48c2039249",
      "credentials": 0,
      "loans": [],
      "balance": 0,
      "fiat_utxo": null
    }
  ],
  "credentials": [
    {
      "id": 0,
      "borrower": 0,
      "credential_issuer": 0,
      "values": [
          "650",
          null,
          null
      ]
    }
  ],
  "loans": [],
  "fiat_code": null,
  "sequence_number": 1
}"#;
  /// Path to the data file.
  const DATA_FILE: &str = "data.json";
  /// Arbitrary choice of the maximum backup extension number.
  const BACKUP_COUNT_MAX: i32 = 10000;
  /// Port for querying values.
  const QUERY_PORT: &str = "8668";
  /// Port for submitting transactions.
  const SUBMIT_PORT: &str = "8669";

  /// Tuple of blind asset record and associated tracer and owner memos. Memos are optional.
  pub(crate) type BlindAssetRecordAndMemos =
    (BlindAssetRecord, Option<AssetTracerMemo>, Option<OwnerMemo>);
  /// Tuple of tracer and owner memos, optional.
  pub(crate) type TracerAndOwnerMemos = (Option<AssetTracerMemo>, Option<OwnerMemo>);

  //
  // Credentials
  //
  /// Credential value comparison types.
  pub(crate) enum ComparisonType {
    /// Requirement: attribute value == required value
    Equal,
    /// Requirement: attribute value >= required value
    AtLeast,
  }

  #[derive(Clone, Copy, Deserialize, Debug, Eq, PartialEq, Serialize)]
  /// Credential attribute names and their corresponding indices in the credential's values data and lender's requirements data.
  /// # Examples
  /// * `"values": ["630", null, "1"]` in a credential's data indicates:
  ///   * Lower bound of the borrower's credit score is 630.
  ///   * Lower bound of the borrower's income isn't provided.
  ///   * The country code of the borrower's citizenship is 1.
  /// * `"requirements": [null, "900", "7"]` in a lender's requirements data indicates:
  ///   * Lower bound of the credit score isn't required.
  ///   * Lower bound of the borrower's income must be at least 900.
  ///   * The country code of the borrower's citizenship must be 7.
  // Note: If this pub(crate) enum is modified, update the `create_or_overwrite_credential` command too.
  pub(crate) enum CredentialIndex {
    /// Lower bound of the credit score
    MinCreditScore = 0,
    /// lower bound of the income
    MinIncome = 1,
    /// Country code of citizenship
    /// See https://countrycode.org/ for country code definition.
    Citizenship = 2,
  }

  impl CredentialIndex {
    /// Gets the attribute name.
    pub(crate) fn get_name(self) -> String {
      match self {
        CredentialIndex::MinCreditScore => "min_credit_score".to_string(),
        CredentialIndex::MinIncome => "min_income".to_string(),
        _ => "citizenship".to_string(),
      }
    }

    /// Gets the attribute name and length.
    pub(crate) fn get_name_and_length(self) -> (String, usize) {
      match self {
        CredentialIndex::MinCreditScore => ("min_credit_score".to_string(), 3 as usize),
        CredentialIndex::MinIncome => ("min_income".to_string(), 4 as usize),
        _ => ("citizenship".to_string(), 3 as usize),
      }
    }

    /// Convertes the index in the credential record to CredentialIndex
    pub(crate) fn get_credential_index(index: u64) -> Result<Self, PlatformError> {
      match index {
        0 => Ok(CredentialIndex::MinCreditScore),
        1 => Ok(CredentialIndex::MinIncome),
        2 => Ok(CredentialIndex::Citizenship),
        _ => {
          println!("Index too large: {}", index);
          Err(PlatformError::InputsError(error_location!()))
        }
      }
    }

    /// Gets the requirement type based on the index in the credential record.
    /// See the enum `ComparisonType` for supported requirement types.
    /// See the enum `CredentialIndex` for how the credential attributes are ordered.
    pub(crate) fn get_requirement_type(index: u64) -> ComparisonType {
      if index <= 1 {
        ComparisonType::AtLeast
      } else {
        ComparisonType::Equal
      }
    }
  }

  #[derive(Clone, Deserialize, Debug, Serialize)]
  /// Borrower's credential records.
  pub(crate) struct Credential {
    /// Credential ID
    id: u64,
    /// Borrower ID
    borrower: u64,
    /// Credential issuer ID
    credential_issuer: u64,
    /// Credential values, in the order defined in the enum `CredentialIndex`.
    /// Null value indicates the credential value isn't provided yet.
    /// # Examples
    /// * `"attributes": ["630", null, "1"]` indicates:
    /// * Lower bound of the borrower's credit score is 630.
    /// * Lower bound of the borrower's income isn't provided.
    /// * The country code of the borrower's citizenship is 1.
    values: Vec<Option<String>>,
  }

  impl Credential {
    /// Conpub(crate) structs a credential
    /// # Arguments
    /// `id`: credential ID
    /// `borrower`: borrower ID
    /// `credential_issuer`: credential issuer ID
    /// `values`: credential values, in the order defined in the enum `CredentialIndex`.
    pub(crate) fn new(id: u64,
                      borrower: u64,
                      credential_issuer: u64,
                      values: Vec<Option<String>>)
                      -> Self {
      Credential { id,
                   borrower,
                   credential_issuer,
                   values }
    }
  }

  //
  // Users
  //
  #[derive(Clone, Deserialize, Serialize)]
  /// Asset issuer's account information.
  pub(crate) struct AssetIssuer {
    /// AssetIssuer ID
    id: u64,
    /// Name
    name: String,
    /// Serialized key pair
    key_pair: String,
    /// Serialized asset tracer key pair
    tracer_key_pair: String,
  }

  impl AssetIssuer {
    pub(crate) fn new(id: usize, name: String) -> Result<Self, PlatformError> {
      // Generate asset issuer key pair
      let key_pair = XfrKeyPair::generate(&mut ChaChaRng::from_entropy());
      let key_pair_str = hex::encode(key_pair.zei_to_bytes());

      // Generate asset tracer key pair
      let tracer_key_pair = gen_asset_tracer_keypair(&mut ChaChaRng::from_entropy());
      let tracer_key_pair_str =
        serde_json::to_string(&tracer_key_pair).or_else(|e| Err(ser_fail!(e)))?;

      Ok(AssetIssuer { id: id as u64,
                       name,
                       key_pair: key_pair_str,
                       tracer_key_pair: hex::encode(tracer_key_pair_str) })
    }
  }

  #[derive(Clone, Deserialize, Serialize)]
  /// Credential issuer's account information.
  pub(crate) struct CredentialIssuer {
    /// Credential issuer ID
    id: u64,
    /// Name
    name: String,
    /// Serialized key pair
    key_pair: String,
  }

  impl CredentialIssuer {
    /// Conpub(crate) structs a credential issuer for the credit score attribute.
    pub(crate) fn new(id: usize, name: String) -> Result<Self, PlatformError> {
      let key_pair =
        credential_issuer_key_gen(&mut ChaChaRng::from_entropy(),
                                  &[CredentialIndex::MinCreditScore.get_name_and_length(),
                                    CredentialIndex::MinIncome.get_name_and_length(),
                                    CredentialIndex::Citizenship.get_name_and_length()]);
      let key_pair_str = serde_json::to_vec(&key_pair).or_else(|e| Err(ser_fail!(e)))?;
      Ok(CredentialIssuer { id: id as u64,
                            name,
                            key_pair: hex::encode(key_pair_str) })
    }
  }

  #[derive(Clone, Deserialize, Serialize)]
  /// Lender's account information.
  pub(crate) struct Lender {
    /// Lender ID
    id: u64,
    /// Name
    name: String,
    /// Serialized key pair
    key_pair: String,
    /// Credential requirements, in the order defined in the enum `CredentialIndex`.
    /// Null value indicates the credential attribute isn't required.
    /// # Examples  
    /// * `"requirements": [null, "900", "7"]` indicates:
    ///   * Lower bound of the credit score isn't requirement.
    ///   * Lower bound of the borrower's income must be at least 900.
    ///   * The country code of the borrower's citizenship must be 7.
    requirements: Vec<Option<String>>,
    /// List of loan IDs
    loans: Vec<u64>,
  }

  impl Lender {
    pub(crate) fn new(id: usize, name: String) -> Self {
      let key_pair = XfrKeyPair::generate(&mut ChaChaRng::from_entropy());
      let key_pair_str = hex::encode(key_pair.zei_to_bytes());
      Lender { id: id as u64,
               name,
               key_pair: key_pair_str,
               requirements: vec![None, None, None],
               loans: Vec::new() }
    }
  }

  #[derive(Clone, Deserialize, Serialize)]
  /// Borrower's account information.
  pub(crate) struct Borrower {
    /// Borrower ID
    id: u64,
    /// Name
    name: String,
    /// Serialized key pair
    key_pair: String,
    /// Credential ID, if exists
    credentials: Option<u64>,
    /// List of loan IDs
    loans: Vec<u64>,
    /// Balance
    balance: u64,
    /// Fiat asset UTXO (unspent transaction output) SIDs, if any
    fiat_utxo: Option<TxoSID>,
  }

  impl Borrower {
    pub(crate) fn new(id: usize, name: String) -> Self {
      // Get the encoded key pair
      let key_pair = XfrKeyPair::generate(&mut ChaChaRng::from_entropy());
      let key_pair_str = hex::encode(key_pair.zei_to_bytes());

      // Conpub(crate) struct the Borrower
      Borrower { id: id as u64,
                 name,
                 key_pair: key_pair_str,
                 credentials: None,
                 loans: Vec::new(),
                 balance: 0,
                 fiat_utxo: None }
    }
  }

  //
  // Loan
  //
  #[derive(Clone, Deserialize, Debug, PartialEq, Serialize)]
  /// Loan statuses.
  pub(crate) enum LoanStatus {
    /// The borrower has requested the loan, but the lender hasn't fulfill it
    Requested,
    /// The lender has declined the loan
    Declined,
    /// The lender has fulfilled the loan, but the borrower hasn't paid it off
    Active,
    /// The borrower has paid off the loan
    Complete,
  }

  #[derive(Clone, Deserialize, Debug, Serialize)]
  /// Loan information.
  pub(crate) struct Loan {
    /// Loan ID
    id: u64,
    /// Issuer ID, null if the loan isn't fulfilled          
    issuer: Option<u64>,
    /// Lender ID           
    lender: u64,
    /// Borrower ID          
    borrower: u64,
    /// Loan status, possible values defined in the enum `LoanStatus`
    status: LoanStatus,
    /// Total amount
    amount: u64,
    /// Outstanding balance
    balance: u64,
    /// Interest per 1000
    /// # Examples
    /// * `120`: interest rate is 0.12        
    interest_per_mille: u64,
    /// Loan duration
    duration: u64,
    /// Number of payments that have been made
    payments: u64,
    /// Serialized debt token code, null if the loan isn't fulfilled     
    code: Option<String>,
    /// Debt asset UTXO (unspent transaction output) SIDs, null if the loan isn't fulfilled     
    debt_utxo: Option<TxoSID>,
  }

  impl Loan {
    pub(crate) fn new(id: usize,
                      lender: u64,
                      borrower: u64,
                      amount: u64,
                      interest_per_mille: u64,
                      duration: u64)
                      -> Self {
      Loan { id: id as u64,
             issuer: None,
             lender,
             borrower,
             status: LoanStatus::Requested,
             amount,
             balance: amount,
             interest_per_mille,
             duration,
             payments: 0,
             code: None,
             debt_utxo: None }
    }
  }

  //
  // Data
  //
  #[derive(Clone, Deserialize, Serialize)]
  /// Information of users, loans, fiat token code, and sequence number.
  pub(crate) struct Data {
    /// List of user records
    asset_issuers: Vec<AssetIssuer>,
    credential_issuers: Vec<CredentialIssuer>,
    lenders: Vec<Lender>,
    borrowers: Vec<Borrower>,

    /// List of loan records
    loans: Vec<Loan>,

    /// List of credential records
    credentials: Vec<Credential>,

    /// Serialized token code of fiat asset, if defined
    fiat_code: Option<String>,

    /// Sequence number of the next transaction
    sequence_number: u64,
  }

  impl Data {
    pub(crate) fn add_loan(&mut self,
                           data_dir: &str,
                           lender: u64,
                           borrower: u64,
                           amount: u64,
                           interest_per_mille: u64,
                           duration: u64)
                           -> Result<(), PlatformError> {
      let id = self.loans.len();
      self.loans
          .push(Loan::new(id, lender, borrower, amount, interest_per_mille, duration));
      self.lenders[lender as usize].loans.push(id as u64);
      self.borrowers[borrower as usize].loans.push(id as u64);
      store_data_to_file(self.clone(), data_dir)
    }

    pub(crate) fn add_asset_issuer(&mut self,
                                   data_dir: &str,
                                   name: String)
                                   -> Result<(), PlatformError> {
      let id = self.asset_issuers.len();
      self.asset_issuers.push(AssetIssuer::new(id, name.clone())?);
      println!("{}'s id is {}.", name, id);
      store_data_to_file(self.clone(), data_dir)
    }

    pub(crate) fn get_asset_issuer_key_pair(&self, id: u64) -> Result<XfrKeyPair, PlatformError> {
      let key_pair_str = &self.asset_issuers[id as usize].key_pair;
      Ok(XfrKeyPair::zei_from_bytes(&hex::decode(key_pair_str).or_else(|e| Err(ser_fail!(e)))?))
    }

    pub(crate) fn get_asset_tracer_key_pair(&self,
                                            id: u64)
                                            -> Result<AssetTracerKeyPair, PlatformError> {
      let tracer_key_pair_str = &self.asset_issuers[id as usize].tracer_key_pair;
      let tracer_key_pair_decode = hex::decode(tracer_key_pair_str).or_else(|e| Err(des_fail!(e)))?;
      let tracer_key_pair =
        serde_json::from_slice(&tracer_key_pair_decode).or_else(|e| Err(des_fail!(e)))?;
      Ok(tracer_key_pair)
    }

    pub(crate) fn add_credential_issuer(&mut self,
                                        data_dir: &str,
                                        name: String)
                                        -> Result<(), PlatformError> {
      let id = self.credential_issuers.len();
      self.credential_issuers
          .push(CredentialIssuer::new(id, name.clone())?);
      println!("{}'s id is {}.", name, id);
      store_data_to_file(self.clone(), data_dir)
    }

    pub(crate) fn get_credential_issuer_key_pair(
      &self,
      id: u64)
      -> Result<(CredIssuerPublicKey, CredIssuerSecretKey), PlatformError> {
      let key_pair_str = &self.credential_issuers[id as usize].key_pair;
      let key_pair_decode = hex::decode(key_pair_str).or_else(|e| Err(des_fail!(e)))?;
      let key_pair = serde_json::from_slice(&key_pair_decode).or_else(|e| Err(des_fail!(e)))?;
      Ok(key_pair)
    }

    pub(crate) fn add_lender(&mut self, data_dir: &str, name: String) -> Result<(), PlatformError> {
      let id = self.lenders.len();
      self.lenders.push(Lender::new(id, name.clone()));
      println!("{}'s id is {}.", name, id);
      store_data_to_file(self.clone(), data_dir)
    }

    pub(crate) fn get_lender_key_pair(&self, id: u64) -> Result<XfrKeyPair, PlatformError> {
      let key_pair_str = &self.lenders[id as usize].key_pair;
      Ok(XfrKeyPair::zei_from_bytes(&hex::decode(key_pair_str).or_else(|e| Err(des_fail!(e)))?))
    }

    /// Creates or overwrites a credential requirement.
    /// * If the requirement attribute doesn't exist, add it to the requirements.
    /// * Otherwise, overwrite the value.
    ///
    /// # Arguments
    /// * `lender_id`: lender ID.
    /// * `attribute`: credential attribute, possible names defined in the enum `CredentialIndex`.
    /// * `requirement`: required value.
    pub(crate) fn create_or_overwrite_requirement(&mut self,
                                                  data_dir: &str,
                                                  lender_id: u64,
                                                  attribute: CredentialIndex,
                                                  requirement: &str)
                                                  -> Result<(), PlatformError> {
      if self.lenders[lender_id as usize].requirements[attribute as usize] == None {
        println!("Adding the credential requirement.");
      } else {
        println!("Overwriting the credential requirement.");
      }
      self.lenders[lender_id as usize].requirements[attribute as usize] =
        Some(requirement.to_string());

      // Update the data
      store_data_to_file(self.clone(), data_dir)
    }

    pub(crate) fn add_borrower(&mut self,
                               data_dir: &str,
                               name: String)
                               -> Result<(), PlatformError> {
      let id = self.borrowers.len();
      self.borrowers.push(Borrower::new(id, name.clone()));
      println!("{}'s id is {}.", name, id);
      store_data_to_file(self.clone(), data_dir)
    }

    pub(crate) fn get_borrower_key_pair(&self, id: u64) -> Result<XfrKeyPair, PlatformError> {
      let key_pair_str = &self.borrowers[id as usize].key_pair;
      Ok(XfrKeyPair::zei_from_bytes(&hex::decode(key_pair_str).or_else(|e| Err(des_fail!(e)))?))
    }

    /// Creates or overwrites a credential data.
    /// * If the credential attribute doesn't exist, add it to the credential data.
    /// * Otherwise, overwrite the value.
    ///
    /// # Arguments
    /// * `borrower_id`: borrower ID.
    /// * `credential_issuer_id`: credential issuer ID.
    /// * `attribute`: credential attribute, possible names defined in the enum `CredentialIndex`.
    /// * `value`: credential value.
    pub(crate) fn create_or_overwrite_credential(&mut self,
                                                 data_dir: &str,
                                                 borrower_id: u64,
                                                 credential_issuer_id: u64,
                                                 attribute: CredentialIndex,
                                                 value: &str)
                                                 -> Result<(), PlatformError> {
      // If the borrower has some credential data, update it
      // Otherwise, create a new credential to the borrower's data
      if let Some(credential_id) = self.borrowers[borrower_id as usize].credentials {
        if self.credentials[credential_id as usize].values[attribute as usize].clone() == None
           && credential_issuer_id == self.credentials[credential_id as usize].credential_issuer
        {
          println!("Adding the credential attribute.");
        } else {
          println!("Overwriting the credential attribute.");
        }
        self.credentials[credential_id as usize].values[attribute as usize] =
          Some(value.to_string());
      } else {
        println!("Creating the credential record.");
        let credential_id = self.credentials.len();
        let mut values = vec![None, None, None];
        values[attribute as usize] = Some(value.to_string());
        self.credentials.push(Credential::new(credential_id as u64,
                                              borrower_id,
                                              credential_issuer_id,
                                              values));
        self.borrowers[borrower_id as usize].credentials = Some(credential_id as u64);
      }

      // Update the data
      store_data_to_file(self.clone(), data_dir)
    }
  }

  /// Gets the initial data for the CLI.
  pub(crate) fn get_init_data() -> Result<Data, PlatformError> {
    serde_json::from_str::<Data>(INIT_DATA).or_else(|e| Err(des_fail!(e)))
  }

  /// Gets the sequence number and increments it.
  pub(crate) fn get_and_update_sequence_number(data_dir: &str) -> Result<u64, PlatformError> {
    // Get the sequence number
    let mut data = load_data(data_dir)?;
    let sequence_number = data.sequence_number;
    println!("Sequence number: {}", sequence_number);

    // Increment the sequence number
    data.sequence_number += 1;
=======
use crate::data_lib::*;
use credentials::{
  CredCommitment, CredCommitmentKey, CredIssuerPublicKey, CredPoK, CredUserPublicKey,
  CredUserSecretKey,
};
use curve25519_dalek::ristretto::CompressedRistretto;
use curve25519_dalek::scalar::Scalar;
use ledger::data_model::errors::PlatformError;
use ledger::data_model::{AssetRules, AssetTypeCode, TransferType, TxOutput, TxoRef, TxoSID};
use ledger::{des_fail, error_location};
use ledger_standalone::LedgerStandalone;
use rand_core::{CryptoRng, RngCore};
use std::process::exit;
use submission_server::{TxnHandle, TxnStatus};
use txn_builder::{BuildsTransactions, PolicyChoice, TransactionBuilder, TransferOperationBuilder};
use utils::{QUERY_PORT, SUBMIT_PORT};
use zei::api::anon_creds::Credential as ZeiCredential;
use zei::setup::PublicParams;
use zei::xfr::asset_record::{build_blind_asset_record, open_blind_asset_record, AssetRecordType};
use zei::xfr::sig::XfrKeyPair;
use zei::xfr::structs::{
  AssetRecordTemplate, AssetTracingPolicy, BlindAssetRecord, OpenAssetRecord, OwnerMemo, XfrAmount,
  XfrAssetType,
};

extern crate exitcode;

pub fn air_assign(data_dir: &str,
                  issuer_id: u64,
                  address: &str,
                  data: &str,
                  issuer_pk: &str,
                  pok: &str,
                  txn_file: &str)
                  -> Result<(), PlatformError> {
  let issuer_data = load_data(data_dir)?;
  let xfr_key_pair = issuer_data.get_asset_issuer_key_pair(issuer_id)?;
  let mut txn_builder = TransactionBuilder::default();
  let address = serde_json::from_str::<CredUserPublicKey>(address)?;
  let data = serde_json::from_str::<CredCommitment>(data)?;
  let issuer_pk = serde_json::from_str::<CredIssuerPublicKey>(issuer_pk)?;
  let pok = serde_json::from_str::<CredPoK>(pok)?;
  txn_builder.add_operation_air_assign(&xfr_key_pair, address, data, issuer_pk, pok)?;
  store_txn_to_file(&txn_file, &txn_builder)?;
  Ok(())
}

/// Defines an asset.
///
/// Note: the transaction isn't submitted until `submit` or `submit_and_get_sids` is called.
///
/// # Arguments
/// * `fiat_asset`: whether the asset is a fiat asset.
/// * `issuer_key_pair`: asset issuer's key pair.
/// * `token_code`: asset token code.
/// * `memo`: memo for defining the asset.
/// * `asset_rules`: simple asset rules (e.g. traceable, transferable)
/// * `txn_file`: path to store the transaction file.
pub fn define_asset(data_dir: &str,
                    fiat_asset: bool,
                    issuer_key_pair: &XfrKeyPair,
                    token_code: AssetTypeCode,
                    memo: &str,
                    asset_rules: AssetRules,
                    txn_file: Option<&str>)
                    -> Result<TransactionBuilder, PlatformError> {
  let mut txn_builder = TransactionBuilder::default();
  txn_builder.add_operation_create_asset(issuer_key_pair,
                                         Some(token_code),
                                         asset_rules,
                                         &memo,
                                         PolicyChoice::Fungible())?;
  if let Some(file) = txn_file {
    store_txn_to_file(&file, &txn_builder)?;
  }

  // Update data
  let mut data = load_data(data_dir)?;

  if fiat_asset {
    data.fiat_code = Some(token_code.to_base64());
>>>>>>> 71792c7d
    store_data_to_file(data, data_dir)?;
  };

  Ok(txn_builder)
}

/// Defines an asset and submits the transaction with the standalone ledger.
pub fn define_and_submit(issuer_key_pair: &XfrKeyPair,
                         code: AssetTypeCode,
                         rules: AssetRules,
                         ledger_standalone: &LedgerStandalone)
                         -> Result<(), PlatformError> {
  // Define the asset
  let mut txn_builder = TransactionBuilder::default();
  let txn = txn_builder.add_operation_create_asset(issuer_key_pair,
                                                   Some(code),
                                                   rules,
                                                   "",
                                                   PolicyChoice::Fungible())?
                       .transaction();

  // Submit the transaction
  ledger_standalone.submit_transaction(&txn);

  Ok(())
}

#[allow(clippy::too_many_arguments)]
/// Issues and transfers asset.
/// # Arguments
/// * `issuer_key_pair`: asset issuer's key pair.
/// * `recipient_key_pair`: rercipient's key pair.
/// * `amount`: amount to issue and transfer.
/// * `token_code`: asset token code.
/// * `record_type`: booleans representing whether the amount and asset transfer are confidential.
///   Asset issuance is always nonconfidential.
/// * `memo_file`: path to store the tracer and owner memos, optional.
/// * `txn_file`: path to the transaction file.
/// * `tracing_policy`: asset tracing policy, if any.
#[allow(clippy::too_many_arguments)]
pub fn issue_and_transfer_asset(data_dir: &str,
                                issuer_key_pair: &XfrKeyPair,
                                recipient_key_pair: &XfrKeyPair,
                                amount: u64,
                                token_code: AssetTypeCode,
                                record_type: AssetRecordType,
                                credential_record: Option<(&CredUserSecretKey,
                                        &ZeiCredential,
                                        &CredCommitmentKey)>,
                                txn_file: Option<&str>,
                                tracing_policy: Option<AssetTracingPolicy>,
                                identity_commitment: Option<CredCommitment>)
                                -> Result<TransactionBuilder, PlatformError> {
  // Asset issuance is always nonconfidential
  let (blind_asset_record, _, owner_memo) =
      get_blind_asset_record_and_memos(issuer_key_pair.get_pk(),
                                       amount,
                                       token_code,
                                       AssetRecordType::from_booleans(record_type.is_confidential_amount(), false),
                                       tracing_policy.clone())?;

  // Transfer Operation
  let output_template = if let Some(policy) = tracing_policy.clone() {
    AssetRecordTemplate::with_asset_tracking(amount,
                                             token_code.val,
                                             record_type,
                                             recipient_key_pair.get_pk(),
                                             policy)
  } else {
    AssetRecordTemplate::with_no_asset_tracking(amount,
                                                token_code.val,
                                                record_type,
                                                recipient_key_pair.get_pk())
  };

  let xfr_op = TransferOperationBuilder::new().add_input(TxoRef::Relative(0),
                                                          open_blind_asset_record(&blind_asset_record,
                                                                                  &owner_memo,
                                                                                  issuer_key_pair.get_sk_ref()).map_err(|e| PlatformError::ZeiError(error_location!(),e))?,
                                                          None,
                                                          None,
                                                          amount)?
                                                 .add_output(&output_template,
                                                             tracing_policy.clone(),
                                                             identity_commitment,
                                                             credential_record)?
                                                 .balance()?
                                                 .create(TransferType::Standard)?
                                                 .sign(issuer_key_pair)?
                                                 .transaction()?;

  // Issue and Transfer transaction
  let mut txn_builder = TransactionBuilder::default();
  txn_builder.add_operation_issue_asset(issuer_key_pair,
                                        &token_code,
                                        get_and_update_sequence_number(data_dir)?,
                                        &[(TxOutput(blind_asset_record), owner_memo)],
                                        tracing_policy)?
             .add_operation(xfr_op)
             .transaction();

  if let Some(file) = txn_file {
    store_txn_to_file(file, &txn_builder)?;
  }

  Ok(txn_builder)
}

/// Issues and transfers an asset, submits the transactio with the standalone ledger, and get the UTXO SID, amount blinds and type blind.
#[allow(clippy::too_many_arguments)]
pub fn issue_transfer_and_get_utxo_and_blinds<R: CryptoRng + RngCore>(
  issuer_key_pair: &XfrKeyPair,
  recipient_key_pair: &XfrKeyPair,
  amount: u64,
  code: AssetTypeCode,
  record_type: AssetRecordType,
  sequence_number: u64,
  mut prng: &mut R,
  ledger_standalone: &LedgerStandalone)
  -> Result<(u64, (Scalar, Scalar), Scalar), PlatformError> {
  // Issue and transfer the asset
  let pc_gens = PublicParams::new().pc_gens;
  let input_template = AssetRecordTemplate::with_no_asset_tracking(amount, code.val, AssetRecordType::NonConfidentialAmount_NonConfidentialAssetType, issuer_key_pair.get_pk());
  let input_blind_asset_record =
    build_blind_asset_record(&mut prng, &pc_gens, &input_template, None).0;
  let output_template = AssetRecordTemplate::with_no_asset_tracking(amount,
                                                                    code.val,
                                                                    record_type,
                                                                    recipient_key_pair.get_pk());
  let blinds = &mut ((Scalar::default(), Scalar::default()), Scalar::default());
  let xfr_op = TransferOperationBuilder::new().add_input(TxoRef::Relative(0),
                                                           open_blind_asset_record(&input_blind_asset_record,
                                                                                   &None,
                                                                                   issuer_key_pair.get_sk_ref()).map_err(|e| {
                                                                                     PlatformError::ZeiError(error_location!(), e)
                                                                                   })?,
                                                           None,
                                                           None,
                                                           amount)?
                                                .add_output_and_store_blinds(&output_template, None, prng, blinds)?.balance()?
                                                .create(TransferType::Standard)?
                                                .sign(issuer_key_pair)?
                                                .transaction()?;

  let mut txn_builder = TransactionBuilder::default();
  let txn = txn_builder.add_operation_issue_asset(issuer_key_pair,
                                                  &code,
                                                  sequence_number,
                                                  &[(TxOutput(input_blind_asset_record), None)],
                                                  None)?
                       .add_operation(xfr_op)
                       .transaction();

  // Submit the transaction, and get the UTXO and asset type blind
  Ok((ledger_standalone.submit_transaction_and_fetch_utxos(&txn)[0].0, blinds.0, blinds.1))
}

/// Defines, issues and transfers an asset, and submits the transactions with the standalone ledger.
/// Returns the UTXO SID, the blinding factors for the asset amount, and the blinding factor for the asset type code.
#[allow(clippy::too_many_arguments)]
pub fn define_issue_transfer_and_get_utxo_and_blinds<R: CryptoRng + RngCore>(
  issuer_key_pair: &XfrKeyPair,
  recipient_key_pair: &XfrKeyPair,
  amount: u64,
  code: AssetTypeCode,
  rules: AssetRules,
  record_type: AssetRecordType,
  ledger_standalone: &LedgerStandalone,
  prng: &mut R)
  -> Result<(u64, (Scalar, Scalar), Scalar), PlatformError> {
  // Define the asset
  define_and_submit(issuer_key_pair, code, rules, ledger_standalone)?;

  // Issue and transfer the asset, and get the UTXO SID and asset type blind
  issue_transfer_and_get_utxo_and_blinds(issuer_key_pair,
                                         recipient_key_pair,
                                         amount,
                                         code,
                                         record_type,
                                         1,
                                         prng,
                                         ledger_standalone)
}

/// Queries a value.
///
/// # Arguments
/// * `protocol`: either `https` or `http`.
/// * `host`: either `testnet.findora.org` or `localhost`.
/// * `port`: either `QUERY_PORT` or `SUBMIT_PORT`.
/// * `route`: route to query.
/// * `value`: value to look up.
///
/// # Examples
/// * To query the BlindAssetRecord with utxo_sid 100 from https://testnet.findora.org:
/// use txn_cli::txn_lib::query;
/// query("https", "testnet.findora.org", QUERY_PORT, "utxo_sid", "100").unwrap();
pub fn query(protocol: &str,
             host: &str,
             port: &str,
             route: &str,
             value: &str)
             -> Result<String, PlatformError> {
  let mut res = if let Ok(response) =
    reqwest::get(&format!("{}://{}:{}/{}/{}", protocol, host, port, route, value))
  {
    response
  } else {
    return Err(PlatformError::SubmissionServerError(format!("[{}] {}",
                                                            &error_location!(),
                                                            &"Failed to query.")));
  };

  // Log body
  println!("Querying status: {}", res.status());
  let text = res.text().or_else(|_| {
                          Err(PlatformError::SubmissionServerError(format!("[{}] {}",
                                                                           &error_location!(),
                                                                           &"Failed to query.")))
                        })?;
  println!("Querying result: {}", text);

  Ok(text)
}

/// Queries the UTXO SID and gets the asset type commitment.
/// Asset should be confidential, otherwise the commitmemt will be null.
pub fn query_utxo_and_get_type_commitment(utxo: u64,
                                          protocol: &str,
                                          host: &str)
                                          -> Result<CompressedRistretto, PlatformError> {
  let res = query(protocol, host, QUERY_PORT, "utxo_sid", &format!("{}", utxo))?;
  let blind_asset_record =
    serde_json::from_str::<BlindAssetRecord>(&res).or_else(|_| Err(des_fail!()))?;
  match blind_asset_record.asset_type {
    XfrAssetType::Confidential(commitment) => Ok(commitment),
    _ => {
      println!("Found nonconfidential asset.");
      Err(PlatformError::InputsError(error_location!()))
    }
  }
}

/// Queries the UTXO SID to get the amount, either confidential or nonconfidential.
pub fn query_utxo_and_get_amount(utxo: u64,
                                 protocol: &str,
                                 host: &str)
                                 -> Result<XfrAmount, PlatformError> {
  let res = query(protocol, host, QUERY_PORT, "utxo_sid", &format!("{}", utxo))?;
  let blind_asset_record =
    serde_json::from_str::<BlindAssetRecord>(&res).or_else(|_| Err(des_fail!()))?;
  Ok(blind_asset_record.amount)
}

/// Submits a transaction.
///
/// Either this function or `submit_and_get_sids` should be called after a transaction is composed by any of the following:
/// * `air_assign`
/// * `define_asset`
/// * `issue_asset`
/// * `transfer_asset`
/// * `issue_and_transfer_asset`
///
/// # Arguments
/// * `protocol`: either `https` or `http`.
/// * `host`: either `testnet.findora.org` or `localhost`.
/// * `txn_builder`: transation builder.
pub fn submit(protocol: &str,
              host: &str,
              txn_builder: TransactionBuilder)
              -> Result<(), PlatformError> {
  // Submit transaction
  let client = reqwest::Client::new();
  let txn = txn_builder.transaction();
  let mut res = client.post(&format!("{}://{}:{}/{}",
                                     protocol, host, SUBMIT_PORT, "submit_transaction"))
                      .json(&txn)
                      .send()
                      .or_else(|_| {
                        Err(PlatformError::SubmissionServerError(format!("[{}] {}",
                                                                         &error_location!(),
                                                                         &"Failed to submit.")))
                      })?;
  // Log body
  let txt = res.text().expect("no response");
  let handle = serde_json::from_str::<TxnHandle>(&txt).unwrap_or_else(|e| {
                                                        panic!("<Invalid JSON> ({}): \"{}\"",
                                                               &e, &txt)
                                                      });
  println!("Submission response: {}", handle);
  println!("Submission status: {}", res.status());

  Ok(())
}

/// Submits a transaction and gets the UTXO (unspent transaction output) SIDs.
///
/// Either this function or `submit` should be called after a transaction is composed by any of the following:
/// * `air_assign`
/// * `define_asset`
/// * `issue_asset`
/// * `transfer_asset`
/// * `issue_and_transfer_asset`
///
/// # Arguments
/// * `protocol`: either `https` or `http`.
/// * `host`: either `testnet.findora.org` or `localhost`.
/// * `txn_builder`: transation builder.
pub fn submit_and_get_sids(protocol: &str,
                           host: &str,
                           txn_builder: TransactionBuilder)
                           -> Result<Vec<TxoSID>, PlatformError> {
  // Submit transaction
  let client = reqwest::Client::new();
  let txn = txn_builder.transaction();
  let mut res = client.post(&format!("{}://{}:{}/{}",
                                     protocol, host, SUBMIT_PORT, "submit_transaction"))
                      .json(&txn)
                      .send()
                      .or_else(|_| {
                        Err(PlatformError::SubmissionServerError(format!("[{}] {}",
                                                                         &error_location!(),
                                                                         &"Failed to submit.")))
                      })?;

  // Log body
  let txt = res.text().expect("no response");
  let handle = serde_json::from_str::<TxnHandle>(&txt).unwrap_or_else(|e| {
                                                        panic!("<Invalid JSON> ({}): \"{}\"",
                                                               &e, &txt)
                                                      });
  println!("Submission response: {}", handle);
  println!("Submission status: {}", res.status());

  // Return sid
  let res = query(protocol, host, SUBMIT_PORT, "txn_status", &handle.0)?;
  match serde_json::from_str::<TxnStatus>(&res).or_else(|_| Err(des_fail!()))? {
    TxnStatus::Committed((_sid, txos)) => Ok(txos),
    _ => Err(des_fail!()),
  }
}

/// Querys the blind asset record by querying the UTXO (unspent transaction output) SID.
/// # Arguments
/// * `txn_file`: path to the transaction file.
/// * `key_pair`: key pair of the asset record.
/// * `owner_memo`: Memo associated with utxo.
pub fn query_open_asset_record(protocol: &str,
                               host: &str,
                               sid: TxoSID,
                               key_pair: &XfrKeyPair,
                               owner_memo: &Option<OwnerMemo>)
                               -> Result<OpenAssetRecord, PlatformError> {
  let res = query(protocol,
                  host,
                  QUERY_PORT,
                  "utxo_sid",
                  &format!("{}", sid.0))?;
  let blind_asset_record =
    serde_json::from_str::<BlindAssetRecord>(&res).or_else(|_| Err(des_fail!()))?;
  open_blind_asset_record(&blind_asset_record, owner_memo, key_pair.get_sk_ref()).or_else(|error| {
                      Err(PlatformError::ZeiError(error_location!(), error))
                    })
}

/// Uses environment variable RUST_LOG to select log level and filters output by module or regex.
///
/// By default, log everything "trace" level or greater to stdout.
///
/// # Examples
/// RUST_LOG="info,txn_cli=trace" ../../target/debug/txn_cli create_txn_builder
pub fn init_logging() {
  flexi_logger::Logger::with_env_or_str("trace").start()
                                                .unwrap();
}

/// Matches the PlatformError with an exitcode and exits.
/// * SerializationError: exits with code `DATAERR`.
/// * DeserializationError: exits with code `DATAERR`.
/// * IoError:
///   * If the input file doesn't exist: exits with code `NOINPUT`.
///     * Note: make sure the error message contains "File doesn't exist:" when constructing the PlatformError.
///   * If the input file isn't readable: exits with code `NOINPUT`.
///     * Note: make sure the error message contains "Failed to read" when constructing the PlatformError.
///   * If the output file or directory can't be created: exits with code `CANTCREAT`.
///     * Note: make sure the error message contains "Failed to create" when constructing the PlatformError.
///   * Otherwise: exits with code `IOERR`.
/// * SubmissionServerError: exits with code `UNAVAILABLE`.
/// * Otherwise: exits with code `USAGE`.
pub fn match_error_and_exit(error: PlatformError) {
  match error {
    PlatformError::SerializationError(_) => exit(exitcode::DATAERR),
    PlatformError::DeserializationError(_) => exit(exitcode::DATAERR),
    PlatformError::IoError(io_error) => {
      if io_error.contains("File doesn't exist:") || io_error.contains("Failed to read") {
        exit(exitcode::NOINPUT)
      }
      if io_error.contains("Failed to create") {
        exit(exitcode::CANTCREAT)
      }
      exit(exitcode::IOERR)
    }
    _ => exit(exitcode::USAGE),
  }
}

#[cfg(test)]
mod tests {
  use super::*;
  use rand_chacha::ChaChaRng;
  use rand_core::SeedableRng;
  use tempfile::tempdir;

  #[test]
  fn test_define_asset() {
    let tmp_dir = tempdir().unwrap();
    let data_dir = tmp_dir.path().to_str().unwrap();

    // Create key pair
    let mut prng: ChaChaRng = ChaChaRng::from_entropy();
    let issuer_key_pair = XfrKeyPair::generate(&mut prng);

    // Define asset
    let res = define_asset(data_dir,
                           false,
                           &issuer_key_pair,
                           AssetTypeCode::gen_random(),
                           "Define asset",
                           AssetRules::default(),
                           None);

    assert!(res.is_ok());

    tmp_dir.close().unwrap();
  }

  #[test]
  fn test_issue_and_transfer_asset() {
    let tmp_dir = tempdir().unwrap();
    let data_dir = tmp_dir.path().to_str().unwrap();

    // Create key pairs
    let mut prng: ChaChaRng = ChaChaRng::from_entropy();
    let issuer_key_pair = XfrKeyPair::generate(&mut prng);
    let recipient_key_pair = XfrKeyPair::generate(&mut prng);

    // Issue and transfer asset
    let code = AssetTypeCode::gen_random();
    let amount = 1000;
    let res =
      issue_and_transfer_asset(data_dir,
                               &issuer_key_pair,
                               &recipient_key_pair,
                               amount,
                               code,
                               AssetRecordType::NonConfidentialAmount_NonConfidentialAssetType,
                               None,
                               None,
<<<<<<< HEAD
                               None)?;
    let fiat_sid = submit_and_get_sids(protocol, host, txn_builder)?[0];
    println!("Fiat sid: {}", fiat_sid.0);
    let (_, owner_memo) = load_blind_asset_record_and_owner_memo_from_file(fiat_txn_file)?;
    let fiat_open_asset_record =
      query_open_asset_record(protocol, host, fiat_sid, lender_key_pair, &owner_memo)?;

    // Define debt asset
    let debt_code = AssetTypeCode::gen_random();
    println!("Generated debt code: {}",
             serde_json::to_string(&debt_code.val).or_else(|_| { Err(ser_fail!()) })?);
    let memo = DebtMemo { interest_rate: Fraction::new(loan.interest_per_mille, 1000),
                          fiat_code,
                          loan_amount: amount };
    let memo_str = serde_json::to_string(&memo).or_else(|_| Err(ser_fail!()))?;
    let txn_builder = define_asset(data_dir,
                                   false,
                                   borrower_key_pair,
                                   debt_code,
                                   &memo_str,
                                   AssetRules::default(),
                                   None)?;
    // Store data before submitting the transaction to avoid data overwriting
    let data = load_data(data_dir)?;
    submit(protocol, host, txn_builder)?;
    store_data_to_file(data, data_dir)?;

    // Issue and transfer debt token
    let debt_txn_file = &format!("{}/{}", data_dir, "debt_txn_file");
    let txn_builder =
      issue_and_transfer_asset(data_dir,
                               borrower_key_pair,
                               borrower_key_pair,
                               amount,
                               debt_code,
                               AssetRecordType::NonConfidentialAmount_NonConfidentialAssetType,
                               credential_record,
                               Some(debt_txn_file),
                               Some(debt_tracing_policy.clone()),
                               Some(identity_commitment.clone()))?;
    let debt_sid = submit_and_get_sids(protocol, host, txn_builder)?[0];
    println!("Debt sid: {}", debt_sid.0);
    let debt_open_asset_record =
      load_open_asset_record_from_file(debt_txn_file, borrower_key_pair)?;

    // Initiate loan
    let lender_template =
      AssetRecordTemplate::with_asset_tracking(amount,
                                               debt_code.val,
                                               AssetRecordType::NonConfidentialAmount_NonConfidentialAssetType,
                                               lender_key_pair.get_pk(),
                                               debt_tracing_policy.clone());
    let borrower_template =
      AssetRecordTemplate::with_no_asset_tracking(amount,
                                                  fiat_code.val,
                                                  AssetRecordType::NonConfidentialAmount_NonConfidentialAssetType,
                                                  borrower_key_pair.get_pk());
    let xfr_op = TransferOperationBuilder::new().add_input(TxoRef::Absolute(fiat_sid),
                                                           fiat_open_asset_record,
                                                           None,
                                                           None,
                                                           amount)?
                                                .add_input(TxoRef::Absolute(debt_sid),
                                                           debt_open_asset_record,
                                                           None,
                                                           None,
                                                           amount)?
                                                .add_output(&lender_template,
                                                            Some(debt_tracing_policy),
                                                            Some(identity_commitment),
                                                            credential_record)?
                                                .add_output(&borrower_template, None, None, None)?
                                                .create(TransferType::Standard)?
                                                .sign(lender_key_pair)?
                                                .sign(borrower_key_pair)?
                                                .transaction()?;
    let mut txn_builder = TransactionBuilder::default();
    txn_builder.add_operation(xfr_op);

    // Submit transaction
    let sids_new = submit_and_get_sids(protocol, host, txn_builder)?;

    // Merge records
    let fiat_sid_merged = if let Some(sid_pre) = borrower.fiat_utxo {
      // Get the original fiat record
      let res_pre = query(protocol,
                          host,
                          QUERY_PORT,
                          "utxo_sid",
                          &format!("{}", sid_pre.0))?;
      let blind_asset_record_pre =
        serde_json::from_str::<BlindAssetRecord>(&res_pre).or_else(|_| Err(des_fail!()))?;
      // Get the new fiat record
      let res_new = query(protocol,
                          host,
                          QUERY_PORT,
                          "utxo_sid",
                          &format!("{}", sids_new[1].0))?;
      let blind_asset_record_new =
        serde_json::from_str::<BlindAssetRecord>(&res_new).or_else(|_| Err(des_fail!()))?;
      let txn_builder = merge_records(borrower_key_pair,
                                      TxoRef::Absolute(sid_pre),
                                      TxoRef::Absolute(sids_new[1]),
                                      (blind_asset_record_pre, None),
                                      (blind_asset_record_new, None),
                                      fiat_code,
                                      None)?;
      submit_and_get_sids(protocol, host, txn_builder)?[0]
    } else {
      sids_new[1]
    };
    println!("New debt utxo sid: {}, fiat utxo sid: {}.",
             sids_new[0].0, fiat_sid_merged.0);

    // Update data
    let mut data = load_data(data_dir)?;
    data.loans[loan_id as usize].issuer = Some(issuer_id);
    data.fiat_code = Some(fiat_code.to_base64());
    data.loans[loan_id as usize].status = LoanStatus::Active;
    data.loans[loan_id as usize].code = Some(debt_code.to_base64());
    data.loans[loan_id as usize].debt_utxo = Some(sids_new[0]);
    data.borrowers[borrower_id as usize].balance = borrower.balance + amount;
    data.borrowers[borrower_id as usize].fiat_utxo = Some(fiat_sid_merged);
    store_data_to_file(data, data_dir)
  }

  /// Pays loan.
  /// # Arguments
  /// * `loan_id`: loan ID.
  /// * `amount`: amount to pay.
  /// * `protocol`: either `https` or `http`.
  /// * `host`: either `testnet.findora.org` or `localhost`.
  pub(crate) fn pay_loan(data_dir: &str,
                         loan_id: u64,
                         amount: u64,
                         protocol: &str,
                         host: &str)
                         -> Result<(), PlatformError> {
    // Get data
    let data = load_data(data_dir)?;
    let loan = &data.loans[loan_id as usize];

    // Check if it's valid to pay
    match loan.status {
      LoanStatus::Requested => {
        println!("Loan {} hasn't been fulfilled yet. Use issuer fulfill_loan.",
                 loan_id);
        return Err(PlatformError::InputsError(error_location!()));
      }
      LoanStatus::Declined => {
        println!("Loan {} has been declined.", loan_id);
        return Err(PlatformError::InputsError(error_location!()));
      }
      LoanStatus::Complete => {
        println!("Loan {} has been paid off.", loan_id);
        return Err(PlatformError::InputsError(error_location!()));
      }
      _ => {}
    }

    let lender_id = loan.lender;
    let borrower_id = loan.borrower;
    let borrower = &data.borrowers[borrower_id as usize];
    let lender_key_pair = &data.get_lender_key_pair(lender_id)?;
    let borrower_key_pair = &data.get_borrower_key_pair(borrower_id)?;

    // Check if funds are sufficient
    if amount > borrower.balance {
      println!("Insufficient funds. Use --load_funds to load more funds.");
      return Err(PlatformError::InputsError(error_location!()));
    }

    // Check if the amount meets the minimum requirement, i.e., the fee
    let fee =
      ledger::policies::calculate_fee(loan.balance, Fraction::new(loan.interest_per_mille, 1000));
    if amount < fee {
      println!("Payment amount should be at least: {}", fee);
      return Err(PlatformError::InputsError(error_location!()));
    }

    // Get the amount to burn the balance, and the total amount the borrow will spend
    let mut amount_to_burn = amount - fee;
    if amount_to_burn > loan.balance {
      println!("Paying {} is enough.", loan.balance);
      amount_to_burn = loan.balance;
    }
    let amount_to_spend = amount_to_burn + fee;
    println!("The borrower will spend {} to burn {}.",
             amount_to_spend, amount_to_burn);

    // Get fiat and debt sids
    let fiat_sid = if let Some(sid) = borrower.fiat_utxo {
      sid
    } else {
      println!("Missing fiat utxo in the borrower record. Try --fulfill_loan.");
      return Err(PlatformError::InputsError(error_location!()));
    };
    let debt_sid = if let Some(sid) = loan.debt_utxo {
      sid
    } else {
      println!("Missing debt utxo in the loan record. Try --fulfill_loan.");
      return Err(PlatformError::InputsError(error_location!()));
    };

    // Get fiat and debt open asset records
    let fiat_open_asset_record =
      query_open_asset_record(protocol, host, fiat_sid, lender_key_pair, &None)?;
    let debt_open_asset_record =
      query_open_asset_record(protocol, host, debt_sid, borrower_key_pair, &None)?;

    // Get fiat and debt codes
    let fiat_code = if let Some(code) = data.clone().fiat_code {
      AssetTypeCode::new_from_base64(&code)?
    } else {
      println!("Missing fiat code. Try --active_loan.");
      return Err(PlatformError::InputsError(error_location!()));
    };
    let debt_code = if let Some(code) = &loan.code {
      AssetTypeCode::new_from_base64(&code)?
    } else {
      println!("Missing debt code in the loan record. Try --fulfill_loan.");
      return Err(PlatformError::InputsError(error_location!()));
    };

    println!("Fiat code: {}", serde_json::to_string(&fiat_code.val)?);
    println!("Debt code: {}", serde_json::to_string(&debt_code.val)?);

    // Get templates
    let spend_template =
      AssetRecordTemplate::with_no_asset_tracking(amount_to_spend,
                                                  fiat_code.val,
                                                  AssetRecordType::NonConfidentialAmount_NonConfidentialAssetType,
                                                  lender_key_pair.get_pk());
    let burn_template =
      AssetRecordTemplate::with_no_asset_tracking(amount_to_burn,
                                                  debt_code.val,
                                                  AssetRecordType::NonConfidentialAmount_NonConfidentialAssetType,
                                                  XfrPublicKey::zei_from_bytes(&[0; 32]));
    let lender_template =
      AssetRecordTemplate::with_no_asset_tracking(loan.balance - amount_to_burn,
                                                  debt_code.val,
                                                  AssetRecordType::NonConfidentialAmount_NonConfidentialAssetType,
                                                  lender_key_pair.get_pk());
    let borrower_template =
      AssetRecordTemplate::with_no_asset_tracking(borrower.balance - amount_to_spend,
                                                  fiat_code.val,
                                                  AssetRecordType::NonConfidentialAmount_NonConfidentialAssetType,
                                                  borrower_key_pair.get_pk());
    let op = TransferOperationBuilder::new().add_input(TxoRef::Absolute(debt_sid),
                                                       debt_open_asset_record,
                                                       None,
                                                       None,
                                                       amount_to_burn)?
                                            .add_input(TxoRef::Absolute(fiat_sid),
                                                       fiat_open_asset_record,
                                                       None,
                                                       None,
                                                       amount_to_spend)?
                                            .add_output(&spend_template, None, None, None)?
                                            .add_output(&burn_template, None, None, None)?
                                            .add_output(&lender_template, None, None, None)?
                                            .add_output(&borrower_template, None, None, None)?
                                            .create(TransferType::DebtSwap)?
                                            .sign(borrower_key_pair)?
                                            .transaction()?;
    let mut txn_builder = TransactionBuilder::default();
    txn_builder.add_operation(op).transaction();

    // Submit transaction and update data
    let sids = submit_and_get_sids(protocol, host, txn_builder)?;

    let mut data = load_data(data_dir)?;
    let balance = loan.balance - amount_to_burn;
    if balance == 0 {
      data.loans[loan_id as usize].status = LoanStatus::Complete;
    }
    data.loans[loan_id as usize].balance = balance;
    data.loans[loan_id as usize].payments = loan.payments + 1;
    data.loans[loan_id as usize].debt_utxo = Some(sids[2]);
    data.borrowers[borrower_id as usize].balance = borrower.balance - amount_to_spend;
    data.borrowers[borrower_id as usize].fiat_utxo = Some(sids[3]);

    store_data_to_file(data, data_dir)
  }

  /// Uses environment variable RUST_LOG to select log level and filters output by module or regex.
  ///
  /// By default, log everything "trace" level or greater to stdout.
  ///
  /// # Examples
  /// RUST_LOG="info,txn_cli=trace" ../../target/debug/txn_cli create_txn_builder
  pub fn init_logging() {
    flexi_logger::Logger::with_env_or_str("trace").start()
                                                  .unwrap();
  }

  /// Matches the PlatformError with an exitcode and exits.
  /// * SerializationError: exits with code `DATAERR`.
  /// * DeserializationError: exits with code `DATAERR`.
  /// * IoError:
  ///   * If the input file doesn't exist: exits with code `NOINPUT`.
  ///     * Note: make sure the error message contains "File doesn't exist:" when conpub(crate) structing the PlatformError.
  ///   * If the input file isn't readable: exits with code `NOINPUT`.
  ///     * Note: make sure the error message contains "Failed to read" when conpub(crate) structing the PlatformError.
  ///   * If the output file or directory can't be created: exits with code `CANTCREAT`.
  ///     * Note: make sure the error message contains "Failed to create" when conpub(crate) structing the PlatformError.
  ///   * Otherwise: exits with code `IOERR`.
  /// * SubmissionServerError: exits with code `UNAVAILABLE`.
  /// * Otherwise: exits with code `USAGE`.
  pub fn match_error_and_exit(error: PlatformError) {
    println!("Error: {}", error);
    match error {
      PlatformError::SerializationError(_) => exit(exitcode::DATAERR),
      PlatformError::DeserializationError(_) => exit(exitcode::DATAERR),
      PlatformError::IoError(io_error) => {
        if io_error.contains("File doesn't exist:") || io_error.contains("Failed to read") {
          exit(exitcode::NOINPUT)
        }
        if io_error.contains("Failed to create") {
          exit(exitcode::CANTCREAT)
        }
        exit(exitcode::IOERR)
      }
      _ => {
        exit(exitcode::USAGE);
      }
    }
  }

  /// Processes the `asset_issuer` subcommand.
  ///
  /// Subcommands under `asset_issuer`
  /// * `sign_up`
  /// * `store_sids`
  /// * `define_asset`
  /// * `issue_asset`
  /// * `transfer_asset`
  /// * `issue_and_transfer_asset`
  ///
  /// # Arguments
  /// * `asset_issuer_matches`: subcommands and arguments under the `asset_issuer` subcommand.
  /// * `txn_file`: path to store the transaction file.
  pub(crate) fn process_asset_issuer_cmd(asset_issuer_matches: &clap::ArgMatches,
                                         data_dir: &str,
                                         txn_file: &str)
                                         -> Result<(), PlatformError> {
    match asset_issuer_matches.subcommand() {
      ("sign_up", Some(sign_up_matches)) => {
        let name = if let Some(name_arg) = sign_up_matches.value_of("name") {
          name_arg.to_owned()
        } else {
          println!("Name is required to sign up an asset issuer account. Use --name.");
          return Err(PlatformError::InputsError(error_location!()));
        };
        let mut data = load_data(data_dir)?;
        data.add_asset_issuer(data_dir, name)
      }
      ("store_sids", Some(store_sids_matches)) => {
        let file = if let Some(file_arg) = store_sids_matches.value_of("file") {
          file_arg
        } else {
          println!("Path is required to store the sids. Use --path.");
          return Err(PlatformError::InputsError(error_location!()));
        };
        let sids = if let Some(indices_arg) = store_sids_matches.value_of("indices") {
          indices_arg
        } else {
          println!("Indices are required to store the sids. Use --indices.");
          return Err(PlatformError::InputsError(error_location!()));
        };
        store_sids_to_file(file, sids)
      }
      ("store_memos", Some(store_bar_and_memos_matches)) => {
        let data = load_data(data_dir)?;
        let (issuer_pub_key, policy) = if let Some(id_arg) = asset_issuer_matches.value_of("id") {
          let issuer_id = parse_to_u64(id_arg)?;
          let issuer_pub_key = data.get_asset_issuer_key_pair(issuer_id)?.get_pk();
          let tracer_enc_keys = data.get_asset_tracer_key_pair(issuer_id)?.enc_key;
          let policy = AssetTracingPolicy { enc_keys: tracer_enc_keys,
                                            asset_tracking: true,
                                            identity_tracking: None };
          (issuer_pub_key, policy)
        } else {
          println!("Asset issuer id is required to store the tracer and owner memos. Use asset_issuer --id.");
          return Err(PlatformError::InputsError(error_location!()));
        };
        let amount = if let Some(amount_arg) = store_bar_and_memos_matches.value_of("amount") {
          parse_to_u64(amount_arg)?
        } else {
          println!("Asset amount is required to store the tracer and owner memos. Use --amount.");
          return Err(PlatformError::InputsError(error_location!()));
        };
        let confidential_amount = store_bar_and_memos_matches.is_present("confidential_amount");
        let record_type = AssetRecordType::from_booleans(confidential_amount, false);
        let token_code = if let Some(token_code) =
          store_bar_and_memos_matches.value_of("token_code")
        {
          AssetTypeCode::new_from_base64(token_code)?
        } else {
          println!("Asset token code is required to store the tracer and owner memos. Use --token_code.");
          return Err(PlatformError::InputsError(error_location!()));
        };
        let file = if let Some(file_arg) = store_bar_and_memos_matches.value_of("file") {
          file_arg
        } else {
          println!("Path is required to store the tracer and owner memos. Use --path.");
          return Err(PlatformError::InputsError(error_location!()));
        };
        get_and_store_memos_to_file(file,
                                    issuer_pub_key,
                                    amount,
                                    token_code,
                                    record_type,
                                    Some(policy))
      }
      ("air_assign", Some(air_assign_matches)) => {
        let issuer_id = if let Some(id_arg) = asset_issuer_matches.value_of("id") {
          parse_to_u64(id_arg)?
        } else {
          println!("Asset issuer id is required for AIR assigning. Use asset_issuer --id.");
          return Err(PlatformError::InputsError(error_location!()));
        };
        match (air_assign_matches.value_of("address"),
               air_assign_matches.value_of("data"),
               air_assign_matches.value_of("issuer_pk"),
               air_assign_matches.value_of("pok"))
        {
          (Some(address), Some(data), Some(issuer_pk), Some(pok)) => {
            air_assign(data_dir, issuer_id, address, data, issuer_pk, pok, txn_file)
          }
          (_, _, _, _) => {
            println!("Missing address, data, issuer_pk, or proof.");
            Err(PlatformError::InputsError(error_location!()))
          }
        }
      }
      ("define_asset", Some(define_asset_matches)) => {
        let fiat_asset = define_asset_matches.is_present("fiat");
        let data = load_data(data_dir)?;
        let issuer_key_pair = if let Some(id_arg) = asset_issuer_matches.value_of("id") {
          let issuer_id = parse_to_u64(id_arg)?;
          data.get_asset_issuer_key_pair(issuer_id)?
        } else {
          println!("Asset issuer id is required to define an asset. Use asset_issuer --id.");
          return Err(PlatformError::InputsError(error_location!()));
        };
        let token_code = define_asset_matches.value_of("token_code");
        let memo = if let Some(memo) = define_asset_matches.value_of("memo") {
          memo
        } else {
          "{}"
        };

        // Define asset rules
        let mut asset_rules = AssetRules::default();

        if define_asset_matches.is_present("traceable") {
          asset_rules.set_traceable(true);
        }

        if define_asset_matches.is_present("non_transferable") {
          asset_rules.set_transferable(false);
        }

        if define_asset_matches.is_present("updatable") {
          asset_rules.set_transferable(true);
        }

        if let Some(units) = define_asset_matches.value_of("max_units") {
          let max_units = parse_to_u64(units)?;
          asset_rules.set_max_units(Some(max_units));
        }

        if let Some(co_signer_ids) = define_asset_matches.value_of("cosigners") {
          let recipient_ids = parse_to_u64_vec(co_signer_ids)?;
          let mut cosigners = vec![];
          let weights;
          let threshold;
          for id in recipient_ids {
            // TODO (redmine issue #35) should be a generic key not a borrower
            let co_signer_key = data.get_borrower_key_pair(id)?.get_pk();
            cosigners.push(co_signer_key);
          }

          let num_cosigners = cosigners.len();

          if let Some(cosignature_weights) = define_asset_matches.value_of("cosignature_weights") {
            weights = parse_to_u64_vec(cosignature_weights)?;
            if weights.len() != num_cosigners {
              return Err(PlatformError::InputsError(error_location!()));
            }
          } else {
            weights = vec![1; num_cosigners];
          }

          if let Some(thresh) = define_asset_matches.value_of("threshold") {
            threshold = parse_to_u64(thresh)?;
          } else {
            threshold = num_cosigners as u64;
          }

          let signature_rules = Some(SignatureRules { threshold,
                                                      weights:
                                                        cosigners.iter()
                                                                 .cloned()
                                                                 .zip(weights.iter().cloned())
                                                                 .collect() });

          asset_rules.set_transfer_multisig_rules(signature_rules);
        }

        // Get token code
        let asset_token: AssetTypeCode;
        if let Some(token_code) = token_code {
          asset_token = AssetTypeCode::new_from_base64(token_code)?;
        } else {
          asset_token = AssetTypeCode::gen_random();
          println!("Creating asset with token code {:?}: {:?}",
                   asset_token.to_base64(),
                   asset_token.val);
        }
        match define_asset(data_dir,
                           fiat_asset,
                           &issuer_key_pair,
                           asset_token,
                           &memo,
                           asset_rules,
                           Some(txn_file))
        {
          Ok(_) => Ok(()),
          Err(error) => Err(error),
        }
      }
      ("set_kv", Some(kv_matches)) => {
        let data = load_data(data_dir)?;
        let issuer_id =
          parse_to_u64(asset_issuer_matches.value_of("id")
                                           .ok_or_else(|| PlatformError::InputsError(error_location!()))?)?;
        let key_pair = data.get_asset_issuer_key_pair(issuer_id)?;
        let key = Key::from_slice(&b64dec(kv_matches.value_of("key")
          .ok_or_else(|| PlatformError::InputsError(error_location!()))?)
          .map_err(|e| PlatformError::InputsError(format!("{}:{}",e,error_location!())))?)
          .ok_or_else(|| PlatformError::InputsError(error_location!()))?;
        let gen = parse_to_u64(kv_matches.value_of("gen")
          .ok_or_else(|| PlatformError::InputsError(error_location!()))?)
          .map_err(|e| PlatformError::InputsError(format!("{}:{}",e,error_location!())))?;
        let value = b64dec(kv_matches.value_of("value")
          .ok_or_else(|| PlatformError::InputsError(error_location!()))?)
          .map_err(|e| PlatformError::InputsError(format!("{}:{}",e,error_location!())))?;
        let mut txn_builder = TransactionBuilder::default();
        let hash = KVHash::new(&value, None);
        txn_builder.add_operation_kv_update(&key_pair, &key, gen, Some(&hash))?;
        store_txn_to_file(&txn_file, &txn_builder)
      }
      ("clear_kv", Some(kv_matches)) => {
        let data = load_data(data_dir)?;
        let issuer_id =
          parse_to_u64(asset_issuer_matches.value_of("id")
                                           .ok_or_else(|| PlatformError::InputsError(error_location!()))?)?;
        let key = Key::from_slice(&b64dec(kv_matches.value_of("key")
          .ok_or_else(|| PlatformError::InputsError(error_location!()))?)
          .map_err(|e| PlatformError::InputsError(format!("{}:{}",e,error_location!())))?)
          .ok_or_else(|| PlatformError::InputsError(error_location!()))?;
        let key_pair = data.get_asset_issuer_key_pair(issuer_id)?;
        let gen = parse_to_u64(kv_matches.value_of("gen")
          .ok_or_else(|| PlatformError::InputsError(error_location!()))?)
          .map_err(|e| PlatformError::InputsError(format!("{}:{}",e,error_location!())))?;
        let mut txn_builder = TransactionBuilder::default();

        txn_builder.add_operation_kv_update(&key_pair, &key, gen, None)?;
        store_txn_to_file(&txn_file, &txn_builder)
      }
      ("issue_asset", Some(issue_asset_matches)) => {
        let data = load_data(data_dir)?;
        let (key_pair, tracer_enc_keys) = if let Some(id_arg) = asset_issuer_matches.value_of("id")
        {
          let issuer_id = parse_to_u64(id_arg)?;
          (data.get_asset_issuer_key_pair(issuer_id)?,
           data.get_asset_tracer_key_pair(issuer_id)?.enc_key)
        } else {
          println!("Asset issuer id is required to issue asset. Use asset_issuer --id.");
          return Err(PlatformError::InputsError(error_location!()));
        };
        let token_code = if let Some(token_code_arg) = issue_asset_matches.value_of("token_code") {
          AssetTypeCode::new_from_base64(token_code_arg)?
        } else {
          println!("Token code is required to issue asset. Use --token_code.");
          return Err(PlatformError::InputsError(error_location!()));
        };
        let amount = if let Some(amount_arg) = issue_asset_matches.value_of("amount") {
          parse_to_u64(amount_arg)?
        } else {
          println!("Amount is required to issue asset. Use --amount.");
          return Err(PlatformError::InputsError(error_location!()));
        };
        let confidential_amount = issue_asset_matches.is_present("confidential_amount");
        let mut txn_builder = TransactionBuilder::default();
        let policy = if issue_asset_matches.is_present("traceable") {
          Some(AssetTracingPolicy { enc_keys: tracer_enc_keys,
                                    asset_tracking: true,
                                    identity_tracking: None })
        } else {
          None
        };
        if let Err(e) =
          txn_builder.add_basic_issue_asset(&key_pair,
                                            policy,
                                            &token_code,
                                            get_and_update_sequence_number(data_dir)?,
                                            amount,
                                            AssetRecordType::from_booleans(confidential_amount,
                                                                           false))
        {
          println!("Failed to add basic issue asset.");
          return Err(e);
        }
        store_txn_to_file(&txn_file, &txn_builder)
      }
      ("transfer_asset", Some(transfer_asset_matches)) => {
        // TODO (redmine issue #36) to support co-signatures we need to use
        // TransferOperationBuilder
        let data = load_data(data_dir)?;
        let (issuer_key_pair, tracer_enc_keys) =
          if let Some(id_arg) = asset_issuer_matches.value_of("id") {
            let issuer_id = parse_to_u64(id_arg)?;
            (data.get_asset_issuer_key_pair(issuer_id)?,
             data.get_asset_tracer_key_pair(issuer_id)?.enc_key)
          } else {
            println!("Asset issuer id is required to transfer asset. Use asset_issuer --id.");
            return Err(PlatformError::InputsError(error_location!()));
          };
        // Compose transfer_from for add_basic_transfer_asset
        let mut txo_refs = Vec::new();
        if let Some(sids_file_arg) = transfer_asset_matches.value_of("sids_file") {
          for sid in load_sids_from_file(sids_file_arg)? {
            txo_refs.push(TxoRef::Absolute(TxoSID(sid)));
          }
        } else {
          println!("Sids are required to transfer asset. Use --sids_file.");
          return Err(PlatformError::InputsError(error_location!()));
        }
        let bars_and_owner_memos = if let Some(issuance_txn_files_arg) =
          transfer_asset_matches.value_of("issuance_txn_files")
        {
          load_blind_asset_records_and_owner_memos_from_files(issuance_txn_files_arg)?
        } else {
          println!("Blind asset records and associated memos are required to transfer asset. Use --issuance_txn_files.");
          return Err(PlatformError::InputsError(error_location!()));
        };
        let tracing_policy = if transfer_asset_matches.is_present("traceable") {
          Some(AssetTracingPolicy { enc_keys: tracer_enc_keys,
                                    asset_tracking: true,
                                    identity_tracking: None })
        } else {
          None
        };
        let input_amounts =
          if let Some(input_amounts_arg) = transfer_asset_matches.value_of("input_amounts") {
            parse_to_u64_vec(input_amounts_arg)?
          } else {
            println!("Input amounts are required to transfer asset. Use --input_amounts.");
            return Err(PlatformError::InputsError(error_location!()));
          };
        let mut count = txo_refs.len();
        if input_amounts.len() != count || bars_and_owner_memos.len() != count {
          println!("Size of input sids and input amounts should match.");
          return Err(PlatformError::InputsError(error_location!()));
        }
        let mut transfer_from = Vec::new();
        let mut txo_refs_iter = txo_refs.iter();
        let mut bars_and_owner_memos_iter = bars_and_owner_memos.iter();
        let mut input_amounts_iter = input_amounts.iter();
        let mut input_tracing_policies = Vec::new();
        let mut input_identity_commitments = Vec::new();
        while count > 0 {
          let txo_refs_next = if let Some(txo_ref) = txo_refs_iter.next() {
            txo_ref
          } else {
            println!("More txo ref expected.");
            return Err(PlatformError::InputsError(error_location!()));
          };
          let (blind_asset_record_next, owner_memo_next) =
            if let Some(bar_and_owner_memo) = bars_and_owner_memos_iter.next() {
              bar_and_owner_memo
            } else {
              println!("More blind asset record and owner memo expected.");
              return Err(PlatformError::InputsError(error_location!()));
            };
          let input_amount_next = if let Some(input_amount) = input_amounts_iter.next() {
            *input_amount
          } else {
            println!("More input amount expected.");
            return Err(PlatformError::InputsError(error_location!()));
          };
          let transfer_from_next =
            (txo_refs_next, blind_asset_record_next, input_amount_next, owner_memo_next);
          transfer_from.push(transfer_from_next);
          input_tracing_policies.push(tracing_policy.clone());
          input_identity_commitments.push(None);
          count -= 1;
        }

        // Compose transfer_to for add_basic_transfer_asset
        let mut recipient_addresses = Vec::new();
        if let Some(recipients) = transfer_asset_matches.value_of("recipients") {
          let recipient_ids = parse_to_u64_vec(recipients)?;
          for id in recipient_ids {
            let recipient_pub_key = data.get_borrower_key_pair(id)?.get_pk();
            recipient_addresses.push(AccountAddress { key: recipient_pub_key });
          }
        } else {
          println!("Recipient ids are required to transfer asset. Use --recipients.");
          return Err(PlatformError::InputsError(error_location!()));
        }
        let output_amounts =
          if let Some(output_amounts_arg) = transfer_asset_matches.value_of("output_amounts") {
            parse_to_u64_vec(output_amounts_arg)?
          } else {
            println!("Output amounts are required to transfer asset. Use --output_amounts.");
            return Err(PlatformError::InputsError(error_location!()));
          };
        let mut count = output_amounts.len();
        if recipient_addresses.len() != count {
          println!("Size of output amounts and addresses should match.");
          return Err(PlatformError::InputsError(error_location!()));
        }
        let mut transfer_to = Vec::new();
        let mut output_amounts_iter = output_amounts.iter();
        let mut addresses_iter = recipient_addresses.iter();
        let mut output_tracing_policies = Vec::new();
        let mut output_identity_commitments = Vec::new();
        while count > 0 {
          let output_amount_next = if let Some(output_amount) = output_amounts_iter.next() {
            *output_amount
          } else {
            println!("More output amount expected.");
            return Err(PlatformError::InputsError(error_location!()));
          };
          let address_next = if let Some(address) = addresses_iter.next() {
            address
          } else {
            println!("More address expected.");
            return Err(PlatformError::InputsError(error_location!()));
          };
          transfer_to.push((output_amount_next, address_next));
          output_tracing_policies.push(tracing_policy.clone());
          output_identity_commitments.push(None);
          count -= 1;
        }

        // Transfer asset
        let mut txn_builder = TransactionBuilder::default();
        if let Err(e) = txn_builder.add_basic_transfer_asset(&issuer_key_pair,
                                                             &transfer_from[..],
                                                             input_tracing_policies,
                                                             input_identity_commitments,
                                                             &transfer_to[..],
                                                             output_tracing_policies,
                                                             output_identity_commitments)
        {
          println!("Failed to add operation to transaction.");
          return Err(e);
        };
        store_txn_to_file(&txn_file, &txn_builder)
      }
      ("issue_and_transfer_asset", Some(issue_and_transfer_matches)) => {
        let data = load_data(data_dir)?;
        let issuer_key_pair = if let Some(id_arg) = asset_issuer_matches.value_of("id") {
          let issuer_id = parse_to_u64(id_arg)?;
          data.get_asset_issuer_key_pair(issuer_id)?
        } else {
          println!("Asset issuer id is required to issue and transfer asset. Use asset_issuer --id.");
          return Err(PlatformError::InputsError(error_location!()));
        };
        let recipient_key_pair =
          if let Some(id_arg) = issue_and_transfer_matches.value_of("recipient") {
            let recipient_id = parse_to_u64(id_arg)?;
            data.get_borrower_key_pair(recipient_id)?
          } else {
            println!("Recipient id is required to issue and transfer asset. Use --recipient.");
            return Err(PlatformError::InputsError(error_location!()));
          };
        let amount = if let Some(amount_arg) = issue_and_transfer_matches.value_of("amount") {
          parse_to_u64(amount_arg)?
        } else {
          println!("Amount is required to issue and transfer asset. Use --amount.");
          return Err(PlatformError::InputsError(error_location!()));
        };
        let token_code =
          if let Some(token_code_arg) = issue_and_transfer_matches.value_of("token_code") {
            AssetTypeCode::new_from_base64(token_code_arg)?
          } else {
            println!("Token code is required to issue asset. Use --token_code.");
            return Err(PlatformError::InputsError(error_location!()));
          };
        let confidential_amount = issue_and_transfer_matches.is_present("confidential_amount");
        let record_type = AssetRecordType::from_booleans(confidential_amount, false);

        issue_and_transfer_asset(data_dir,
                                 &issuer_key_pair,
                                 &recipient_key_pair,
                                 amount,
                                 token_code,
                                 record_type,
                                 None,
                                 Some(txn_file),
                                 None,
                                 None)?;
        Ok(())
      }
      ("trace_and_verify_asset", Some(trace_and_verify_asset_matches)) => {
        let data = load_data(data_dir)?;
        let tracer_dec_keys = if let Some(id_arg) = asset_issuer_matches.value_of("id") {
          let issuer_id = parse_to_u64(id_arg)?;
          data.get_asset_tracer_key_pair(issuer_id)?
              .dec_key
              .record_data_dec_key
        } else {
          println!("Asset issuer id is required to trace the asset. Use asset_issuer --id.");
          return Err(PlatformError::InputsError(error_location!()));
        };
        let tracer_and_owner_memos =
          if let Some(memo_file_arg) = trace_and_verify_asset_matches.value_of("memo_file") {
            load_tracer_and_owner_memos_from_files(memo_file_arg)?
          } else {
            println!("Owner memo is required to trace the asset. Use --memo_file.");
            return Err(PlatformError::InputsError(error_location!()));
          };
        let tracer_memo = if let Some(memo) = tracer_and_owner_memos[0].clone().0 {
          memo
        } else {
          println!("The asset isn't traceable.");
          return Err(PlatformError::InputsError(error_location!()));
        };
        let expected_amount = if let Some(expected_amount_arg) =
          trace_and_verify_asset_matches.value_of("expected_amount")
        {
          parse_to_u64(expected_amount_arg)?
        } else {
          println!("Expected amount is required to verify the asset. Use --expected_amount.");
          return Err(PlatformError::InputsError(error_location!()));
        };
        tracer_memo.verify_amount(&tracer_dec_keys, expected_amount)
                   .or_else(|error| Err(PlatformError::ZeiError(error_location!(), error)))
      }
      ("trace_credential", Some(trace_credential_matches)) => {
        let data = load_data(data_dir)?;
        let attrs_dec_key = if let Some(id_arg) = asset_issuer_matches.value_of("id") {
          let issuer_id = parse_to_u64(id_arg)?;
          let asset_tracer_key_pair = data.get_asset_tracer_key_pair(issuer_id)?;
          asset_tracer_key_pair.dec_key.attrs_dec_key
        } else {
          println!("Asset issuer id is required to trace the asset. Use asset_issuer --id.");
          return Err(PlatformError::InputsError(error_location!()));
        };
        let tracer_memo =
          if let Some(memo_file_arg) = trace_credential_matches.value_of("memo_file") {
            load_tracer_memo_from_file(memo_file_arg)?
          } else {
            println!("Tracer memo is required to trace the credential. Use --memo_file.");
            return Err(PlatformError::InputsError(error_location!()));
          };
        let len = if let Some(attribute_arg) = trace_credential_matches.value_of("attribute") {
          let credential_issuer_public_key = data.get_credential_issuer_key_pair(0)?.0;
          credential_issuer_public_key.get_len(attribute_arg)
                                      .or_else(|e| {
                                        Err(PlatformError::ZeiError(error_location!(), e))
                                      })?
        } else {
          println!("Credential attribute is required to verify the credential. Use --attribute.");
          return Err(PlatformError::InputsError(error_location!()));
        };
        let expected_value =
          if let Some(expected_value_arg) = trace_credential_matches.value_of("expected_value") {
            u8_slice_to_u32_vec(expected_value_arg.as_bytes(), len)
          } else {
            println!("Expected value is required to verify the credential. Use --expected_value.");
            return Err(PlatformError::InputsError(error_location!()));
          };
        match tracer_memo.verify_identity_attributes(&attrs_dec_key, &expected_value) {
          Ok(res) => {
            if res[0] {
              println!("Credential verification succeeded.");
            } else {
              println!("Credential value isn't as expected.");
              return Err(PlatformError::InputsError(error_location!()));
            }
            Ok(())
          }
          Err(e) => Err(PlatformError::ZeiError(error_location!(), e)),
        }
      }
      _ => {
        println!("Subcommand missing or not recognized. Try asset_issuer --help");
        Err(PlatformError::InputsError(error_location!()))
      }
    }
  }

  /// Sets the protocol and host.
  ///
  /// Environment variables `PROTOCOL` and `SERVER_HOST` set the protocol and host,
  /// which can be overwritten by CLI subcommands.
  ///
  /// By default, the protocol is `https` and the host is `testnet.findora.org`.
  pub(crate) fn protocol_host(matches: &clap::ArgMatches) -> (&'static str, &'static str) {
    let protocol = if matches.is_present("http") {
      "http"
    } else {
      std::option_env!("PROTOCOL").unwrap_or("https")
    };
    let host = if matches.is_present("localhost") {
      // Use localhost
      "localhost"
    } else {
      // Default to testnet.findora.org
      std::option_env!("SERVER_HOST").unwrap_or("testnet.findora.org")
    };
    (protocol, host)
  }

  /// Processes the `credential_issuer` subcommand.
  ///
  /// Subcommands under `credential_issuer`
  /// * `sign_up`
  ///
  /// # Arguments
  /// * `credential_issuer_matches`: subcommands and arguments under the `credential_issuer` subcommand.
  pub(crate) fn process_credential_issuer_cmd(credential_issuer_matches: &clap::ArgMatches,
                                              data_dir: &str)
                                              -> Result<(), PlatformError> {
    match credential_issuer_matches.subcommand() {
      ("sign_up", Some(sign_up_matches)) => {
        let name = if let Some(name_arg) = sign_up_matches.value_of("name") {
          name_arg.to_owned()
        } else {
          println!("Name is required to sign up a credential issuer account. Use --name.");
          return Err(PlatformError::InputsError(error_location!()));
        };
        let mut data = load_data(data_dir)?;
        data.add_credential_issuer(data_dir, name)
      }
      _ => {
        println!("Subcommand missing or not recognized. Try credential_issuer --help");
        Err(PlatformError::InputsError(error_location!()))
      }
    }
  }

  /// Processes the `lender` subcommand.
  ///
  /// Subcommands under `lender`
  /// * `sign_up`
  /// * `view_loan`
  /// * `fulfill_loan`
  ///
  /// # Arguments
  /// * `lender_matches`: subcommands and arguments under the `lender` subcommand.
  pub(crate) fn process_lender_cmd(lender_matches: &clap::ArgMatches,
                                   data_dir: &str)
                                   -> Result<(), PlatformError> {
    let mut data = load_data(data_dir)?;
    match lender_matches.subcommand() {
      ("sign_up", Some(sign_up_matches)) => {
        let name = if let Some(name_arg) = sign_up_matches.value_of("name") {
          name_arg.to_owned()
        } else {
          println!("Name is required to sign up a lender account. Use --name.");
          return Err(PlatformError::InputsError(error_location!()));
        };
        data.add_lender(data_dir, name)
      }
      ("view_loan", Some(view_loan_matches)) => {
        let lender_id = if let Some(id_arg) = lender_matches.value_of("id") {
          parse_to_u64(id_arg)?
        } else {
          println!("Lender id is required to get loan information. Use lender --id.");
          return Err(PlatformError::InputsError(error_location!()));
        };
        if let Some(loan_arg) = view_loan_matches.value_of("loan") {
          let loan_id = parse_to_u64(loan_arg)?;
          let loan = data.loans[loan_id as usize].clone();
          if loan.lender != lender_id {
            println!("Lender {} doesn't own loan {}.", lender_id, loan_id);
            return Err(PlatformError::InputsError(error_location!()));
          }
          println!("Displaying loan {}: {:?}.", loan_id, loan);
          return Ok(());
        }
        let mut loans = Vec::new();
        let loan_ids = data.lenders[lender_id as usize].loans.clone();
        if let Some(filter) = view_loan_matches.value_of("filter") {
          for id in loan_ids {
            match filter {
              "requested" => {
                if data.loans[id as usize].status == LoanStatus::Requested {
                  loans.push(data.loans[id as usize].clone());
                }
              }
              "fulfilled" => {
                if data.loans[id as usize].status == LoanStatus::Active
                   || data.loans[id as usize].status == LoanStatus::Complete
                {
                  loans.push(data.loans[id as usize].clone());
                }
              }
              "declined" => {
                if data.loans[id as usize].status == LoanStatus::Declined {
                  loans.push(data.loans[id as usize].clone());
                }
              }
              "active" => {
                if data.loans[id as usize].status == LoanStatus::Active {
                  loans.push(data.loans[id as usize].clone());
                }
              }
              "complete" => {
                if data.loans[id as usize].status == LoanStatus::Complete {
                  loans.push(data.loans[id as usize].clone());
                }
              }
              _ => {
                loans.push(data.loans[id as usize].clone());
              }
            }
          }
        } else {
          for id in loan_ids {
            loans.push(data.loans[id as usize].clone());
          }
        }
        println!("Displaying {} loan(s): {:?}", loans.len(), loans);
        Ok(())
      }
      ("fulfill_loan", Some(fulfill_loan_matches)) => {
        let loan_id = if let Some(loan_arg) = fulfill_loan_matches.value_of("loan") {
          parse_to_u64(loan_arg)?
        } else {
          println!("Loan id is required to fulfill the loan. Use --loan.");
          return Err(PlatformError::InputsError(error_location!()));
        };
        if let Some(id_arg) = lender_matches.value_of("id") {
          let lender_id = parse_to_u64(id_arg)?;
          let loan = data.loans[loan_id as usize].clone();
          if loan.lender != lender_id {
            println!("Lender {} doesn't own loan {}.", lender_id, loan_id);
            return Err(PlatformError::InputsError(error_location!()));
          }
        } else {
          println!("Lender id is required to fulfill a loan. Use lender --id.");
          return Err(PlatformError::InputsError(error_location!()));
        };
        let issuer_id = if let Some(issuer_arg) = fulfill_loan_matches.value_of("issuer") {
          parse_to_u64(issuer_arg)?
        } else {
          println!("Asset issuer id is required to fulfill the loan. Use --issuer.");
          return Err(PlatformError::InputsError(error_location!()));
        };
        let memo_file = fulfill_loan_matches.value_of("memo_file");
        let (protocol, host) = protocol_host(fulfill_loan_matches);
        fulfill_loan(data_dir, loan_id, issuer_id, memo_file, protocol, host)
      }
      ("create_or_overwrite_requirement", Some(create_or_overwrite_requirement_matches)) => {
        let lender_id = if let Some(id_arg) = lender_matches.value_of("id") {
          parse_to_u64(id_arg)?
        } else {
          println!("Lender id is required to get credential requirement information. Use lender --id.");
          return Err(PlatformError::InputsError(error_location!()));
        };
        let attribute = if let Some(attribute_arg) =
          create_or_overwrite_requirement_matches.value_of("attribute")
        {
          match attribute_arg {
            "min_credit_score" => CredentialIndex::MinCreditScore,
            "min_income" => CredentialIndex::MinIncome,
            _ => CredentialIndex::Citizenship,
          }
        } else {
          println!("Credential attribute is required to create or overwrite the credential requirement. Use --attribute.");
          return Err(PlatformError::InputsError(error_location!()));
        };
        let requirement = if let Some(requirement_arg) =
          create_or_overwrite_requirement_matches.value_of("requirement")
        {
          requirement_arg
        } else {
          println!("Credential value is required to create or overwrite the credential requirement. Use --requirement.");
          return Err(PlatformError::InputsError(error_location!()));
        };
        let mut data = load_data(data_dir)?;
        data.create_or_overwrite_requirement(data_dir, lender_id, attribute, requirement)
      }
      _ => {
        println!("Subcommand missing or not recognized. Try lender --help");
        Err(PlatformError::InputsError(error_location!()))
      }
    }
  }

  /// Processes the `borrower` subcommand.
  ///
  /// Subcommands under `borrower`
  /// * `sign_up`
  /// * `load_funds`
  /// * `view_loan`
  /// * `request_loan`
  /// * `pay_loan`
  /// * `view_credential`
  /// * `create_or_overwrite_credential`
  /// * `get_asset_record`
  ///
  /// # Arguments
  /// * `borrower_matches`: subcommands and arguments under the `borrower` subcommand.
  pub(crate) fn process_borrower_cmd(borrower_matches: &clap::ArgMatches,
                                     data_dir: &str)
                                     -> Result<(), PlatformError> {
    let mut data = load_data(data_dir)?;
    match borrower_matches.subcommand() {
      ("sign_up", Some(sign_up_matches)) => {
        let name = if let Some(name_arg) = sign_up_matches.value_of("name") {
          name_arg.to_owned()
        } else {
          println!("Name is required to sign up a lender account. Use --name.");
          return Err(PlatformError::InputsError(error_location!()));
        };
        data.add_borrower(data_dir, name)
      }
      ("load_funds", Some(load_funds_matches)) => {
        let borrower_id = if let Some(id_arg) = borrower_matches.value_of("id") {
          parse_to_u64(id_arg)?
        } else {
          println!("Borrower id is required to load funds. Use borrower --id.");
          return Err(PlatformError::InputsError(error_location!()));
        };
        process_load_funds_cmd(load_funds_matches, data_dir, borrower_id)
      }
      ("view_loan", Some(view_loan_matches)) => {
        let borrower_id = if let Some(id_arg) = borrower_matches.value_of("id") {
          parse_to_u64(id_arg)?
        } else {
          println!("Borrower id is required to get loan information. Use borrower --id.");
          return Err(PlatformError::InputsError(error_location!()));
        };
        if let Some(loan_arg) = view_loan_matches.value_of("loan") {
          let loan_id = parse_to_u64(loan_arg)?;
          let loan = data.loans[loan_id as usize].clone();
          if loan.borrower != borrower_id {
            println!("Borrower {} doesn't own loan {}.", borrower_id, loan_id);
            return Err(PlatformError::InputsError(error_location!()));
          }
          println!("Displaying loan {}: {:?}.", loan_id, loan);
          return Ok(());
        }
        let mut loans = Vec::new();
        let loan_ids = data.borrowers[borrower_id as usize].loans.clone();
        if let Some(filter) = view_loan_matches.value_of("filter") {
          for id in loan_ids {
            match filter {
              "requested" => {
                if data.loans[id as usize].status == LoanStatus::Requested {
                  loans.push(data.loans[id as usize].clone());
                }
              }
              "fulfilled" => {
                if data.loans[id as usize].status == LoanStatus::Active
                   || data.loans[id as usize].status == LoanStatus::Complete
                {
                  loans.push(data.loans[id as usize].clone());
                }
              }
              "declined" => {
                if data.loans[id as usize].status == LoanStatus::Declined {
                  loans.push(data.loans[id as usize].clone());
                }
              }
              "active" => {
                if data.loans[id as usize].status == LoanStatus::Active {
                  loans.push(data.loans[id as usize].clone());
                }
              }
              "complete" => {
                if data.loans[id as usize].status == LoanStatus::Complete {
                  loans.push(data.loans[id as usize].clone());
                }
              }
              _ => {
                loans.push(data.loans[id as usize].clone());
              }
            }
          }
        } else {
          for id in loan_ids {
            loans.push(data.loans[id as usize].clone());
          }
        }
        println!("Displaying {} loan(s): {:?}", loans.len(), loans);
        Ok(())
      }
      ("request_loan", Some(request_loan_matches)) => {
        let borrower_id = if let Some(id_arg) = borrower_matches.value_of("id") {
          parse_to_u64(id_arg)?
        } else {
          println!("Borrower id is required to request a loan. Use borrower --id.");
          return Err(PlatformError::InputsError(error_location!()));
        };
        let lender_id = if let Some(lender_arg) = request_loan_matches.value_of("lender") {
          parse_to_u64(lender_arg)?
        } else {
          println!("Lender id is required to request the loan. Use --lender.");
          return Err(PlatformError::InputsError(error_location!()));
        };
        let amount = if let Some(amount_arg) = request_loan_matches.value_of("amount") {
          parse_to_u64(amount_arg)?
        } else {
          println!("Amount is required to request the loan. Use --amount.");
          return Err(PlatformError::InputsError(error_location!()));
        };
        let interest_per_mille = if let Some(interest_per_mille_arg) =
          request_loan_matches.value_of("interest_per_mille")
        {
          parse_to_u64(interest_per_mille_arg)?
        } else {
          println!("Interest per mille is required to request the loan. Use --interest_per_mille.");
          return Err(PlatformError::InputsError(error_location!()));
        };
        let duration = if let Some(duration_arg) = request_loan_matches.value_of("duration") {
          parse_to_u64(duration_arg)?
        } else {
          println!("Duration is required to request the loan. Use --amount.");
          return Err(PlatformError::InputsError(error_location!()));
        };
        let mut data = load_data(data_dir)?;
        data.add_loan(data_dir,
                      lender_id,
                      borrower_id,
                      amount,
                      interest_per_mille,
                      duration)
      }
      ("pay_loan", Some(pay_loan_matches)) => {
        let borrower_id = if let Some(id_arg) = borrower_matches.value_of("id") {
          parse_to_u64(id_arg)?
        } else {
          println!("Borrower id is required to pay off the loan. Use borrower --id.");
          return Err(PlatformError::InputsError(error_location!()));
        };
        if let Some(loan_arg) = pay_loan_matches.value_of("loan") {
          let loan_id = parse_to_u64(loan_arg)?;
          let loan = data.loans[loan_id as usize].clone();
          if loan.borrower != borrower_id {
            println!("Borrower {} doesn't own loan {}.", borrower_id, loan_id);
            return Err(PlatformError::InputsError(error_location!()));
          }
        } else {
          println!("Loan id is required to pay the loan.");
          return Err(PlatformError::InputsError(error_location!()));
        }
        process_pay_loan_cmd(pay_loan_matches, data_dir)
      }
      ("view_credential", Some(view_credential_matches)) => {
        let borrower_id = if let Some(id_arg) = borrower_matches.value_of("id") {
          parse_to_u64(id_arg)?
        } else {
          println!("Borrower id is required to get credential information. Use borrower --id.");
          return Err(PlatformError::InputsError(error_location!()));
        };
        let credential_id = if let Some(id) = data.borrowers[borrower_id as usize].credentials {
          id
        } else {
          println!("No credential is found. Use create_or_overwrite_credential to create a credential record.");
          return Ok(());
        };
        if let Some(attribute_arg) = view_credential_matches.value_of("attribute") {
          let attribute = match attribute_arg {
            "min_credit_score" => CredentialIndex::MinCreditScore,
            "min_income" => CredentialIndex::MinIncome,
            _ => CredentialIndex::Citizenship,
          };
          let value = data.credentials[credential_id as usize].values[attribute as usize].clone();
          println!("Displaying {:?}: {:?}", attribute.get_name(), value);
        } else {
          println!("Displaying credentials:");
          let values = data.credentials[credential_id as usize].values.clone();
          for attribute in [CredentialIndex::MinCreditScore,
                            CredentialIndex::MinIncome,
                            CredentialIndex::Citizenship].iter()
          {
            if let Some(value) = values[*attribute as usize].clone() {
              println!("{}: {}.", attribute.get_name(), value);
            }
          }
        };
        Ok(())
      }
      ("create_or_overwrite_credential", Some(create_or_overwrite_credential_matches)) => {
        let borrower_id = if let Some(id_arg) = borrower_matches.value_of("id") {
          parse_to_u64(id_arg)?
        } else {
          println!("Borrower id is required to get credential information. Use borrower --id.");
          return Err(PlatformError::InputsError(error_location!()));
        };
        let credential_issuer_id = if let Some(credential_issuer_arg) =
          create_or_overwrite_credential_matches.value_of("credential_issuer")
        {
          parse_to_u64(credential_issuer_arg)?
        } else {
          println!("Credential issuer id is required to get credential information. Use --credential_issuer.");
          return Err(PlatformError::InputsError(error_location!()));
        };
        let attribute = if let Some(attribute_arg) =
          create_or_overwrite_credential_matches.value_of("attribute")
        {
          match attribute_arg {
            "min_credit_score" => CredentialIndex::MinCreditScore,
            "min_income" => CredentialIndex::MinIncome,
            _ => CredentialIndex::Citizenship,
          }
        } else {
          println!("Credential attribute is required to create or overwrite the credential. Use --attribute.");
          return Err(PlatformError::InputsError(error_location!()));
        };
        let value = if let Some(value_arg) =
          create_or_overwrite_credential_matches.value_of("value")
        {
          value_arg
        } else {
          println!("Credential value is required to create or overwrite the credential. Use --value.");
          return Err(PlatformError::InputsError(error_location!()));
        };
        let mut data = load_data(data_dir)?;
        data.create_or_overwrite_credential(data_dir,
                                            borrower_id,
                                            credential_issuer_id,
                                            attribute,
                                            value)
      }
      ("get_asset_record", Some(get_asset_record_matches)) => {
        let borrower_id = if let Some(id_arg) = borrower_matches.value_of("id") {
          parse_to_u64(id_arg)?
        } else {
          println!("Borrower id is required to get the asset record. Use borrower --id.");
          return Err(PlatformError::InputsError(error_location!()));
        };
        let data = load_data(data_dir)?;
        let borrower_name = data.borrowers[borrower_id as usize].name.clone();
        let key_pair = data.get_borrower_key_pair(borrower_id)?;
        let sid = if let Some(sid_arg) = get_asset_record_matches.value_of("sid") {
          TxoSID(parse_to_u64(sid_arg)?)
        } else {
          println!("Sid is required to get the asset record. Use borrower --sid.");
          return Err(PlatformError::InputsError(error_location!()));
        };
        let tracer_and_owner_memos =
          if let Some(memo_file_arg) = get_asset_record_matches.value_of("memo_file") {
            load_tracer_and_owner_memos_from_files(memo_file_arg)?
          } else {
            println!("Owner memo is required to get the asset record. Use --memo_file.");
            return Err(PlatformError::InputsError(error_location!()));
          };
        // Get protocol and host.
        let (protocol, host) = protocol_host(get_asset_record_matches);
        let asset_record =
          query_open_asset_record(protocol, host, sid, &key_pair, &tracer_and_owner_memos[0].1)?;
        println!("{} owns {} of asset {:?}.",
                 borrower_name,
                 asset_record.get_amount(),
                 asset_record.get_asset_type());
        Ok(())
      }
      _ => {
        println!("Subcommand missing or not recognized. Try borrower --help");
        Err(PlatformError::InputsError(error_location!()))
      }
    }
  }

  /// Creates the directory for the file, and renames the file with the same path if it exists.
  /// # Arguments
  /// * `path_str`: string representation of the file path.
  /// * `overwrite`: whether to overwrite or find the available path if the file exists.
  pub(crate) fn create_directory_and_rename_path(path_str: &str,
                                                 overwrite: bool)
                                                 -> Result<(), PlatformError> {
    let path = Path::new(&path_str);
    create_directory_if_missing(&path_str)?;
    if path.exists() && !overwrite {
      rename_existing_path(&path)?;
    }
    Ok(())
  }

  /// Processes the `create_txn_builder` subcommand.
  /// # Arguments
  /// * `create_matches`: subcommands and arguments under the `create_txn_builder` subcommand.
  /// * `txn_file`: path to store the transaction file.
  pub(crate) fn process_create_txn_builder_cmd(create_matches: &clap::ArgMatches,
                                               txn_file: &str)
                                               -> Result<(), PlatformError> {
    let name = create_matches.value_of("name");
    let overwrite = create_matches.is_present("overwrite");
    let file_str = if let Some(name) = name {
      name.to_string()
    } else {
      txn_file.to_string()
    };
    let expand_str = shellexpand::tilde(&file_str).to_string();
    create_directory_and_rename_path(&expand_str, overwrite)?;
    let txn_builder = TransactionBuilder::default();
    store_txn_to_file(&expand_str, &txn_builder)
  }

  /// Processes the `submit` subcommand.
  /// # Arguments
  /// * `submit_matches`: subcommands and arguments under the `submit` subcommand.
  /// * `txn_file`: path to store the transaction file.
  pub(crate) fn process_submit_cmd(submit_matches: &clap::ArgMatches,
                                   txn_file: &str)
                                   -> Result<(), PlatformError> {
    let (protocol, host) = protocol_host(submit_matches);
    let txn_builder = load_txn_from_file(txn_file)?;
    if submit_matches.is_present("get_sids") || submit_matches.is_present("sids_file") {
      let sids = submit_and_get_sids(protocol, host, txn_builder)?;
      println!("Utxo: {:?}", sids);
      if let Some(path) = submit_matches.value_of("sids_file") {
        let mut sids_str = "".to_owned();
        for sid in sids {
          sids_str.push_str(&format!("{},", sid.0));
        }
        store_sids_to_file(path, &sids_str)?;
      }
      Ok(())
    } else {
      submit(protocol, host, txn_builder)
    }
  }

  /// Processes the `borrower load_funds` subcommand.
  /// # Arguments
  /// * `borrower_id`: borrower ID.
  /// * `load_funds_matches`: subcommands and arguments under the `load_funds` subcommand.
  pub(crate) fn process_load_funds_cmd(load_funds_matches: &clap::ArgMatches,
                                       data_dir: &str,
                                       borrower_id: u64)
                                       -> Result<(), PlatformError> {
    let issuer_id = if let Some(issuer_arg) = load_funds_matches.value_of("issuer") {
      if let Ok(id) = issuer_arg.parse::<u64>() {
        id
      } else {
        println!("Improperly formatted issuer id.");
        return Err(PlatformError::InputsError(error_location!()));
      }
    } else {
      println!("Asset issuer id is required to load funds. Use --issuer.");
      return Err(PlatformError::InputsError(error_location!()));
    };
    let amount = if let Some(amount_arg) = load_funds_matches.value_of("amount") {
      parse_to_u64(amount_arg)?
    } else {
      println!("Amount is required to load funds. Use --amount.");
      return Err(PlatformError::InputsError(error_location!()));
    };
    let (protocol, host) = protocol_host(load_funds_matches);
    load_funds(data_dir, issuer_id, borrower_id, amount, protocol, host)
  }

  /// Processes the `borrower pay_loan` subcommand.
  /// # Arguments
  /// * `pay_loan_matches`: subcommands and arguments under the `pay_loan` subcommand.
  pub(crate) fn process_pay_loan_cmd(pay_loan_matches: &clap::ArgMatches,
                                     data_dir: &str)
                                     -> Result<(), PlatformError> {
    let loan_id = if let Some(loan_arg) = pay_loan_matches.value_of("loan") {
      parse_to_u64(loan_arg)?
    } else {
      println!("Loan id is required to pay the loan. Use --loan.");
      return Err(PlatformError::InputsError(error_location!()));
    };
    let amount = if let Some(amount_arg) = pay_loan_matches.value_of("amount") {
      parse_to_u64(amount_arg)?
    } else {
      println!("Amount is required to pay the loan. Use --amount.");
      return Err(PlatformError::InputsError(error_location!()));
    };
    let (protocol, host) = protocol_host(pay_loan_matches);

    pay_loan(data_dir, loan_id, amount, protocol, host)
  }

  /// Processes input commands and arguments.
  /// # Arguments
  /// * `inputs`: input subcommands and arguments.
  pub fn process_inputs(inputs: clap::ArgMatches) -> Result<(), PlatformError> {
    let _config_file_path: String;
    let txn_file: String;
    let dir = if let Some(dir) = inputs.value_of("dir") {
      dir.to_string()
    } else if let Ok(dir) = env::var("FINDORA_DIR") {
      dir
    } else {
      let home_dir = if let Some(dir) = dirs::home_dir() {
        dir
      } else {
        return Err(PlatformError::IoError("Failed to get the home directory.".to_owned()));
      };
      let dir_str = if let Some(string) = home_dir.to_str() {
        string
      } else {
        return Err(PlatformError::IoError("Failed to convert the path to string.".to_owned()));
      };
      format!("{}/.findora", dir_str)
    };

    if let Some(cfg) = inputs.value_of("config") {
      _config_file_path = cfg.to_string();
    } else {
      _config_file_path = format!("{}/config.toml", dir);
    }

    if let Some(txn_store) = inputs.value_of("txn") {
      txn_file = txn_store.to_string();
    } else {
      txn_file = format!("{}/txn/default.txn", dir);
    }

    match inputs.subcommand() {
      ("asset_issuer", Some(asset_issuer_matches)) => {
        process_asset_issuer_cmd(asset_issuer_matches, &dir, &txn_file)
      }
      ("credential_issuer", Some(credential_issuer_matches)) => {
        process_credential_issuer_cmd(credential_issuer_matches, &dir)
      }
      ("lender", Some(issuer_matches)) => process_lender_cmd(issuer_matches, &dir),
      ("borrower", Some(issuer_matches)) => process_borrower_cmd(issuer_matches, &dir),
      ("create_txn_builder", Some(create_txn_builder_matches)) => {
        process_create_txn_builder_cmd(create_txn_builder_matches, &txn_file)
      }
      ("serialize", Some(_serialize_matches)) => {
        let txn_builder = load_txn_from_file(&txn_file).or_else(|e| {
                            println!("Failed to load txn builder from file {}.", txn_file);
                            Err(e)
                          })?;
        match serde_json::to_string(txn_builder.transaction()) {
          Ok(as_json) => {
            println!("{}", as_json);
            Ok(())
          }
          Err(_) => {
            println!("Failed to serialize txn.");
            Err(ser_fail!())
          }
        }
      }
      ("drop", Some(_drop_matches)) => match std::fs::remove_file(&txn_file) {
        Ok(_) => {
          println!("Deleted transaction file {}", txn_file);
          Ok(())
        }
        Err(e) => Err(PlatformError::IoError(format!("Error deleting file: {:?} ", e))),
      },
      ("submit", Some(submit_matches)) => process_submit_cmd(submit_matches, &txn_file),
      _ => {
        println!("Subcommand missing or not recognized. Try --help");
        Err(PlatformError::InputsError(error_location!()))
      }
    }
  }

  #[cfg(test)]
  mod tests {
    use super::*;
    use ledger_standalone::LedgerStandalone;
    use tempfile::tempdir;

    const PROTOCOL: &str = "http";
    const HOST: &str = "localhost";

    fn check_next_path(input: &str, expected: &str) {
      let as_path = Path::new(input);
      if let Ok(result) = next_path(as_path) {
        let as_str = result.to_str().unwrap();
        if as_str != expected {
          panic!("{} failed:  {}", input, as_str);
        }
      }
    }

    // Note: creates and removes a file of the given name.
    // If such a file was present, it gets overwritten
    // and then removed.
    fn check_next_path_typical(input: &str, expected: &str) {
      trace!("check_next_path_typical({}, {})", input, expected);
      if let Err(e) = fs::write(input, "txn_cli next_path() test detritus") {
        panic!("write error: {:?}", e);
      }
      check_next_path(input, expected);
      if let Err(e) = fs::remove_file(input) {
        panic!("remove_file error: {:?}", e);
      }
    }

    fn check_next_path_nonextant(input: &str, expected: &str) {
      check_next_path(input, expected)
    }

    #[test]
    fn test_next_path() {
      check_next_path_typical("1000", "1000.0");
      check_next_path_nonextant("1000", "1000.0");

      check_next_path_typical("abc", "abc.0");
      check_next_path_nonextant("abc", "abc.0");

      check_next_path_typical("abc.def", "abc.def.0");
      check_next_path_nonextant("abc.def", "abc.def.0");

      check_next_path_typical("a.12", "a.13");
      check_next_path_nonextant("a.12", "a.12");

      check_next_path_typical(".12", ".12.0");
      check_next_path_nonextant(".12", ".12.0");

      check_next_path_typical("abc.12", "abc.13");
      check_next_path_nonextant("abc.12", "abc.12");

      check_next_path_typical("abc.0", "abc.1");
      check_next_path_nonextant("abc.0", "abc.0");
    }

    #[test]
    fn test_store_and_load_sids() {
      let paths = vec!["sids1", "sids2", "sids3"];
      let sids = vec!["1,2,4", "1,2, 4", "1,a,4"];

      for i in 0..3 {
        store_sids_to_file(paths[i], sids[i]).unwrap();
      }

      let expected_txo_refs = vec![1, 2, 4];

      assert_eq!(load_sids_from_file(paths[0]).unwrap(), expected_txo_refs);
      assert_eq!(load_sids_from_file(paths[1]).unwrap(), expected_txo_refs);
      assert!(load_sids_from_file(paths[2]).is_err());

      paths.into_iter()
           .map(|path| fs::remove_file(path).unwrap())
           .collect()
    }

    #[test]
    fn test_parse_to_u64_vec() {
      let amounts_arg = "1, 2,4";
      let expected_amounts = vec![1, 2, 4];

      assert_eq!(parse_to_u64_vec(amounts_arg).unwrap(), expected_amounts);
    }

    #[test]
    fn test_define_asset() {
      let tmp_dir = tempdir().unwrap();
      let data_dir = tmp_dir.path().to_str().unwrap();

      // Create key pair
      let mut prng: ChaChaRng = ChaChaRng::from_entropy();
      let issuer_key_pair = XfrKeyPair::generate(&mut prng);

      // Define asset
      let res = define_asset(data_dir,
                             false,
                             &issuer_key_pair,
                             AssetTypeCode::gen_random(),
                             "Define asset",
                             AssetRules::default(),
                             None);

      assert!(res.is_ok());

      tmp_dir.close().unwrap();
    }

    #[test]
    fn test_issue_and_transfer_asset() {
      let tmp_dir = tempdir().unwrap();
      let data_dir = tmp_dir.path().to_str().unwrap();

      // Create key pairs
      let mut prng: ChaChaRng = ChaChaRng::from_entropy();
      let issuer_key_pair = XfrKeyPair::generate(&mut prng);
      let recipient_key_pair = XfrKeyPair::generate(&mut prng);

      // Issue and transfer asset
      let code = AssetTypeCode::gen_random();
      let amount = 1000;
      let res =
        issue_and_transfer_asset(data_dir,
                                 &issuer_key_pair,
                                 &recipient_key_pair,
                                 amount,
                                 code,
                                 AssetRecordType::NonConfidentialAmount_NonConfidentialAssetType,
                                 None,
                                 None,
                                 None,
                                 None);

      assert!(res.is_ok());

      tmp_dir.close().unwrap();
    }

    #[test]
    fn test_merge_records() {
      // Create key pair
      let mut prng: ChaChaRng = ChaChaRng::from_entropy();
      let key_pair = XfrKeyPair::generate(&mut prng);

      // Build blind asset records
      let code = AssetTypeCode::gen_random();
      let asset_record_type = AssetRecordType::NonConfidentialAmount_NonConfidentialAssetType;
      let (bar1, _, memo1) = get_blind_asset_record_and_memos(key_pair.get_pk(),
                                                              1000,
                                                              code,
                                                              asset_record_type,
                                                              None).unwrap();
      let (bar2, _, memo2) = get_blind_asset_record_and_memos(key_pair.get_pk(),
                                                              500,
                                                              code,
                                                              asset_record_type,
                                                              None).unwrap();

      // Merge records
      assert!(merge_records(&key_pair,
                            TxoRef::Absolute(TxoSID(1)),
                            TxoRef::Absolute(TxoSID(2)),
                            (bar1, memo1),
                            (bar2, memo2),
                            code,
                            None).is_ok());
    }

    #[test]
    // Test funds loading, loan request, fulfilling and repayment
    fn test_request_fulfill_and_pay_loan() {
      let ledger_standalone = LedgerStandalone::new();
      ledger_standalone.poll_until_ready().unwrap();

      // Load funds
      let tmp_dir = tempdir().unwrap();
      let data_dir = tmp_dir.path().to_str().unwrap();

      let funds_amount = 1000;
      load_funds(data_dir, 0, 0, funds_amount, PROTOCOL, HOST).unwrap();
      let data = load_data(data_dir).unwrap();

      assert_eq!(data.borrowers[0].balance, funds_amount);

      tmp_dir.close().unwrap();

      // Request a loan
      let tmp_dir = tempdir().unwrap();
      let data_dir = tmp_dir.path().to_str().unwrap();

      let loan_amount = 1200;
      let mut data = load_data(data_dir).unwrap();
      data.add_loan(data_dir, 0, 0, loan_amount, 100, 8).unwrap();

      assert_eq!(data.loans.len(), 1);

      // Fulfill the loan request
      fulfill_loan(data_dir, 0, 0, None, PROTOCOL, HOST).unwrap();
      data = load_data(data_dir).unwrap();

      assert_eq!(data.loans[0].status, LoanStatus::Active);
      assert_eq!(data.loans[0].balance, loan_amount);

      // Pay loan
      let payment_amount = 200;
      pay_loan(data_dir, 0, payment_amount, PROTOCOL, HOST).unwrap();
      data = load_data(data_dir).unwrap();
=======
                               None,
                               None);
>>>>>>> 71792c7d

    assert!(res.is_ok());

    tmp_dir.close().unwrap();
  }
}<|MERGE_RESOLUTION|>--- conflicted
+++ resolved
@@ -1,653 +1,4 @@
 #![deny(warnings)]
-<<<<<<< HEAD
-pub mod txn_lib {
-  use credentials::{
-    credential_commit, credential_issuer_key_gen, credential_sign, credential_user_key_gen,
-    u8_slice_to_u32_vec, CredCommitment, CredCommitmentKey, CredIssuerPublicKey,
-    CredIssuerSecretKey, CredPoK, CredUserPublicKey, CredUserSecretKey,
-    Credential as WrapperCredential,
-  };
-  use curve25519_dalek::ristretto::CompressedRistretto;
-  use curve25519_dalek::scalar::Scalar;
-  use ledger::data_model::errors::PlatformError;
-  use ledger::data_model::{
-    b64dec, AccountAddress, AssetRules, AssetTypeCode, KVHash, SignatureRules, TransferType,
-    TxOutput, TxoRef, TxoSID,
-  };
-  use ledger::policies::{DebtMemo, Fraction};
-  use ledger::{des_fail, error_location, ser_fail};
-  use ledger_standalone::LedgerStandalone;
-  use log::trace; // Other options: debug, info, warn
-  use rand_chacha::ChaChaRng;
-  use rand_core::{CryptoRng, RngCore, SeedableRng};
-  use serde::{Deserialize, Serialize};
-  use sparse_merkle_tree::Key;
-  use std::env;
-  use std::fs;
-  use std::path::{Path, PathBuf};
-  use std::process::exit;
-  use submission_server::{TxnHandle, TxnStatus};
-  use txn_builder::{
-    BuildsTransactions, PolicyChoice, TransactionBuilder, TransferOperationBuilder,
-  };
-  use zei::api::anon_creds::{ac_confidential_open_commitment, Credential as ZeiCredential};
-  use zei::serialization::ZeiFromToBytes;
-  use zei::setup::PublicParams;
-  use zei::xfr::asset_record::{
-    build_blind_asset_record, open_blind_asset_record, AssetRecordType,
-  };
-  use zei::xfr::asset_tracer::gen_asset_tracer_keypair;
-  use zei::xfr::sig::{XfrKeyPair, XfrPublicKey};
-  use zei::xfr::structs::{
-    AssetRecordTemplate, AssetTracerKeyPair, AssetTracerMemo, AssetTracingPolicy, BlindAssetRecord,
-    IdentityRevealPolicy, OpenAssetRecord, OwnerMemo, XfrAmount, XfrAssetType,
-  };
-
-  extern crate exitcode;
-
-  /// Initial data when the program starts.
-  // TODO (Keyao): Redmine issue: #42: Store txn_cli data externally
-  // Make this data driven, not embedded in the Rust code.
-  // The attribute names will be determined by the customer's application and will differ from customer to customer.
-  // Or we'll develop a standard registry or dictionary of attributes.
-  const INIT_DATA: &str = r#"
-{
-  "asset_issuers": [
-    {
-      "id": 0,
-      "name": "Izzie",
-      "key_pair": "6bcd6c7421aca7df38f5be361ba2fad5affff287da0730ca14235abd23269991ed11ea990324e0f573cd11c5ad0af2be94d8856600e626b62e49b526eb36ca08",
-      "tracer_key_pair": "7b22656e635f6b6579223a7b227265636f72645f646174615f656e635f6b6579223a5b3135362c3130322c3136332c35372c3230302c35322c37392c3134362c34372c3139352c33322c3130382c3138312c3231382c3233322c32302c3136352c3134382c3139322c32332c3132352c3231312c33352c39322c33372c37372c3135362c36342c3135342c3130312c3138342c385d2c2261747472735f656e635f6b6579223a22755874716e546532556474444d575a4c4779546336736c4d4439393136476c6d45324c615f373356574f5942345f6c63455254456c7956305966417176304758227d2c226465635f6b6579223a7b227265636f72645f646174615f6465635f6b6579223a5b37342c38332c3139352c3235312c3138382c38392c3135312c31342c3232392c3234382c39302c3234382c31392c3133352c39332c3235352c3139332c35382c3134342c37342c34362c38332c3137342c3132362c3130312c3235302c31332c3233342c3131302c39382c3230312c315d2c2261747472735f6465635f6b6579223a225a67356b4543754b735f2d7a784a54616a535f67336643574b52506234387443597a3037746c46623133383d227d7d"
-    }
-  ],
-  "credential_issuers": [
-    {
-      "id": 0,
-      "name": "Ivy",
-      "key_pair": "5b7b2261635f7075625f6b6579223a7b2267656e32223a227136457444736c6f78684f5f757075704669444e6836774f77384b6134375a316663706b794a4c56486c52785454444d75673934787432636e4b5f35584c4b424247305679326370384b53686f5a4b48784a46505f78563837663239363358446f475447616a62717130382d336f5265597970756a6e2d776754565832555836222c22787832223a226c5a7557726f70446b30563835347149754377696f7564466a7275584144336d7158454e4559566a3249302d46717367537335655653646d367235326562375646336c5f46654831734436774b347a67383274576946485a714245317456485731705649454e4d57783652324d38594a476b324355314b6f36636f334e597179222c227a7a31223a22746e553179643133744a4742386b5469782d30785647573754717a31472d51667a726a5944746f6a74755f49494b6a69784237456553616e6274665a714c3930222c227a7a32223a2267474558547672795f39506d376461685442387134654e755037344f307a572d304b73747a3755456233415f616b3230764c5a624969474d37653579556e3636457939335673515a5056505976544c736a4d634f36775f42505a3142372d4b4d594d5f70356f4841445953632d6f3565636968423141487047774542365f357a222c22797932223a5b227044365265596a684d7071354f354934787038417a435a32594a634d49564545664138575972665371612d64615354574b756d414e6363456f4a31315a616a564446517275714c424866314c5a344e6c6b636b5534705a4656466c62766955745432364f61305272717a495563725652485750506645625247667665734a6a35225d7d2c226d6170223a7b226d696e5f6372656469745f73636f7265223a5b5b302c315d2c335d7d2c226e756d5f696e7465726e616c5f6174747273223a317d2c7b2261635f7365635f6b6579223a7b2267656e31223a22714c305a7a446c5a4f30683571487743376b4b2d57796e615a4d754b4152416c2d37424f31434f413475596b5f5538463349776871754e346b324168625f6637222c2278223a227533706f7071506979646e50627a4c69426b395935535a45514a727568766c6e4948504a305953587353453d222c2279223a5b226e615f3552763146706264384856454f57766e387a382d38747646354337546a416575376856467a674b513d225d7d2c226d6170223a7b226d696e5f6372656469745f73636f7265223a5b5b302c315d2c335d7d2c226e756d5f696e7465726e616c5f6174747273223a317d5d"
-    }
-  ],
-  "lenders": [
-    {
-      "id": 0,
-      "name": "Lenny",
-      "key_pair": "023f37203a2476c42566a61cc55c3ca875dbb4cc41c0deb789f8e7bf881836384d4b18062f8502598de045ca7b69f067f59f93b16e3af8733a988adc2341f5c8",
-      "requirements": [
-        "500",
-        null,
-        null
-      ],
-      "loans": []
-    },
-    {
-      "id": 1,
-      "name": "Luna",
-      "key_pair": "65efc6564f1c5ee79f65635f249bb082ef5a89d077026c27479ae37db91e48dfe1e2cc04de1ba50705cb9cbba130ddc80f3c2646ddc865b7ab514e8ab77c2e7f",
-      "requirements": [
-        "680",
-        null,
-        null
-      ],
-      "loans": []
-    }
-  ],
-  "borrowers": [
-    {
-      "id": 0,
-      "name": "Ben",
-      "key_pair": "f6a12ca8ffc30a66ca140ccc7276336115819361186d3f535dd99f8eaaca8fce7d177f1e71b490ad0ce380f9578ab12bb0fc00a98de8f6a555c81d48c2039249",
-      "credentials": 0,
-      "loans": [],
-      "balance": 0,
-      "fiat_utxo": null
-    }
-  ],
-  "credentials": [
-    {
-      "id": 0,
-      "borrower": 0,
-      "credential_issuer": 0,
-      "values": [
-          "650",
-          null,
-          null
-      ]
-    }
-  ],
-  "loans": [],
-  "fiat_code": null,
-  "sequence_number": 1
-}"#;
-  /// Path to the data file.
-  const DATA_FILE: &str = "data.json";
-  /// Arbitrary choice of the maximum backup extension number.
-  const BACKUP_COUNT_MAX: i32 = 10000;
-  /// Port for querying values.
-  const QUERY_PORT: &str = "8668";
-  /// Port for submitting transactions.
-  const SUBMIT_PORT: &str = "8669";
-
-  /// Tuple of blind asset record and associated tracer and owner memos. Memos are optional.
-  pub(crate) type BlindAssetRecordAndMemos =
-    (BlindAssetRecord, Option<AssetTracerMemo>, Option<OwnerMemo>);
-  /// Tuple of tracer and owner memos, optional.
-  pub(crate) type TracerAndOwnerMemos = (Option<AssetTracerMemo>, Option<OwnerMemo>);
-
-  //
-  // Credentials
-  //
-  /// Credential value comparison types.
-  pub(crate) enum ComparisonType {
-    /// Requirement: attribute value == required value
-    Equal,
-    /// Requirement: attribute value >= required value
-    AtLeast,
-  }
-
-  #[derive(Clone, Copy, Deserialize, Debug, Eq, PartialEq, Serialize)]
-  /// Credential attribute names and their corresponding indices in the credential's values data and lender's requirements data.
-  /// # Examples
-  /// * `"values": ["630", null, "1"]` in a credential's data indicates:
-  ///   * Lower bound of the borrower's credit score is 630.
-  ///   * Lower bound of the borrower's income isn't provided.
-  ///   * The country code of the borrower's citizenship is 1.
-  /// * `"requirements": [null, "900", "7"]` in a lender's requirements data indicates:
-  ///   * Lower bound of the credit score isn't required.
-  ///   * Lower bound of the borrower's income must be at least 900.
-  ///   * The country code of the borrower's citizenship must be 7.
-  // Note: If this pub(crate) enum is modified, update the `create_or_overwrite_credential` command too.
-  pub(crate) enum CredentialIndex {
-    /// Lower bound of the credit score
-    MinCreditScore = 0,
-    /// lower bound of the income
-    MinIncome = 1,
-    /// Country code of citizenship
-    /// See https://countrycode.org/ for country code definition.
-    Citizenship = 2,
-  }
-
-  impl CredentialIndex {
-    /// Gets the attribute name.
-    pub(crate) fn get_name(self) -> String {
-      match self {
-        CredentialIndex::MinCreditScore => "min_credit_score".to_string(),
-        CredentialIndex::MinIncome => "min_income".to_string(),
-        _ => "citizenship".to_string(),
-      }
-    }
-
-    /// Gets the attribute name and length.
-    pub(crate) fn get_name_and_length(self) -> (String, usize) {
-      match self {
-        CredentialIndex::MinCreditScore => ("min_credit_score".to_string(), 3 as usize),
-        CredentialIndex::MinIncome => ("min_income".to_string(), 4 as usize),
-        _ => ("citizenship".to_string(), 3 as usize),
-      }
-    }
-
-    /// Convertes the index in the credential record to CredentialIndex
-    pub(crate) fn get_credential_index(index: u64) -> Result<Self, PlatformError> {
-      match index {
-        0 => Ok(CredentialIndex::MinCreditScore),
-        1 => Ok(CredentialIndex::MinIncome),
-        2 => Ok(CredentialIndex::Citizenship),
-        _ => {
-          println!("Index too large: {}", index);
-          Err(PlatformError::InputsError(error_location!()))
-        }
-      }
-    }
-
-    /// Gets the requirement type based on the index in the credential record.
-    /// See the enum `ComparisonType` for supported requirement types.
-    /// See the enum `CredentialIndex` for how the credential attributes are ordered.
-    pub(crate) fn get_requirement_type(index: u64) -> ComparisonType {
-      if index <= 1 {
-        ComparisonType::AtLeast
-      } else {
-        ComparisonType::Equal
-      }
-    }
-  }
-
-  #[derive(Clone, Deserialize, Debug, Serialize)]
-  /// Borrower's credential records.
-  pub(crate) struct Credential {
-    /// Credential ID
-    id: u64,
-    /// Borrower ID
-    borrower: u64,
-    /// Credential issuer ID
-    credential_issuer: u64,
-    /// Credential values, in the order defined in the enum `CredentialIndex`.
-    /// Null value indicates the credential value isn't provided yet.
-    /// # Examples
-    /// * `"attributes": ["630", null, "1"]` indicates:
-    /// * Lower bound of the borrower's credit score is 630.
-    /// * Lower bound of the borrower's income isn't provided.
-    /// * The country code of the borrower's citizenship is 1.
-    values: Vec<Option<String>>,
-  }
-
-  impl Credential {
-    /// Conpub(crate) structs a credential
-    /// # Arguments
-    /// `id`: credential ID
-    /// `borrower`: borrower ID
-    /// `credential_issuer`: credential issuer ID
-    /// `values`: credential values, in the order defined in the enum `CredentialIndex`.
-    pub(crate) fn new(id: u64,
-                      borrower: u64,
-                      credential_issuer: u64,
-                      values: Vec<Option<String>>)
-                      -> Self {
-      Credential { id,
-                   borrower,
-                   credential_issuer,
-                   values }
-    }
-  }
-
-  //
-  // Users
-  //
-  #[derive(Clone, Deserialize, Serialize)]
-  /// Asset issuer's account information.
-  pub(crate) struct AssetIssuer {
-    /// AssetIssuer ID
-    id: u64,
-    /// Name
-    name: String,
-    /// Serialized key pair
-    key_pair: String,
-    /// Serialized asset tracer key pair
-    tracer_key_pair: String,
-  }
-
-  impl AssetIssuer {
-    pub(crate) fn new(id: usize, name: String) -> Result<Self, PlatformError> {
-      // Generate asset issuer key pair
-      let key_pair = XfrKeyPair::generate(&mut ChaChaRng::from_entropy());
-      let key_pair_str = hex::encode(key_pair.zei_to_bytes());
-
-      // Generate asset tracer key pair
-      let tracer_key_pair = gen_asset_tracer_keypair(&mut ChaChaRng::from_entropy());
-      let tracer_key_pair_str =
-        serde_json::to_string(&tracer_key_pair).or_else(|e| Err(ser_fail!(e)))?;
-
-      Ok(AssetIssuer { id: id as u64,
-                       name,
-                       key_pair: key_pair_str,
-                       tracer_key_pair: hex::encode(tracer_key_pair_str) })
-    }
-  }
-
-  #[derive(Clone, Deserialize, Serialize)]
-  /// Credential issuer's account information.
-  pub(crate) struct CredentialIssuer {
-    /// Credential issuer ID
-    id: u64,
-    /// Name
-    name: String,
-    /// Serialized key pair
-    key_pair: String,
-  }
-
-  impl CredentialIssuer {
-    /// Conpub(crate) structs a credential issuer for the credit score attribute.
-    pub(crate) fn new(id: usize, name: String) -> Result<Self, PlatformError> {
-      let key_pair =
-        credential_issuer_key_gen(&mut ChaChaRng::from_entropy(),
-                                  &[CredentialIndex::MinCreditScore.get_name_and_length(),
-                                    CredentialIndex::MinIncome.get_name_and_length(),
-                                    CredentialIndex::Citizenship.get_name_and_length()]);
-      let key_pair_str = serde_json::to_vec(&key_pair).or_else(|e| Err(ser_fail!(e)))?;
-      Ok(CredentialIssuer { id: id as u64,
-                            name,
-                            key_pair: hex::encode(key_pair_str) })
-    }
-  }
-
-  #[derive(Clone, Deserialize, Serialize)]
-  /// Lender's account information.
-  pub(crate) struct Lender {
-    /// Lender ID
-    id: u64,
-    /// Name
-    name: String,
-    /// Serialized key pair
-    key_pair: String,
-    /// Credential requirements, in the order defined in the enum `CredentialIndex`.
-    /// Null value indicates the credential attribute isn't required.
-    /// # Examples  
-    /// * `"requirements": [null, "900", "7"]` indicates:
-    ///   * Lower bound of the credit score isn't requirement.
-    ///   * Lower bound of the borrower's income must be at least 900.
-    ///   * The country code of the borrower's citizenship must be 7.
-    requirements: Vec<Option<String>>,
-    /// List of loan IDs
-    loans: Vec<u64>,
-  }
-
-  impl Lender {
-    pub(crate) fn new(id: usize, name: String) -> Self {
-      let key_pair = XfrKeyPair::generate(&mut ChaChaRng::from_entropy());
-      let key_pair_str = hex::encode(key_pair.zei_to_bytes());
-      Lender { id: id as u64,
-               name,
-               key_pair: key_pair_str,
-               requirements: vec![None, None, None],
-               loans: Vec::new() }
-    }
-  }
-
-  #[derive(Clone, Deserialize, Serialize)]
-  /// Borrower's account information.
-  pub(crate) struct Borrower {
-    /// Borrower ID
-    id: u64,
-    /// Name
-    name: String,
-    /// Serialized key pair
-    key_pair: String,
-    /// Credential ID, if exists
-    credentials: Option<u64>,
-    /// List of loan IDs
-    loans: Vec<u64>,
-    /// Balance
-    balance: u64,
-    /// Fiat asset UTXO (unspent transaction output) SIDs, if any
-    fiat_utxo: Option<TxoSID>,
-  }
-
-  impl Borrower {
-    pub(crate) fn new(id: usize, name: String) -> Self {
-      // Get the encoded key pair
-      let key_pair = XfrKeyPair::generate(&mut ChaChaRng::from_entropy());
-      let key_pair_str = hex::encode(key_pair.zei_to_bytes());
-
-      // Conpub(crate) struct the Borrower
-      Borrower { id: id as u64,
-                 name,
-                 key_pair: key_pair_str,
-                 credentials: None,
-                 loans: Vec::new(),
-                 balance: 0,
-                 fiat_utxo: None }
-    }
-  }
-
-  //
-  // Loan
-  //
-  #[derive(Clone, Deserialize, Debug, PartialEq, Serialize)]
-  /// Loan statuses.
-  pub(crate) enum LoanStatus {
-    /// The borrower has requested the loan, but the lender hasn't fulfill it
-    Requested,
-    /// The lender has declined the loan
-    Declined,
-    /// The lender has fulfilled the loan, but the borrower hasn't paid it off
-    Active,
-    /// The borrower has paid off the loan
-    Complete,
-  }
-
-  #[derive(Clone, Deserialize, Debug, Serialize)]
-  /// Loan information.
-  pub(crate) struct Loan {
-    /// Loan ID
-    id: u64,
-    /// Issuer ID, null if the loan isn't fulfilled          
-    issuer: Option<u64>,
-    /// Lender ID           
-    lender: u64,
-    /// Borrower ID          
-    borrower: u64,
-    /// Loan status, possible values defined in the enum `LoanStatus`
-    status: LoanStatus,
-    /// Total amount
-    amount: u64,
-    /// Outstanding balance
-    balance: u64,
-    /// Interest per 1000
-    /// # Examples
-    /// * `120`: interest rate is 0.12        
-    interest_per_mille: u64,
-    /// Loan duration
-    duration: u64,
-    /// Number of payments that have been made
-    payments: u64,
-    /// Serialized debt token code, null if the loan isn't fulfilled     
-    code: Option<String>,
-    /// Debt asset UTXO (unspent transaction output) SIDs, null if the loan isn't fulfilled     
-    debt_utxo: Option<TxoSID>,
-  }
-
-  impl Loan {
-    pub(crate) fn new(id: usize,
-                      lender: u64,
-                      borrower: u64,
-                      amount: u64,
-                      interest_per_mille: u64,
-                      duration: u64)
-                      -> Self {
-      Loan { id: id as u64,
-             issuer: None,
-             lender,
-             borrower,
-             status: LoanStatus::Requested,
-             amount,
-             balance: amount,
-             interest_per_mille,
-             duration,
-             payments: 0,
-             code: None,
-             debt_utxo: None }
-    }
-  }
-
-  //
-  // Data
-  //
-  #[derive(Clone, Deserialize, Serialize)]
-  /// Information of users, loans, fiat token code, and sequence number.
-  pub(crate) struct Data {
-    /// List of user records
-    asset_issuers: Vec<AssetIssuer>,
-    credential_issuers: Vec<CredentialIssuer>,
-    lenders: Vec<Lender>,
-    borrowers: Vec<Borrower>,
-
-    /// List of loan records
-    loans: Vec<Loan>,
-
-    /// List of credential records
-    credentials: Vec<Credential>,
-
-    /// Serialized token code of fiat asset, if defined
-    fiat_code: Option<String>,
-
-    /// Sequence number of the next transaction
-    sequence_number: u64,
-  }
-
-  impl Data {
-    pub(crate) fn add_loan(&mut self,
-                           data_dir: &str,
-                           lender: u64,
-                           borrower: u64,
-                           amount: u64,
-                           interest_per_mille: u64,
-                           duration: u64)
-                           -> Result<(), PlatformError> {
-      let id = self.loans.len();
-      self.loans
-          .push(Loan::new(id, lender, borrower, amount, interest_per_mille, duration));
-      self.lenders[lender as usize].loans.push(id as u64);
-      self.borrowers[borrower as usize].loans.push(id as u64);
-      store_data_to_file(self.clone(), data_dir)
-    }
-
-    pub(crate) fn add_asset_issuer(&mut self,
-                                   data_dir: &str,
-                                   name: String)
-                                   -> Result<(), PlatformError> {
-      let id = self.asset_issuers.len();
-      self.asset_issuers.push(AssetIssuer::new(id, name.clone())?);
-      println!("{}'s id is {}.", name, id);
-      store_data_to_file(self.clone(), data_dir)
-    }
-
-    pub(crate) fn get_asset_issuer_key_pair(&self, id: u64) -> Result<XfrKeyPair, PlatformError> {
-      let key_pair_str = &self.asset_issuers[id as usize].key_pair;
-      Ok(XfrKeyPair::zei_from_bytes(&hex::decode(key_pair_str).or_else(|e| Err(ser_fail!(e)))?))
-    }
-
-    pub(crate) fn get_asset_tracer_key_pair(&self,
-                                            id: u64)
-                                            -> Result<AssetTracerKeyPair, PlatformError> {
-      let tracer_key_pair_str = &self.asset_issuers[id as usize].tracer_key_pair;
-      let tracer_key_pair_decode = hex::decode(tracer_key_pair_str).or_else(|e| Err(des_fail!(e)))?;
-      let tracer_key_pair =
-        serde_json::from_slice(&tracer_key_pair_decode).or_else(|e| Err(des_fail!(e)))?;
-      Ok(tracer_key_pair)
-    }
-
-    pub(crate) fn add_credential_issuer(&mut self,
-                                        data_dir: &str,
-                                        name: String)
-                                        -> Result<(), PlatformError> {
-      let id = self.credential_issuers.len();
-      self.credential_issuers
-          .push(CredentialIssuer::new(id, name.clone())?);
-      println!("{}'s id is {}.", name, id);
-      store_data_to_file(self.clone(), data_dir)
-    }
-
-    pub(crate) fn get_credential_issuer_key_pair(
-      &self,
-      id: u64)
-      -> Result<(CredIssuerPublicKey, CredIssuerSecretKey), PlatformError> {
-      let key_pair_str = &self.credential_issuers[id as usize].key_pair;
-      let key_pair_decode = hex::decode(key_pair_str).or_else(|e| Err(des_fail!(e)))?;
-      let key_pair = serde_json::from_slice(&key_pair_decode).or_else(|e| Err(des_fail!(e)))?;
-      Ok(key_pair)
-    }
-
-    pub(crate) fn add_lender(&mut self, data_dir: &str, name: String) -> Result<(), PlatformError> {
-      let id = self.lenders.len();
-      self.lenders.push(Lender::new(id, name.clone()));
-      println!("{}'s id is {}.", name, id);
-      store_data_to_file(self.clone(), data_dir)
-    }
-
-    pub(crate) fn get_lender_key_pair(&self, id: u64) -> Result<XfrKeyPair, PlatformError> {
-      let key_pair_str = &self.lenders[id as usize].key_pair;
-      Ok(XfrKeyPair::zei_from_bytes(&hex::decode(key_pair_str).or_else(|e| Err(des_fail!(e)))?))
-    }
-
-    /// Creates or overwrites a credential requirement.
-    /// * If the requirement attribute doesn't exist, add it to the requirements.
-    /// * Otherwise, overwrite the value.
-    ///
-    /// # Arguments
-    /// * `lender_id`: lender ID.
-    /// * `attribute`: credential attribute, possible names defined in the enum `CredentialIndex`.
-    /// * `requirement`: required value.
-    pub(crate) fn create_or_overwrite_requirement(&mut self,
-                                                  data_dir: &str,
-                                                  lender_id: u64,
-                                                  attribute: CredentialIndex,
-                                                  requirement: &str)
-                                                  -> Result<(), PlatformError> {
-      if self.lenders[lender_id as usize].requirements[attribute as usize] == None {
-        println!("Adding the credential requirement.");
-      } else {
-        println!("Overwriting the credential requirement.");
-      }
-      self.lenders[lender_id as usize].requirements[attribute as usize] =
-        Some(requirement.to_string());
-
-      // Update the data
-      store_data_to_file(self.clone(), data_dir)
-    }
-
-    pub(crate) fn add_borrower(&mut self,
-                               data_dir: &str,
-                               name: String)
-                               -> Result<(), PlatformError> {
-      let id = self.borrowers.len();
-      self.borrowers.push(Borrower::new(id, name.clone()));
-      println!("{}'s id is {}.", name, id);
-      store_data_to_file(self.clone(), data_dir)
-    }
-
-    pub(crate) fn get_borrower_key_pair(&self, id: u64) -> Result<XfrKeyPair, PlatformError> {
-      let key_pair_str = &self.borrowers[id as usize].key_pair;
-      Ok(XfrKeyPair::zei_from_bytes(&hex::decode(key_pair_str).or_else(|e| Err(des_fail!(e)))?))
-    }
-
-    /// Creates or overwrites a credential data.
-    /// * If the credential attribute doesn't exist, add it to the credential data.
-    /// * Otherwise, overwrite the value.
-    ///
-    /// # Arguments
-    /// * `borrower_id`: borrower ID.
-    /// * `credential_issuer_id`: credential issuer ID.
-    /// * `attribute`: credential attribute, possible names defined in the enum `CredentialIndex`.
-    /// * `value`: credential value.
-    pub(crate) fn create_or_overwrite_credential(&mut self,
-                                                 data_dir: &str,
-                                                 borrower_id: u64,
-                                                 credential_issuer_id: u64,
-                                                 attribute: CredentialIndex,
-                                                 value: &str)
-                                                 -> Result<(), PlatformError> {
-      // If the borrower has some credential data, update it
-      // Otherwise, create a new credential to the borrower's data
-      if let Some(credential_id) = self.borrowers[borrower_id as usize].credentials {
-        if self.credentials[credential_id as usize].values[attribute as usize].clone() == None
-           && credential_issuer_id == self.credentials[credential_id as usize].credential_issuer
-        {
-          println!("Adding the credential attribute.");
-        } else {
-          println!("Overwriting the credential attribute.");
-        }
-        self.credentials[credential_id as usize].values[attribute as usize] =
-          Some(value.to_string());
-      } else {
-        println!("Creating the credential record.");
-        let credential_id = self.credentials.len();
-        let mut values = vec![None, None, None];
-        values[attribute as usize] = Some(value.to_string());
-        self.credentials.push(Credential::new(credential_id as u64,
-                                              borrower_id,
-                                              credential_issuer_id,
-                                              values));
-        self.borrowers[borrower_id as usize].credentials = Some(credential_id as u64);
-      }
-
-      // Update the data
-      store_data_to_file(self.clone(), data_dir)
-    }
-  }
-
-  /// Gets the initial data for the CLI.
-  pub(crate) fn get_init_data() -> Result<Data, PlatformError> {
-    serde_json::from_str::<Data>(INIT_DATA).or_else(|e| Err(des_fail!(e)))
-  }
-
-  /// Gets the sequence number and increments it.
-  pub(crate) fn get_and_update_sequence_number(data_dir: &str) -> Result<u64, PlatformError> {
-    // Get the sequence number
-    let mut data = load_data(data_dir)?;
-    let sequence_number = data.sequence_number;
-    println!("Sequence number: {}", sequence_number);
-
-    // Increment the sequence number
-    data.sequence_number += 1;
-=======
 use crate::data_lib::*;
 use credentials::{
   CredCommitment, CredCommitmentKey, CredIssuerPublicKey, CredPoK, CredUserPublicKey,
@@ -729,7 +80,6 @@
 
   if fiat_asset {
     data.fiat_code = Some(token_code.to_base64());
->>>>>>> 71792c7d
     store_data_to_file(data, data_dir)?;
   };
 
@@ -1188,1789 +538,8 @@
                                AssetRecordType::NonConfidentialAmount_NonConfidentialAssetType,
                                None,
                                None,
-<<<<<<< HEAD
-                               None)?;
-    let fiat_sid = submit_and_get_sids(protocol, host, txn_builder)?[0];
-    println!("Fiat sid: {}", fiat_sid.0);
-    let (_, owner_memo) = load_blind_asset_record_and_owner_memo_from_file(fiat_txn_file)?;
-    let fiat_open_asset_record =
-      query_open_asset_record(protocol, host, fiat_sid, lender_key_pair, &owner_memo)?;
-
-    // Define debt asset
-    let debt_code = AssetTypeCode::gen_random();
-    println!("Generated debt code: {}",
-             serde_json::to_string(&debt_code.val).or_else(|_| { Err(ser_fail!()) })?);
-    let memo = DebtMemo { interest_rate: Fraction::new(loan.interest_per_mille, 1000),
-                          fiat_code,
-                          loan_amount: amount };
-    let memo_str = serde_json::to_string(&memo).or_else(|_| Err(ser_fail!()))?;
-    let txn_builder = define_asset(data_dir,
-                                   false,
-                                   borrower_key_pair,
-                                   debt_code,
-                                   &memo_str,
-                                   AssetRules::default(),
-                                   None)?;
-    // Store data before submitting the transaction to avoid data overwriting
-    let data = load_data(data_dir)?;
-    submit(protocol, host, txn_builder)?;
-    store_data_to_file(data, data_dir)?;
-
-    // Issue and transfer debt token
-    let debt_txn_file = &format!("{}/{}", data_dir, "debt_txn_file");
-    let txn_builder =
-      issue_and_transfer_asset(data_dir,
-                               borrower_key_pair,
-                               borrower_key_pair,
-                               amount,
-                               debt_code,
-                               AssetRecordType::NonConfidentialAmount_NonConfidentialAssetType,
-                               credential_record,
-                               Some(debt_txn_file),
-                               Some(debt_tracing_policy.clone()),
-                               Some(identity_commitment.clone()))?;
-    let debt_sid = submit_and_get_sids(protocol, host, txn_builder)?[0];
-    println!("Debt sid: {}", debt_sid.0);
-    let debt_open_asset_record =
-      load_open_asset_record_from_file(debt_txn_file, borrower_key_pair)?;
-
-    // Initiate loan
-    let lender_template =
-      AssetRecordTemplate::with_asset_tracking(amount,
-                                               debt_code.val,
-                                               AssetRecordType::NonConfidentialAmount_NonConfidentialAssetType,
-                                               lender_key_pair.get_pk(),
-                                               debt_tracing_policy.clone());
-    let borrower_template =
-      AssetRecordTemplate::with_no_asset_tracking(amount,
-                                                  fiat_code.val,
-                                                  AssetRecordType::NonConfidentialAmount_NonConfidentialAssetType,
-                                                  borrower_key_pair.get_pk());
-    let xfr_op = TransferOperationBuilder::new().add_input(TxoRef::Absolute(fiat_sid),
-                                                           fiat_open_asset_record,
-                                                           None,
-                                                           None,
-                                                           amount)?
-                                                .add_input(TxoRef::Absolute(debt_sid),
-                                                           debt_open_asset_record,
-                                                           None,
-                                                           None,
-                                                           amount)?
-                                                .add_output(&lender_template,
-                                                            Some(debt_tracing_policy),
-                                                            Some(identity_commitment),
-                                                            credential_record)?
-                                                .add_output(&borrower_template, None, None, None)?
-                                                .create(TransferType::Standard)?
-                                                .sign(lender_key_pair)?
-                                                .sign(borrower_key_pair)?
-                                                .transaction()?;
-    let mut txn_builder = TransactionBuilder::default();
-    txn_builder.add_operation(xfr_op);
-
-    // Submit transaction
-    let sids_new = submit_and_get_sids(protocol, host, txn_builder)?;
-
-    // Merge records
-    let fiat_sid_merged = if let Some(sid_pre) = borrower.fiat_utxo {
-      // Get the original fiat record
-      let res_pre = query(protocol,
-                          host,
-                          QUERY_PORT,
-                          "utxo_sid",
-                          &format!("{}", sid_pre.0))?;
-      let blind_asset_record_pre =
-        serde_json::from_str::<BlindAssetRecord>(&res_pre).or_else(|_| Err(des_fail!()))?;
-      // Get the new fiat record
-      let res_new = query(protocol,
-                          host,
-                          QUERY_PORT,
-                          "utxo_sid",
-                          &format!("{}", sids_new[1].0))?;
-      let blind_asset_record_new =
-        serde_json::from_str::<BlindAssetRecord>(&res_new).or_else(|_| Err(des_fail!()))?;
-      let txn_builder = merge_records(borrower_key_pair,
-                                      TxoRef::Absolute(sid_pre),
-                                      TxoRef::Absolute(sids_new[1]),
-                                      (blind_asset_record_pre, None),
-                                      (blind_asset_record_new, None),
-                                      fiat_code,
-                                      None)?;
-      submit_and_get_sids(protocol, host, txn_builder)?[0]
-    } else {
-      sids_new[1]
-    };
-    println!("New debt utxo sid: {}, fiat utxo sid: {}.",
-             sids_new[0].0, fiat_sid_merged.0);
-
-    // Update data
-    let mut data = load_data(data_dir)?;
-    data.loans[loan_id as usize].issuer = Some(issuer_id);
-    data.fiat_code = Some(fiat_code.to_base64());
-    data.loans[loan_id as usize].status = LoanStatus::Active;
-    data.loans[loan_id as usize].code = Some(debt_code.to_base64());
-    data.loans[loan_id as usize].debt_utxo = Some(sids_new[0]);
-    data.borrowers[borrower_id as usize].balance = borrower.balance + amount;
-    data.borrowers[borrower_id as usize].fiat_utxo = Some(fiat_sid_merged);
-    store_data_to_file(data, data_dir)
-  }
-
-  /// Pays loan.
-  /// # Arguments
-  /// * `loan_id`: loan ID.
-  /// * `amount`: amount to pay.
-  /// * `protocol`: either `https` or `http`.
-  /// * `host`: either `testnet.findora.org` or `localhost`.
-  pub(crate) fn pay_loan(data_dir: &str,
-                         loan_id: u64,
-                         amount: u64,
-                         protocol: &str,
-                         host: &str)
-                         -> Result<(), PlatformError> {
-    // Get data
-    let data = load_data(data_dir)?;
-    let loan = &data.loans[loan_id as usize];
-
-    // Check if it's valid to pay
-    match loan.status {
-      LoanStatus::Requested => {
-        println!("Loan {} hasn't been fulfilled yet. Use issuer fulfill_loan.",
-                 loan_id);
-        return Err(PlatformError::InputsError(error_location!()));
-      }
-      LoanStatus::Declined => {
-        println!("Loan {} has been declined.", loan_id);
-        return Err(PlatformError::InputsError(error_location!()));
-      }
-      LoanStatus::Complete => {
-        println!("Loan {} has been paid off.", loan_id);
-        return Err(PlatformError::InputsError(error_location!()));
-      }
-      _ => {}
-    }
-
-    let lender_id = loan.lender;
-    let borrower_id = loan.borrower;
-    let borrower = &data.borrowers[borrower_id as usize];
-    let lender_key_pair = &data.get_lender_key_pair(lender_id)?;
-    let borrower_key_pair = &data.get_borrower_key_pair(borrower_id)?;
-
-    // Check if funds are sufficient
-    if amount > borrower.balance {
-      println!("Insufficient funds. Use --load_funds to load more funds.");
-      return Err(PlatformError::InputsError(error_location!()));
-    }
-
-    // Check if the amount meets the minimum requirement, i.e., the fee
-    let fee =
-      ledger::policies::calculate_fee(loan.balance, Fraction::new(loan.interest_per_mille, 1000));
-    if amount < fee {
-      println!("Payment amount should be at least: {}", fee);
-      return Err(PlatformError::InputsError(error_location!()));
-    }
-
-    // Get the amount to burn the balance, and the total amount the borrow will spend
-    let mut amount_to_burn = amount - fee;
-    if amount_to_burn > loan.balance {
-      println!("Paying {} is enough.", loan.balance);
-      amount_to_burn = loan.balance;
-    }
-    let amount_to_spend = amount_to_burn + fee;
-    println!("The borrower will spend {} to burn {}.",
-             amount_to_spend, amount_to_burn);
-
-    // Get fiat and debt sids
-    let fiat_sid = if let Some(sid) = borrower.fiat_utxo {
-      sid
-    } else {
-      println!("Missing fiat utxo in the borrower record. Try --fulfill_loan.");
-      return Err(PlatformError::InputsError(error_location!()));
-    };
-    let debt_sid = if let Some(sid) = loan.debt_utxo {
-      sid
-    } else {
-      println!("Missing debt utxo in the loan record. Try --fulfill_loan.");
-      return Err(PlatformError::InputsError(error_location!()));
-    };
-
-    // Get fiat and debt open asset records
-    let fiat_open_asset_record =
-      query_open_asset_record(protocol, host, fiat_sid, lender_key_pair, &None)?;
-    let debt_open_asset_record =
-      query_open_asset_record(protocol, host, debt_sid, borrower_key_pair, &None)?;
-
-    // Get fiat and debt codes
-    let fiat_code = if let Some(code) = data.clone().fiat_code {
-      AssetTypeCode::new_from_base64(&code)?
-    } else {
-      println!("Missing fiat code. Try --active_loan.");
-      return Err(PlatformError::InputsError(error_location!()));
-    };
-    let debt_code = if let Some(code) = &loan.code {
-      AssetTypeCode::new_from_base64(&code)?
-    } else {
-      println!("Missing debt code in the loan record. Try --fulfill_loan.");
-      return Err(PlatformError::InputsError(error_location!()));
-    };
-
-    println!("Fiat code: {}", serde_json::to_string(&fiat_code.val)?);
-    println!("Debt code: {}", serde_json::to_string(&debt_code.val)?);
-
-    // Get templates
-    let spend_template =
-      AssetRecordTemplate::with_no_asset_tracking(amount_to_spend,
-                                                  fiat_code.val,
-                                                  AssetRecordType::NonConfidentialAmount_NonConfidentialAssetType,
-                                                  lender_key_pair.get_pk());
-    let burn_template =
-      AssetRecordTemplate::with_no_asset_tracking(amount_to_burn,
-                                                  debt_code.val,
-                                                  AssetRecordType::NonConfidentialAmount_NonConfidentialAssetType,
-                                                  XfrPublicKey::zei_from_bytes(&[0; 32]));
-    let lender_template =
-      AssetRecordTemplate::with_no_asset_tracking(loan.balance - amount_to_burn,
-                                                  debt_code.val,
-                                                  AssetRecordType::NonConfidentialAmount_NonConfidentialAssetType,
-                                                  lender_key_pair.get_pk());
-    let borrower_template =
-      AssetRecordTemplate::with_no_asset_tracking(borrower.balance - amount_to_spend,
-                                                  fiat_code.val,
-                                                  AssetRecordType::NonConfidentialAmount_NonConfidentialAssetType,
-                                                  borrower_key_pair.get_pk());
-    let op = TransferOperationBuilder::new().add_input(TxoRef::Absolute(debt_sid),
-                                                       debt_open_asset_record,
-                                                       None,
-                                                       None,
-                                                       amount_to_burn)?
-                                            .add_input(TxoRef::Absolute(fiat_sid),
-                                                       fiat_open_asset_record,
-                                                       None,
-                                                       None,
-                                                       amount_to_spend)?
-                                            .add_output(&spend_template, None, None, None)?
-                                            .add_output(&burn_template, None, None, None)?
-                                            .add_output(&lender_template, None, None, None)?
-                                            .add_output(&borrower_template, None, None, None)?
-                                            .create(TransferType::DebtSwap)?
-                                            .sign(borrower_key_pair)?
-                                            .transaction()?;
-    let mut txn_builder = TransactionBuilder::default();
-    txn_builder.add_operation(op).transaction();
-
-    // Submit transaction and update data
-    let sids = submit_and_get_sids(protocol, host, txn_builder)?;
-
-    let mut data = load_data(data_dir)?;
-    let balance = loan.balance - amount_to_burn;
-    if balance == 0 {
-      data.loans[loan_id as usize].status = LoanStatus::Complete;
-    }
-    data.loans[loan_id as usize].balance = balance;
-    data.loans[loan_id as usize].payments = loan.payments + 1;
-    data.loans[loan_id as usize].debt_utxo = Some(sids[2]);
-    data.borrowers[borrower_id as usize].balance = borrower.balance - amount_to_spend;
-    data.borrowers[borrower_id as usize].fiat_utxo = Some(sids[3]);
-
-    store_data_to_file(data, data_dir)
-  }
-
-  /// Uses environment variable RUST_LOG to select log level and filters output by module or regex.
-  ///
-  /// By default, log everything "trace" level or greater to stdout.
-  ///
-  /// # Examples
-  /// RUST_LOG="info,txn_cli=trace" ../../target/debug/txn_cli create_txn_builder
-  pub fn init_logging() {
-    flexi_logger::Logger::with_env_or_str("trace").start()
-                                                  .unwrap();
-  }
-
-  /// Matches the PlatformError with an exitcode and exits.
-  /// * SerializationError: exits with code `DATAERR`.
-  /// * DeserializationError: exits with code `DATAERR`.
-  /// * IoError:
-  ///   * If the input file doesn't exist: exits with code `NOINPUT`.
-  ///     * Note: make sure the error message contains "File doesn't exist:" when conpub(crate) structing the PlatformError.
-  ///   * If the input file isn't readable: exits with code `NOINPUT`.
-  ///     * Note: make sure the error message contains "Failed to read" when conpub(crate) structing the PlatformError.
-  ///   * If the output file or directory can't be created: exits with code `CANTCREAT`.
-  ///     * Note: make sure the error message contains "Failed to create" when conpub(crate) structing the PlatformError.
-  ///   * Otherwise: exits with code `IOERR`.
-  /// * SubmissionServerError: exits with code `UNAVAILABLE`.
-  /// * Otherwise: exits with code `USAGE`.
-  pub fn match_error_and_exit(error: PlatformError) {
-    println!("Error: {}", error);
-    match error {
-      PlatformError::SerializationError(_) => exit(exitcode::DATAERR),
-      PlatformError::DeserializationError(_) => exit(exitcode::DATAERR),
-      PlatformError::IoError(io_error) => {
-        if io_error.contains("File doesn't exist:") || io_error.contains("Failed to read") {
-          exit(exitcode::NOINPUT)
-        }
-        if io_error.contains("Failed to create") {
-          exit(exitcode::CANTCREAT)
-        }
-        exit(exitcode::IOERR)
-      }
-      _ => {
-        exit(exitcode::USAGE);
-      }
-    }
-  }
-
-  /// Processes the `asset_issuer` subcommand.
-  ///
-  /// Subcommands under `asset_issuer`
-  /// * `sign_up`
-  /// * `store_sids`
-  /// * `define_asset`
-  /// * `issue_asset`
-  /// * `transfer_asset`
-  /// * `issue_and_transfer_asset`
-  ///
-  /// # Arguments
-  /// * `asset_issuer_matches`: subcommands and arguments under the `asset_issuer` subcommand.
-  /// * `txn_file`: path to store the transaction file.
-  pub(crate) fn process_asset_issuer_cmd(asset_issuer_matches: &clap::ArgMatches,
-                                         data_dir: &str,
-                                         txn_file: &str)
-                                         -> Result<(), PlatformError> {
-    match asset_issuer_matches.subcommand() {
-      ("sign_up", Some(sign_up_matches)) => {
-        let name = if let Some(name_arg) = sign_up_matches.value_of("name") {
-          name_arg.to_owned()
-        } else {
-          println!("Name is required to sign up an asset issuer account. Use --name.");
-          return Err(PlatformError::InputsError(error_location!()));
-        };
-        let mut data = load_data(data_dir)?;
-        data.add_asset_issuer(data_dir, name)
-      }
-      ("store_sids", Some(store_sids_matches)) => {
-        let file = if let Some(file_arg) = store_sids_matches.value_of("file") {
-          file_arg
-        } else {
-          println!("Path is required to store the sids. Use --path.");
-          return Err(PlatformError::InputsError(error_location!()));
-        };
-        let sids = if let Some(indices_arg) = store_sids_matches.value_of("indices") {
-          indices_arg
-        } else {
-          println!("Indices are required to store the sids. Use --indices.");
-          return Err(PlatformError::InputsError(error_location!()));
-        };
-        store_sids_to_file(file, sids)
-      }
-      ("store_memos", Some(store_bar_and_memos_matches)) => {
-        let data = load_data(data_dir)?;
-        let (issuer_pub_key, policy) = if let Some(id_arg) = asset_issuer_matches.value_of("id") {
-          let issuer_id = parse_to_u64(id_arg)?;
-          let issuer_pub_key = data.get_asset_issuer_key_pair(issuer_id)?.get_pk();
-          let tracer_enc_keys = data.get_asset_tracer_key_pair(issuer_id)?.enc_key;
-          let policy = AssetTracingPolicy { enc_keys: tracer_enc_keys,
-                                            asset_tracking: true,
-                                            identity_tracking: None };
-          (issuer_pub_key, policy)
-        } else {
-          println!("Asset issuer id is required to store the tracer and owner memos. Use asset_issuer --id.");
-          return Err(PlatformError::InputsError(error_location!()));
-        };
-        let amount = if let Some(amount_arg) = store_bar_and_memos_matches.value_of("amount") {
-          parse_to_u64(amount_arg)?
-        } else {
-          println!("Asset amount is required to store the tracer and owner memos. Use --amount.");
-          return Err(PlatformError::InputsError(error_location!()));
-        };
-        let confidential_amount = store_bar_and_memos_matches.is_present("confidential_amount");
-        let record_type = AssetRecordType::from_booleans(confidential_amount, false);
-        let token_code = if let Some(token_code) =
-          store_bar_and_memos_matches.value_of("token_code")
-        {
-          AssetTypeCode::new_from_base64(token_code)?
-        } else {
-          println!("Asset token code is required to store the tracer and owner memos. Use --token_code.");
-          return Err(PlatformError::InputsError(error_location!()));
-        };
-        let file = if let Some(file_arg) = store_bar_and_memos_matches.value_of("file") {
-          file_arg
-        } else {
-          println!("Path is required to store the tracer and owner memos. Use --path.");
-          return Err(PlatformError::InputsError(error_location!()));
-        };
-        get_and_store_memos_to_file(file,
-                                    issuer_pub_key,
-                                    amount,
-                                    token_code,
-                                    record_type,
-                                    Some(policy))
-      }
-      ("air_assign", Some(air_assign_matches)) => {
-        let issuer_id = if let Some(id_arg) = asset_issuer_matches.value_of("id") {
-          parse_to_u64(id_arg)?
-        } else {
-          println!("Asset issuer id is required for AIR assigning. Use asset_issuer --id.");
-          return Err(PlatformError::InputsError(error_location!()));
-        };
-        match (air_assign_matches.value_of("address"),
-               air_assign_matches.value_of("data"),
-               air_assign_matches.value_of("issuer_pk"),
-               air_assign_matches.value_of("pok"))
-        {
-          (Some(address), Some(data), Some(issuer_pk), Some(pok)) => {
-            air_assign(data_dir, issuer_id, address, data, issuer_pk, pok, txn_file)
-          }
-          (_, _, _, _) => {
-            println!("Missing address, data, issuer_pk, or proof.");
-            Err(PlatformError::InputsError(error_location!()))
-          }
-        }
-      }
-      ("define_asset", Some(define_asset_matches)) => {
-        let fiat_asset = define_asset_matches.is_present("fiat");
-        let data = load_data(data_dir)?;
-        let issuer_key_pair = if let Some(id_arg) = asset_issuer_matches.value_of("id") {
-          let issuer_id = parse_to_u64(id_arg)?;
-          data.get_asset_issuer_key_pair(issuer_id)?
-        } else {
-          println!("Asset issuer id is required to define an asset. Use asset_issuer --id.");
-          return Err(PlatformError::InputsError(error_location!()));
-        };
-        let token_code = define_asset_matches.value_of("token_code");
-        let memo = if let Some(memo) = define_asset_matches.value_of("memo") {
-          memo
-        } else {
-          "{}"
-        };
-
-        // Define asset rules
-        let mut asset_rules = AssetRules::default();
-
-        if define_asset_matches.is_present("traceable") {
-          asset_rules.set_traceable(true);
-        }
-
-        if define_asset_matches.is_present("non_transferable") {
-          asset_rules.set_transferable(false);
-        }
-
-        if define_asset_matches.is_present("updatable") {
-          asset_rules.set_transferable(true);
-        }
-
-        if let Some(units) = define_asset_matches.value_of("max_units") {
-          let max_units = parse_to_u64(units)?;
-          asset_rules.set_max_units(Some(max_units));
-        }
-
-        if let Some(co_signer_ids) = define_asset_matches.value_of("cosigners") {
-          let recipient_ids = parse_to_u64_vec(co_signer_ids)?;
-          let mut cosigners = vec![];
-          let weights;
-          let threshold;
-          for id in recipient_ids {
-            // TODO (redmine issue #35) should be a generic key not a borrower
-            let co_signer_key = data.get_borrower_key_pair(id)?.get_pk();
-            cosigners.push(co_signer_key);
-          }
-
-          let num_cosigners = cosigners.len();
-
-          if let Some(cosignature_weights) = define_asset_matches.value_of("cosignature_weights") {
-            weights = parse_to_u64_vec(cosignature_weights)?;
-            if weights.len() != num_cosigners {
-              return Err(PlatformError::InputsError(error_location!()));
-            }
-          } else {
-            weights = vec![1; num_cosigners];
-          }
-
-          if let Some(thresh) = define_asset_matches.value_of("threshold") {
-            threshold = parse_to_u64(thresh)?;
-          } else {
-            threshold = num_cosigners as u64;
-          }
-
-          let signature_rules = Some(SignatureRules { threshold,
-                                                      weights:
-                                                        cosigners.iter()
-                                                                 .cloned()
-                                                                 .zip(weights.iter().cloned())
-                                                                 .collect() });
-
-          asset_rules.set_transfer_multisig_rules(signature_rules);
-        }
-
-        // Get token code
-        let asset_token: AssetTypeCode;
-        if let Some(token_code) = token_code {
-          asset_token = AssetTypeCode::new_from_base64(token_code)?;
-        } else {
-          asset_token = AssetTypeCode::gen_random();
-          println!("Creating asset with token code {:?}: {:?}",
-                   asset_token.to_base64(),
-                   asset_token.val);
-        }
-        match define_asset(data_dir,
-                           fiat_asset,
-                           &issuer_key_pair,
-                           asset_token,
-                           &memo,
-                           asset_rules,
-                           Some(txn_file))
-        {
-          Ok(_) => Ok(()),
-          Err(error) => Err(error),
-        }
-      }
-      ("set_kv", Some(kv_matches)) => {
-        let data = load_data(data_dir)?;
-        let issuer_id =
-          parse_to_u64(asset_issuer_matches.value_of("id")
-                                           .ok_or_else(|| PlatformError::InputsError(error_location!()))?)?;
-        let key_pair = data.get_asset_issuer_key_pair(issuer_id)?;
-        let key = Key::from_slice(&b64dec(kv_matches.value_of("key")
-          .ok_or_else(|| PlatformError::InputsError(error_location!()))?)
-          .map_err(|e| PlatformError::InputsError(format!("{}:{}",e,error_location!())))?)
-          .ok_or_else(|| PlatformError::InputsError(error_location!()))?;
-        let gen = parse_to_u64(kv_matches.value_of("gen")
-          .ok_or_else(|| PlatformError::InputsError(error_location!()))?)
-          .map_err(|e| PlatformError::InputsError(format!("{}:{}",e,error_location!())))?;
-        let value = b64dec(kv_matches.value_of("value")
-          .ok_or_else(|| PlatformError::InputsError(error_location!()))?)
-          .map_err(|e| PlatformError::InputsError(format!("{}:{}",e,error_location!())))?;
-        let mut txn_builder = TransactionBuilder::default();
-        let hash = KVHash::new(&value, None);
-        txn_builder.add_operation_kv_update(&key_pair, &key, gen, Some(&hash))?;
-        store_txn_to_file(&txn_file, &txn_builder)
-      }
-      ("clear_kv", Some(kv_matches)) => {
-        let data = load_data(data_dir)?;
-        let issuer_id =
-          parse_to_u64(asset_issuer_matches.value_of("id")
-                                           .ok_or_else(|| PlatformError::InputsError(error_location!()))?)?;
-        let key = Key::from_slice(&b64dec(kv_matches.value_of("key")
-          .ok_or_else(|| PlatformError::InputsError(error_location!()))?)
-          .map_err(|e| PlatformError::InputsError(format!("{}:{}",e,error_location!())))?)
-          .ok_or_else(|| PlatformError::InputsError(error_location!()))?;
-        let key_pair = data.get_asset_issuer_key_pair(issuer_id)?;
-        let gen = parse_to_u64(kv_matches.value_of("gen")
-          .ok_or_else(|| PlatformError::InputsError(error_location!()))?)
-          .map_err(|e| PlatformError::InputsError(format!("{}:{}",e,error_location!())))?;
-        let mut txn_builder = TransactionBuilder::default();
-
-        txn_builder.add_operation_kv_update(&key_pair, &key, gen, None)?;
-        store_txn_to_file(&txn_file, &txn_builder)
-      }
-      ("issue_asset", Some(issue_asset_matches)) => {
-        let data = load_data(data_dir)?;
-        let (key_pair, tracer_enc_keys) = if let Some(id_arg) = asset_issuer_matches.value_of("id")
-        {
-          let issuer_id = parse_to_u64(id_arg)?;
-          (data.get_asset_issuer_key_pair(issuer_id)?,
-           data.get_asset_tracer_key_pair(issuer_id)?.enc_key)
-        } else {
-          println!("Asset issuer id is required to issue asset. Use asset_issuer --id.");
-          return Err(PlatformError::InputsError(error_location!()));
-        };
-        let token_code = if let Some(token_code_arg) = issue_asset_matches.value_of("token_code") {
-          AssetTypeCode::new_from_base64(token_code_arg)?
-        } else {
-          println!("Token code is required to issue asset. Use --token_code.");
-          return Err(PlatformError::InputsError(error_location!()));
-        };
-        let amount = if let Some(amount_arg) = issue_asset_matches.value_of("amount") {
-          parse_to_u64(amount_arg)?
-        } else {
-          println!("Amount is required to issue asset. Use --amount.");
-          return Err(PlatformError::InputsError(error_location!()));
-        };
-        let confidential_amount = issue_asset_matches.is_present("confidential_amount");
-        let mut txn_builder = TransactionBuilder::default();
-        let policy = if issue_asset_matches.is_present("traceable") {
-          Some(AssetTracingPolicy { enc_keys: tracer_enc_keys,
-                                    asset_tracking: true,
-                                    identity_tracking: None })
-        } else {
-          None
-        };
-        if let Err(e) =
-          txn_builder.add_basic_issue_asset(&key_pair,
-                                            policy,
-                                            &token_code,
-                                            get_and_update_sequence_number(data_dir)?,
-                                            amount,
-                                            AssetRecordType::from_booleans(confidential_amount,
-                                                                           false))
-        {
-          println!("Failed to add basic issue asset.");
-          return Err(e);
-        }
-        store_txn_to_file(&txn_file, &txn_builder)
-      }
-      ("transfer_asset", Some(transfer_asset_matches)) => {
-        // TODO (redmine issue #36) to support co-signatures we need to use
-        // TransferOperationBuilder
-        let data = load_data(data_dir)?;
-        let (issuer_key_pair, tracer_enc_keys) =
-          if let Some(id_arg) = asset_issuer_matches.value_of("id") {
-            let issuer_id = parse_to_u64(id_arg)?;
-            (data.get_asset_issuer_key_pair(issuer_id)?,
-             data.get_asset_tracer_key_pair(issuer_id)?.enc_key)
-          } else {
-            println!("Asset issuer id is required to transfer asset. Use asset_issuer --id.");
-            return Err(PlatformError::InputsError(error_location!()));
-          };
-        // Compose transfer_from for add_basic_transfer_asset
-        let mut txo_refs = Vec::new();
-        if let Some(sids_file_arg) = transfer_asset_matches.value_of("sids_file") {
-          for sid in load_sids_from_file(sids_file_arg)? {
-            txo_refs.push(TxoRef::Absolute(TxoSID(sid)));
-          }
-        } else {
-          println!("Sids are required to transfer asset. Use --sids_file.");
-          return Err(PlatformError::InputsError(error_location!()));
-        }
-        let bars_and_owner_memos = if let Some(issuance_txn_files_arg) =
-          transfer_asset_matches.value_of("issuance_txn_files")
-        {
-          load_blind_asset_records_and_owner_memos_from_files(issuance_txn_files_arg)?
-        } else {
-          println!("Blind asset records and associated memos are required to transfer asset. Use --issuance_txn_files.");
-          return Err(PlatformError::InputsError(error_location!()));
-        };
-        let tracing_policy = if transfer_asset_matches.is_present("traceable") {
-          Some(AssetTracingPolicy { enc_keys: tracer_enc_keys,
-                                    asset_tracking: true,
-                                    identity_tracking: None })
-        } else {
-          None
-        };
-        let input_amounts =
-          if let Some(input_amounts_arg) = transfer_asset_matches.value_of("input_amounts") {
-            parse_to_u64_vec(input_amounts_arg)?
-          } else {
-            println!("Input amounts are required to transfer asset. Use --input_amounts.");
-            return Err(PlatformError::InputsError(error_location!()));
-          };
-        let mut count = txo_refs.len();
-        if input_amounts.len() != count || bars_and_owner_memos.len() != count {
-          println!("Size of input sids and input amounts should match.");
-          return Err(PlatformError::InputsError(error_location!()));
-        }
-        let mut transfer_from = Vec::new();
-        let mut txo_refs_iter = txo_refs.iter();
-        let mut bars_and_owner_memos_iter = bars_and_owner_memos.iter();
-        let mut input_amounts_iter = input_amounts.iter();
-        let mut input_tracing_policies = Vec::new();
-        let mut input_identity_commitments = Vec::new();
-        while count > 0 {
-          let txo_refs_next = if let Some(txo_ref) = txo_refs_iter.next() {
-            txo_ref
-          } else {
-            println!("More txo ref expected.");
-            return Err(PlatformError::InputsError(error_location!()));
-          };
-          let (blind_asset_record_next, owner_memo_next) =
-            if let Some(bar_and_owner_memo) = bars_and_owner_memos_iter.next() {
-              bar_and_owner_memo
-            } else {
-              println!("More blind asset record and owner memo expected.");
-              return Err(PlatformError::InputsError(error_location!()));
-            };
-          let input_amount_next = if let Some(input_amount) = input_amounts_iter.next() {
-            *input_amount
-          } else {
-            println!("More input amount expected.");
-            return Err(PlatformError::InputsError(error_location!()));
-          };
-          let transfer_from_next =
-            (txo_refs_next, blind_asset_record_next, input_amount_next, owner_memo_next);
-          transfer_from.push(transfer_from_next);
-          input_tracing_policies.push(tracing_policy.clone());
-          input_identity_commitments.push(None);
-          count -= 1;
-        }
-
-        // Compose transfer_to for add_basic_transfer_asset
-        let mut recipient_addresses = Vec::new();
-        if let Some(recipients) = transfer_asset_matches.value_of("recipients") {
-          let recipient_ids = parse_to_u64_vec(recipients)?;
-          for id in recipient_ids {
-            let recipient_pub_key = data.get_borrower_key_pair(id)?.get_pk();
-            recipient_addresses.push(AccountAddress { key: recipient_pub_key });
-          }
-        } else {
-          println!("Recipient ids are required to transfer asset. Use --recipients.");
-          return Err(PlatformError::InputsError(error_location!()));
-        }
-        let output_amounts =
-          if let Some(output_amounts_arg) = transfer_asset_matches.value_of("output_amounts") {
-            parse_to_u64_vec(output_amounts_arg)?
-          } else {
-            println!("Output amounts are required to transfer asset. Use --output_amounts.");
-            return Err(PlatformError::InputsError(error_location!()));
-          };
-        let mut count = output_amounts.len();
-        if recipient_addresses.len() != count {
-          println!("Size of output amounts and addresses should match.");
-          return Err(PlatformError::InputsError(error_location!()));
-        }
-        let mut transfer_to = Vec::new();
-        let mut output_amounts_iter = output_amounts.iter();
-        let mut addresses_iter = recipient_addresses.iter();
-        let mut output_tracing_policies = Vec::new();
-        let mut output_identity_commitments = Vec::new();
-        while count > 0 {
-          let output_amount_next = if let Some(output_amount) = output_amounts_iter.next() {
-            *output_amount
-          } else {
-            println!("More output amount expected.");
-            return Err(PlatformError::InputsError(error_location!()));
-          };
-          let address_next = if let Some(address) = addresses_iter.next() {
-            address
-          } else {
-            println!("More address expected.");
-            return Err(PlatformError::InputsError(error_location!()));
-          };
-          transfer_to.push((output_amount_next, address_next));
-          output_tracing_policies.push(tracing_policy.clone());
-          output_identity_commitments.push(None);
-          count -= 1;
-        }
-
-        // Transfer asset
-        let mut txn_builder = TransactionBuilder::default();
-        if let Err(e) = txn_builder.add_basic_transfer_asset(&issuer_key_pair,
-                                                             &transfer_from[..],
-                                                             input_tracing_policies,
-                                                             input_identity_commitments,
-                                                             &transfer_to[..],
-                                                             output_tracing_policies,
-                                                             output_identity_commitments)
-        {
-          println!("Failed to add operation to transaction.");
-          return Err(e);
-        };
-        store_txn_to_file(&txn_file, &txn_builder)
-      }
-      ("issue_and_transfer_asset", Some(issue_and_transfer_matches)) => {
-        let data = load_data(data_dir)?;
-        let issuer_key_pair = if let Some(id_arg) = asset_issuer_matches.value_of("id") {
-          let issuer_id = parse_to_u64(id_arg)?;
-          data.get_asset_issuer_key_pair(issuer_id)?
-        } else {
-          println!("Asset issuer id is required to issue and transfer asset. Use asset_issuer --id.");
-          return Err(PlatformError::InputsError(error_location!()));
-        };
-        let recipient_key_pair =
-          if let Some(id_arg) = issue_and_transfer_matches.value_of("recipient") {
-            let recipient_id = parse_to_u64(id_arg)?;
-            data.get_borrower_key_pair(recipient_id)?
-          } else {
-            println!("Recipient id is required to issue and transfer asset. Use --recipient.");
-            return Err(PlatformError::InputsError(error_location!()));
-          };
-        let amount = if let Some(amount_arg) = issue_and_transfer_matches.value_of("amount") {
-          parse_to_u64(amount_arg)?
-        } else {
-          println!("Amount is required to issue and transfer asset. Use --amount.");
-          return Err(PlatformError::InputsError(error_location!()));
-        };
-        let token_code =
-          if let Some(token_code_arg) = issue_and_transfer_matches.value_of("token_code") {
-            AssetTypeCode::new_from_base64(token_code_arg)?
-          } else {
-            println!("Token code is required to issue asset. Use --token_code.");
-            return Err(PlatformError::InputsError(error_location!()));
-          };
-        let confidential_amount = issue_and_transfer_matches.is_present("confidential_amount");
-        let record_type = AssetRecordType::from_booleans(confidential_amount, false);
-
-        issue_and_transfer_asset(data_dir,
-                                 &issuer_key_pair,
-                                 &recipient_key_pair,
-                                 amount,
-                                 token_code,
-                                 record_type,
-                                 None,
-                                 Some(txn_file),
-                                 None,
-                                 None)?;
-        Ok(())
-      }
-      ("trace_and_verify_asset", Some(trace_and_verify_asset_matches)) => {
-        let data = load_data(data_dir)?;
-        let tracer_dec_keys = if let Some(id_arg) = asset_issuer_matches.value_of("id") {
-          let issuer_id = parse_to_u64(id_arg)?;
-          data.get_asset_tracer_key_pair(issuer_id)?
-              .dec_key
-              .record_data_dec_key
-        } else {
-          println!("Asset issuer id is required to trace the asset. Use asset_issuer --id.");
-          return Err(PlatformError::InputsError(error_location!()));
-        };
-        let tracer_and_owner_memos =
-          if let Some(memo_file_arg) = trace_and_verify_asset_matches.value_of("memo_file") {
-            load_tracer_and_owner_memos_from_files(memo_file_arg)?
-          } else {
-            println!("Owner memo is required to trace the asset. Use --memo_file.");
-            return Err(PlatformError::InputsError(error_location!()));
-          };
-        let tracer_memo = if let Some(memo) = tracer_and_owner_memos[0].clone().0 {
-          memo
-        } else {
-          println!("The asset isn't traceable.");
-          return Err(PlatformError::InputsError(error_location!()));
-        };
-        let expected_amount = if let Some(expected_amount_arg) =
-          trace_and_verify_asset_matches.value_of("expected_amount")
-        {
-          parse_to_u64(expected_amount_arg)?
-        } else {
-          println!("Expected amount is required to verify the asset. Use --expected_amount.");
-          return Err(PlatformError::InputsError(error_location!()));
-        };
-        tracer_memo.verify_amount(&tracer_dec_keys, expected_amount)
-                   .or_else(|error| Err(PlatformError::ZeiError(error_location!(), error)))
-      }
-      ("trace_credential", Some(trace_credential_matches)) => {
-        let data = load_data(data_dir)?;
-        let attrs_dec_key = if let Some(id_arg) = asset_issuer_matches.value_of("id") {
-          let issuer_id = parse_to_u64(id_arg)?;
-          let asset_tracer_key_pair = data.get_asset_tracer_key_pair(issuer_id)?;
-          asset_tracer_key_pair.dec_key.attrs_dec_key
-        } else {
-          println!("Asset issuer id is required to trace the asset. Use asset_issuer --id.");
-          return Err(PlatformError::InputsError(error_location!()));
-        };
-        let tracer_memo =
-          if let Some(memo_file_arg) = trace_credential_matches.value_of("memo_file") {
-            load_tracer_memo_from_file(memo_file_arg)?
-          } else {
-            println!("Tracer memo is required to trace the credential. Use --memo_file.");
-            return Err(PlatformError::InputsError(error_location!()));
-          };
-        let len = if let Some(attribute_arg) = trace_credential_matches.value_of("attribute") {
-          let credential_issuer_public_key = data.get_credential_issuer_key_pair(0)?.0;
-          credential_issuer_public_key.get_len(attribute_arg)
-                                      .or_else(|e| {
-                                        Err(PlatformError::ZeiError(error_location!(), e))
-                                      })?
-        } else {
-          println!("Credential attribute is required to verify the credential. Use --attribute.");
-          return Err(PlatformError::InputsError(error_location!()));
-        };
-        let expected_value =
-          if let Some(expected_value_arg) = trace_credential_matches.value_of("expected_value") {
-            u8_slice_to_u32_vec(expected_value_arg.as_bytes(), len)
-          } else {
-            println!("Expected value is required to verify the credential. Use --expected_value.");
-            return Err(PlatformError::InputsError(error_location!()));
-          };
-        match tracer_memo.verify_identity_attributes(&attrs_dec_key, &expected_value) {
-          Ok(res) => {
-            if res[0] {
-              println!("Credential verification succeeded.");
-            } else {
-              println!("Credential value isn't as expected.");
-              return Err(PlatformError::InputsError(error_location!()));
-            }
-            Ok(())
-          }
-          Err(e) => Err(PlatformError::ZeiError(error_location!(), e)),
-        }
-      }
-      _ => {
-        println!("Subcommand missing or not recognized. Try asset_issuer --help");
-        Err(PlatformError::InputsError(error_location!()))
-      }
-    }
-  }
-
-  /// Sets the protocol and host.
-  ///
-  /// Environment variables `PROTOCOL` and `SERVER_HOST` set the protocol and host,
-  /// which can be overwritten by CLI subcommands.
-  ///
-  /// By default, the protocol is `https` and the host is `testnet.findora.org`.
-  pub(crate) fn protocol_host(matches: &clap::ArgMatches) -> (&'static str, &'static str) {
-    let protocol = if matches.is_present("http") {
-      "http"
-    } else {
-      std::option_env!("PROTOCOL").unwrap_or("https")
-    };
-    let host = if matches.is_present("localhost") {
-      // Use localhost
-      "localhost"
-    } else {
-      // Default to testnet.findora.org
-      std::option_env!("SERVER_HOST").unwrap_or("testnet.findora.org")
-    };
-    (protocol, host)
-  }
-
-  /// Processes the `credential_issuer` subcommand.
-  ///
-  /// Subcommands under `credential_issuer`
-  /// * `sign_up`
-  ///
-  /// # Arguments
-  /// * `credential_issuer_matches`: subcommands and arguments under the `credential_issuer` subcommand.
-  pub(crate) fn process_credential_issuer_cmd(credential_issuer_matches: &clap::ArgMatches,
-                                              data_dir: &str)
-                                              -> Result<(), PlatformError> {
-    match credential_issuer_matches.subcommand() {
-      ("sign_up", Some(sign_up_matches)) => {
-        let name = if let Some(name_arg) = sign_up_matches.value_of("name") {
-          name_arg.to_owned()
-        } else {
-          println!("Name is required to sign up a credential issuer account. Use --name.");
-          return Err(PlatformError::InputsError(error_location!()));
-        };
-        let mut data = load_data(data_dir)?;
-        data.add_credential_issuer(data_dir, name)
-      }
-      _ => {
-        println!("Subcommand missing or not recognized. Try credential_issuer --help");
-        Err(PlatformError::InputsError(error_location!()))
-      }
-    }
-  }
-
-  /// Processes the `lender` subcommand.
-  ///
-  /// Subcommands under `lender`
-  /// * `sign_up`
-  /// * `view_loan`
-  /// * `fulfill_loan`
-  ///
-  /// # Arguments
-  /// * `lender_matches`: subcommands and arguments under the `lender` subcommand.
-  pub(crate) fn process_lender_cmd(lender_matches: &clap::ArgMatches,
-                                   data_dir: &str)
-                                   -> Result<(), PlatformError> {
-    let mut data = load_data(data_dir)?;
-    match lender_matches.subcommand() {
-      ("sign_up", Some(sign_up_matches)) => {
-        let name = if let Some(name_arg) = sign_up_matches.value_of("name") {
-          name_arg.to_owned()
-        } else {
-          println!("Name is required to sign up a lender account. Use --name.");
-          return Err(PlatformError::InputsError(error_location!()));
-        };
-        data.add_lender(data_dir, name)
-      }
-      ("view_loan", Some(view_loan_matches)) => {
-        let lender_id = if let Some(id_arg) = lender_matches.value_of("id") {
-          parse_to_u64(id_arg)?
-        } else {
-          println!("Lender id is required to get loan information. Use lender --id.");
-          return Err(PlatformError::InputsError(error_location!()));
-        };
-        if let Some(loan_arg) = view_loan_matches.value_of("loan") {
-          let loan_id = parse_to_u64(loan_arg)?;
-          let loan = data.loans[loan_id as usize].clone();
-          if loan.lender != lender_id {
-            println!("Lender {} doesn't own loan {}.", lender_id, loan_id);
-            return Err(PlatformError::InputsError(error_location!()));
-          }
-          println!("Displaying loan {}: {:?}.", loan_id, loan);
-          return Ok(());
-        }
-        let mut loans = Vec::new();
-        let loan_ids = data.lenders[lender_id as usize].loans.clone();
-        if let Some(filter) = view_loan_matches.value_of("filter") {
-          for id in loan_ids {
-            match filter {
-              "requested" => {
-                if data.loans[id as usize].status == LoanStatus::Requested {
-                  loans.push(data.loans[id as usize].clone());
-                }
-              }
-              "fulfilled" => {
-                if data.loans[id as usize].status == LoanStatus::Active
-                   || data.loans[id as usize].status == LoanStatus::Complete
-                {
-                  loans.push(data.loans[id as usize].clone());
-                }
-              }
-              "declined" => {
-                if data.loans[id as usize].status == LoanStatus::Declined {
-                  loans.push(data.loans[id as usize].clone());
-                }
-              }
-              "active" => {
-                if data.loans[id as usize].status == LoanStatus::Active {
-                  loans.push(data.loans[id as usize].clone());
-                }
-              }
-              "complete" => {
-                if data.loans[id as usize].status == LoanStatus::Complete {
-                  loans.push(data.loans[id as usize].clone());
-                }
-              }
-              _ => {
-                loans.push(data.loans[id as usize].clone());
-              }
-            }
-          }
-        } else {
-          for id in loan_ids {
-            loans.push(data.loans[id as usize].clone());
-          }
-        }
-        println!("Displaying {} loan(s): {:?}", loans.len(), loans);
-        Ok(())
-      }
-      ("fulfill_loan", Some(fulfill_loan_matches)) => {
-        let loan_id = if let Some(loan_arg) = fulfill_loan_matches.value_of("loan") {
-          parse_to_u64(loan_arg)?
-        } else {
-          println!("Loan id is required to fulfill the loan. Use --loan.");
-          return Err(PlatformError::InputsError(error_location!()));
-        };
-        if let Some(id_arg) = lender_matches.value_of("id") {
-          let lender_id = parse_to_u64(id_arg)?;
-          let loan = data.loans[loan_id as usize].clone();
-          if loan.lender != lender_id {
-            println!("Lender {} doesn't own loan {}.", lender_id, loan_id);
-            return Err(PlatformError::InputsError(error_location!()));
-          }
-        } else {
-          println!("Lender id is required to fulfill a loan. Use lender --id.");
-          return Err(PlatformError::InputsError(error_location!()));
-        };
-        let issuer_id = if let Some(issuer_arg) = fulfill_loan_matches.value_of("issuer") {
-          parse_to_u64(issuer_arg)?
-        } else {
-          println!("Asset issuer id is required to fulfill the loan. Use --issuer.");
-          return Err(PlatformError::InputsError(error_location!()));
-        };
-        let memo_file = fulfill_loan_matches.value_of("memo_file");
-        let (protocol, host) = protocol_host(fulfill_loan_matches);
-        fulfill_loan(data_dir, loan_id, issuer_id, memo_file, protocol, host)
-      }
-      ("create_or_overwrite_requirement", Some(create_or_overwrite_requirement_matches)) => {
-        let lender_id = if let Some(id_arg) = lender_matches.value_of("id") {
-          parse_to_u64(id_arg)?
-        } else {
-          println!("Lender id is required to get credential requirement information. Use lender --id.");
-          return Err(PlatformError::InputsError(error_location!()));
-        };
-        let attribute = if let Some(attribute_arg) =
-          create_or_overwrite_requirement_matches.value_of("attribute")
-        {
-          match attribute_arg {
-            "min_credit_score" => CredentialIndex::MinCreditScore,
-            "min_income" => CredentialIndex::MinIncome,
-            _ => CredentialIndex::Citizenship,
-          }
-        } else {
-          println!("Credential attribute is required to create or overwrite the credential requirement. Use --attribute.");
-          return Err(PlatformError::InputsError(error_location!()));
-        };
-        let requirement = if let Some(requirement_arg) =
-          create_or_overwrite_requirement_matches.value_of("requirement")
-        {
-          requirement_arg
-        } else {
-          println!("Credential value is required to create or overwrite the credential requirement. Use --requirement.");
-          return Err(PlatformError::InputsError(error_location!()));
-        };
-        let mut data = load_data(data_dir)?;
-        data.create_or_overwrite_requirement(data_dir, lender_id, attribute, requirement)
-      }
-      _ => {
-        println!("Subcommand missing or not recognized. Try lender --help");
-        Err(PlatformError::InputsError(error_location!()))
-      }
-    }
-  }
-
-  /// Processes the `borrower` subcommand.
-  ///
-  /// Subcommands under `borrower`
-  /// * `sign_up`
-  /// * `load_funds`
-  /// * `view_loan`
-  /// * `request_loan`
-  /// * `pay_loan`
-  /// * `view_credential`
-  /// * `create_or_overwrite_credential`
-  /// * `get_asset_record`
-  ///
-  /// # Arguments
-  /// * `borrower_matches`: subcommands and arguments under the `borrower` subcommand.
-  pub(crate) fn process_borrower_cmd(borrower_matches: &clap::ArgMatches,
-                                     data_dir: &str)
-                                     -> Result<(), PlatformError> {
-    let mut data = load_data(data_dir)?;
-    match borrower_matches.subcommand() {
-      ("sign_up", Some(sign_up_matches)) => {
-        let name = if let Some(name_arg) = sign_up_matches.value_of("name") {
-          name_arg.to_owned()
-        } else {
-          println!("Name is required to sign up a lender account. Use --name.");
-          return Err(PlatformError::InputsError(error_location!()));
-        };
-        data.add_borrower(data_dir, name)
-      }
-      ("load_funds", Some(load_funds_matches)) => {
-        let borrower_id = if let Some(id_arg) = borrower_matches.value_of("id") {
-          parse_to_u64(id_arg)?
-        } else {
-          println!("Borrower id is required to load funds. Use borrower --id.");
-          return Err(PlatformError::InputsError(error_location!()));
-        };
-        process_load_funds_cmd(load_funds_matches, data_dir, borrower_id)
-      }
-      ("view_loan", Some(view_loan_matches)) => {
-        let borrower_id = if let Some(id_arg) = borrower_matches.value_of("id") {
-          parse_to_u64(id_arg)?
-        } else {
-          println!("Borrower id is required to get loan information. Use borrower --id.");
-          return Err(PlatformError::InputsError(error_location!()));
-        };
-        if let Some(loan_arg) = view_loan_matches.value_of("loan") {
-          let loan_id = parse_to_u64(loan_arg)?;
-          let loan = data.loans[loan_id as usize].clone();
-          if loan.borrower != borrower_id {
-            println!("Borrower {} doesn't own loan {}.", borrower_id, loan_id);
-            return Err(PlatformError::InputsError(error_location!()));
-          }
-          println!("Displaying loan {}: {:?}.", loan_id, loan);
-          return Ok(());
-        }
-        let mut loans = Vec::new();
-        let loan_ids = data.borrowers[borrower_id as usize].loans.clone();
-        if let Some(filter) = view_loan_matches.value_of("filter") {
-          for id in loan_ids {
-            match filter {
-              "requested" => {
-                if data.loans[id as usize].status == LoanStatus::Requested {
-                  loans.push(data.loans[id as usize].clone());
-                }
-              }
-              "fulfilled" => {
-                if data.loans[id as usize].status == LoanStatus::Active
-                   || data.loans[id as usize].status == LoanStatus::Complete
-                {
-                  loans.push(data.loans[id as usize].clone());
-                }
-              }
-              "declined" => {
-                if data.loans[id as usize].status == LoanStatus::Declined {
-                  loans.push(data.loans[id as usize].clone());
-                }
-              }
-              "active" => {
-                if data.loans[id as usize].status == LoanStatus::Active {
-                  loans.push(data.loans[id as usize].clone());
-                }
-              }
-              "complete" => {
-                if data.loans[id as usize].status == LoanStatus::Complete {
-                  loans.push(data.loans[id as usize].clone());
-                }
-              }
-              _ => {
-                loans.push(data.loans[id as usize].clone());
-              }
-            }
-          }
-        } else {
-          for id in loan_ids {
-            loans.push(data.loans[id as usize].clone());
-          }
-        }
-        println!("Displaying {} loan(s): {:?}", loans.len(), loans);
-        Ok(())
-      }
-      ("request_loan", Some(request_loan_matches)) => {
-        let borrower_id = if let Some(id_arg) = borrower_matches.value_of("id") {
-          parse_to_u64(id_arg)?
-        } else {
-          println!("Borrower id is required to request a loan. Use borrower --id.");
-          return Err(PlatformError::InputsError(error_location!()));
-        };
-        let lender_id = if let Some(lender_arg) = request_loan_matches.value_of("lender") {
-          parse_to_u64(lender_arg)?
-        } else {
-          println!("Lender id is required to request the loan. Use --lender.");
-          return Err(PlatformError::InputsError(error_location!()));
-        };
-        let amount = if let Some(amount_arg) = request_loan_matches.value_of("amount") {
-          parse_to_u64(amount_arg)?
-        } else {
-          println!("Amount is required to request the loan. Use --amount.");
-          return Err(PlatformError::InputsError(error_location!()));
-        };
-        let interest_per_mille = if let Some(interest_per_mille_arg) =
-          request_loan_matches.value_of("interest_per_mille")
-        {
-          parse_to_u64(interest_per_mille_arg)?
-        } else {
-          println!("Interest per mille is required to request the loan. Use --interest_per_mille.");
-          return Err(PlatformError::InputsError(error_location!()));
-        };
-        let duration = if let Some(duration_arg) = request_loan_matches.value_of("duration") {
-          parse_to_u64(duration_arg)?
-        } else {
-          println!("Duration is required to request the loan. Use --amount.");
-          return Err(PlatformError::InputsError(error_location!()));
-        };
-        let mut data = load_data(data_dir)?;
-        data.add_loan(data_dir,
-                      lender_id,
-                      borrower_id,
-                      amount,
-                      interest_per_mille,
-                      duration)
-      }
-      ("pay_loan", Some(pay_loan_matches)) => {
-        let borrower_id = if let Some(id_arg) = borrower_matches.value_of("id") {
-          parse_to_u64(id_arg)?
-        } else {
-          println!("Borrower id is required to pay off the loan. Use borrower --id.");
-          return Err(PlatformError::InputsError(error_location!()));
-        };
-        if let Some(loan_arg) = pay_loan_matches.value_of("loan") {
-          let loan_id = parse_to_u64(loan_arg)?;
-          let loan = data.loans[loan_id as usize].clone();
-          if loan.borrower != borrower_id {
-            println!("Borrower {} doesn't own loan {}.", borrower_id, loan_id);
-            return Err(PlatformError::InputsError(error_location!()));
-          }
-        } else {
-          println!("Loan id is required to pay the loan.");
-          return Err(PlatformError::InputsError(error_location!()));
-        }
-        process_pay_loan_cmd(pay_loan_matches, data_dir)
-      }
-      ("view_credential", Some(view_credential_matches)) => {
-        let borrower_id = if let Some(id_arg) = borrower_matches.value_of("id") {
-          parse_to_u64(id_arg)?
-        } else {
-          println!("Borrower id is required to get credential information. Use borrower --id.");
-          return Err(PlatformError::InputsError(error_location!()));
-        };
-        let credential_id = if let Some(id) = data.borrowers[borrower_id as usize].credentials {
-          id
-        } else {
-          println!("No credential is found. Use create_or_overwrite_credential to create a credential record.");
-          return Ok(());
-        };
-        if let Some(attribute_arg) = view_credential_matches.value_of("attribute") {
-          let attribute = match attribute_arg {
-            "min_credit_score" => CredentialIndex::MinCreditScore,
-            "min_income" => CredentialIndex::MinIncome,
-            _ => CredentialIndex::Citizenship,
-          };
-          let value = data.credentials[credential_id as usize].values[attribute as usize].clone();
-          println!("Displaying {:?}: {:?}", attribute.get_name(), value);
-        } else {
-          println!("Displaying credentials:");
-          let values = data.credentials[credential_id as usize].values.clone();
-          for attribute in [CredentialIndex::MinCreditScore,
-                            CredentialIndex::MinIncome,
-                            CredentialIndex::Citizenship].iter()
-          {
-            if let Some(value) = values[*attribute as usize].clone() {
-              println!("{}: {}.", attribute.get_name(), value);
-            }
-          }
-        };
-        Ok(())
-      }
-      ("create_or_overwrite_credential", Some(create_or_overwrite_credential_matches)) => {
-        let borrower_id = if let Some(id_arg) = borrower_matches.value_of("id") {
-          parse_to_u64(id_arg)?
-        } else {
-          println!("Borrower id is required to get credential information. Use borrower --id.");
-          return Err(PlatformError::InputsError(error_location!()));
-        };
-        let credential_issuer_id = if let Some(credential_issuer_arg) =
-          create_or_overwrite_credential_matches.value_of("credential_issuer")
-        {
-          parse_to_u64(credential_issuer_arg)?
-        } else {
-          println!("Credential issuer id is required to get credential information. Use --credential_issuer.");
-          return Err(PlatformError::InputsError(error_location!()));
-        };
-        let attribute = if let Some(attribute_arg) =
-          create_or_overwrite_credential_matches.value_of("attribute")
-        {
-          match attribute_arg {
-            "min_credit_score" => CredentialIndex::MinCreditScore,
-            "min_income" => CredentialIndex::MinIncome,
-            _ => CredentialIndex::Citizenship,
-          }
-        } else {
-          println!("Credential attribute is required to create or overwrite the credential. Use --attribute.");
-          return Err(PlatformError::InputsError(error_location!()));
-        };
-        let value = if let Some(value_arg) =
-          create_or_overwrite_credential_matches.value_of("value")
-        {
-          value_arg
-        } else {
-          println!("Credential value is required to create or overwrite the credential. Use --value.");
-          return Err(PlatformError::InputsError(error_location!()));
-        };
-        let mut data = load_data(data_dir)?;
-        data.create_or_overwrite_credential(data_dir,
-                                            borrower_id,
-                                            credential_issuer_id,
-                                            attribute,
-                                            value)
-      }
-      ("get_asset_record", Some(get_asset_record_matches)) => {
-        let borrower_id = if let Some(id_arg) = borrower_matches.value_of("id") {
-          parse_to_u64(id_arg)?
-        } else {
-          println!("Borrower id is required to get the asset record. Use borrower --id.");
-          return Err(PlatformError::InputsError(error_location!()));
-        };
-        let data = load_data(data_dir)?;
-        let borrower_name = data.borrowers[borrower_id as usize].name.clone();
-        let key_pair = data.get_borrower_key_pair(borrower_id)?;
-        let sid = if let Some(sid_arg) = get_asset_record_matches.value_of("sid") {
-          TxoSID(parse_to_u64(sid_arg)?)
-        } else {
-          println!("Sid is required to get the asset record. Use borrower --sid.");
-          return Err(PlatformError::InputsError(error_location!()));
-        };
-        let tracer_and_owner_memos =
-          if let Some(memo_file_arg) = get_asset_record_matches.value_of("memo_file") {
-            load_tracer_and_owner_memos_from_files(memo_file_arg)?
-          } else {
-            println!("Owner memo is required to get the asset record. Use --memo_file.");
-            return Err(PlatformError::InputsError(error_location!()));
-          };
-        // Get protocol and host.
-        let (protocol, host) = protocol_host(get_asset_record_matches);
-        let asset_record =
-          query_open_asset_record(protocol, host, sid, &key_pair, &tracer_and_owner_memos[0].1)?;
-        println!("{} owns {} of asset {:?}.",
-                 borrower_name,
-                 asset_record.get_amount(),
-                 asset_record.get_asset_type());
-        Ok(())
-      }
-      _ => {
-        println!("Subcommand missing or not recognized. Try borrower --help");
-        Err(PlatformError::InputsError(error_location!()))
-      }
-    }
-  }
-
-  /// Creates the directory for the file, and renames the file with the same path if it exists.
-  /// # Arguments
-  /// * `path_str`: string representation of the file path.
-  /// * `overwrite`: whether to overwrite or find the available path if the file exists.
-  pub(crate) fn create_directory_and_rename_path(path_str: &str,
-                                                 overwrite: bool)
-                                                 -> Result<(), PlatformError> {
-    let path = Path::new(&path_str);
-    create_directory_if_missing(&path_str)?;
-    if path.exists() && !overwrite {
-      rename_existing_path(&path)?;
-    }
-    Ok(())
-  }
-
-  /// Processes the `create_txn_builder` subcommand.
-  /// # Arguments
-  /// * `create_matches`: subcommands and arguments under the `create_txn_builder` subcommand.
-  /// * `txn_file`: path to store the transaction file.
-  pub(crate) fn process_create_txn_builder_cmd(create_matches: &clap::ArgMatches,
-                                               txn_file: &str)
-                                               -> Result<(), PlatformError> {
-    let name = create_matches.value_of("name");
-    let overwrite = create_matches.is_present("overwrite");
-    let file_str = if let Some(name) = name {
-      name.to_string()
-    } else {
-      txn_file.to_string()
-    };
-    let expand_str = shellexpand::tilde(&file_str).to_string();
-    create_directory_and_rename_path(&expand_str, overwrite)?;
-    let txn_builder = TransactionBuilder::default();
-    store_txn_to_file(&expand_str, &txn_builder)
-  }
-
-  /// Processes the `submit` subcommand.
-  /// # Arguments
-  /// * `submit_matches`: subcommands and arguments under the `submit` subcommand.
-  /// * `txn_file`: path to store the transaction file.
-  pub(crate) fn process_submit_cmd(submit_matches: &clap::ArgMatches,
-                                   txn_file: &str)
-                                   -> Result<(), PlatformError> {
-    let (protocol, host) = protocol_host(submit_matches);
-    let txn_builder = load_txn_from_file(txn_file)?;
-    if submit_matches.is_present("get_sids") || submit_matches.is_present("sids_file") {
-      let sids = submit_and_get_sids(protocol, host, txn_builder)?;
-      println!("Utxo: {:?}", sids);
-      if let Some(path) = submit_matches.value_of("sids_file") {
-        let mut sids_str = "".to_owned();
-        for sid in sids {
-          sids_str.push_str(&format!("{},", sid.0));
-        }
-        store_sids_to_file(path, &sids_str)?;
-      }
-      Ok(())
-    } else {
-      submit(protocol, host, txn_builder)
-    }
-  }
-
-  /// Processes the `borrower load_funds` subcommand.
-  /// # Arguments
-  /// * `borrower_id`: borrower ID.
-  /// * `load_funds_matches`: subcommands and arguments under the `load_funds` subcommand.
-  pub(crate) fn process_load_funds_cmd(load_funds_matches: &clap::ArgMatches,
-                                       data_dir: &str,
-                                       borrower_id: u64)
-                                       -> Result<(), PlatformError> {
-    let issuer_id = if let Some(issuer_arg) = load_funds_matches.value_of("issuer") {
-      if let Ok(id) = issuer_arg.parse::<u64>() {
-        id
-      } else {
-        println!("Improperly formatted issuer id.");
-        return Err(PlatformError::InputsError(error_location!()));
-      }
-    } else {
-      println!("Asset issuer id is required to load funds. Use --issuer.");
-      return Err(PlatformError::InputsError(error_location!()));
-    };
-    let amount = if let Some(amount_arg) = load_funds_matches.value_of("amount") {
-      parse_to_u64(amount_arg)?
-    } else {
-      println!("Amount is required to load funds. Use --amount.");
-      return Err(PlatformError::InputsError(error_location!()));
-    };
-    let (protocol, host) = protocol_host(load_funds_matches);
-    load_funds(data_dir, issuer_id, borrower_id, amount, protocol, host)
-  }
-
-  /// Processes the `borrower pay_loan` subcommand.
-  /// # Arguments
-  /// * `pay_loan_matches`: subcommands and arguments under the `pay_loan` subcommand.
-  pub(crate) fn process_pay_loan_cmd(pay_loan_matches: &clap::ArgMatches,
-                                     data_dir: &str)
-                                     -> Result<(), PlatformError> {
-    let loan_id = if let Some(loan_arg) = pay_loan_matches.value_of("loan") {
-      parse_to_u64(loan_arg)?
-    } else {
-      println!("Loan id is required to pay the loan. Use --loan.");
-      return Err(PlatformError::InputsError(error_location!()));
-    };
-    let amount = if let Some(amount_arg) = pay_loan_matches.value_of("amount") {
-      parse_to_u64(amount_arg)?
-    } else {
-      println!("Amount is required to pay the loan. Use --amount.");
-      return Err(PlatformError::InputsError(error_location!()));
-    };
-    let (protocol, host) = protocol_host(pay_loan_matches);
-
-    pay_loan(data_dir, loan_id, amount, protocol, host)
-  }
-
-  /// Processes input commands and arguments.
-  /// # Arguments
-  /// * `inputs`: input subcommands and arguments.
-  pub fn process_inputs(inputs: clap::ArgMatches) -> Result<(), PlatformError> {
-    let _config_file_path: String;
-    let txn_file: String;
-    let dir = if let Some(dir) = inputs.value_of("dir") {
-      dir.to_string()
-    } else if let Ok(dir) = env::var("FINDORA_DIR") {
-      dir
-    } else {
-      let home_dir = if let Some(dir) = dirs::home_dir() {
-        dir
-      } else {
-        return Err(PlatformError::IoError("Failed to get the home directory.".to_owned()));
-      };
-      let dir_str = if let Some(string) = home_dir.to_str() {
-        string
-      } else {
-        return Err(PlatformError::IoError("Failed to convert the path to string.".to_owned()));
-      };
-      format!("{}/.findora", dir_str)
-    };
-
-    if let Some(cfg) = inputs.value_of("config") {
-      _config_file_path = cfg.to_string();
-    } else {
-      _config_file_path = format!("{}/config.toml", dir);
-    }
-
-    if let Some(txn_store) = inputs.value_of("txn") {
-      txn_file = txn_store.to_string();
-    } else {
-      txn_file = format!("{}/txn/default.txn", dir);
-    }
-
-    match inputs.subcommand() {
-      ("asset_issuer", Some(asset_issuer_matches)) => {
-        process_asset_issuer_cmd(asset_issuer_matches, &dir, &txn_file)
-      }
-      ("credential_issuer", Some(credential_issuer_matches)) => {
-        process_credential_issuer_cmd(credential_issuer_matches, &dir)
-      }
-      ("lender", Some(issuer_matches)) => process_lender_cmd(issuer_matches, &dir),
-      ("borrower", Some(issuer_matches)) => process_borrower_cmd(issuer_matches, &dir),
-      ("create_txn_builder", Some(create_txn_builder_matches)) => {
-        process_create_txn_builder_cmd(create_txn_builder_matches, &txn_file)
-      }
-      ("serialize", Some(_serialize_matches)) => {
-        let txn_builder = load_txn_from_file(&txn_file).or_else(|e| {
-                            println!("Failed to load txn builder from file {}.", txn_file);
-                            Err(e)
-                          })?;
-        match serde_json::to_string(txn_builder.transaction()) {
-          Ok(as_json) => {
-            println!("{}", as_json);
-            Ok(())
-          }
-          Err(_) => {
-            println!("Failed to serialize txn.");
-            Err(ser_fail!())
-          }
-        }
-      }
-      ("drop", Some(_drop_matches)) => match std::fs::remove_file(&txn_file) {
-        Ok(_) => {
-          println!("Deleted transaction file {}", txn_file);
-          Ok(())
-        }
-        Err(e) => Err(PlatformError::IoError(format!("Error deleting file: {:?} ", e))),
-      },
-      ("submit", Some(submit_matches)) => process_submit_cmd(submit_matches, &txn_file),
-      _ => {
-        println!("Subcommand missing or not recognized. Try --help");
-        Err(PlatformError::InputsError(error_location!()))
-      }
-    }
-  }
-
-  #[cfg(test)]
-  mod tests {
-    use super::*;
-    use ledger_standalone::LedgerStandalone;
-    use tempfile::tempdir;
-
-    const PROTOCOL: &str = "http";
-    const HOST: &str = "localhost";
-
-    fn check_next_path(input: &str, expected: &str) {
-      let as_path = Path::new(input);
-      if let Ok(result) = next_path(as_path) {
-        let as_str = result.to_str().unwrap();
-        if as_str != expected {
-          panic!("{} failed:  {}", input, as_str);
-        }
-      }
-    }
-
-    // Note: creates and removes a file of the given name.
-    // If such a file was present, it gets overwritten
-    // and then removed.
-    fn check_next_path_typical(input: &str, expected: &str) {
-      trace!("check_next_path_typical({}, {})", input, expected);
-      if let Err(e) = fs::write(input, "txn_cli next_path() test detritus") {
-        panic!("write error: {:?}", e);
-      }
-      check_next_path(input, expected);
-      if let Err(e) = fs::remove_file(input) {
-        panic!("remove_file error: {:?}", e);
-      }
-    }
-
-    fn check_next_path_nonextant(input: &str, expected: &str) {
-      check_next_path(input, expected)
-    }
-
-    #[test]
-    fn test_next_path() {
-      check_next_path_typical("1000", "1000.0");
-      check_next_path_nonextant("1000", "1000.0");
-
-      check_next_path_typical("abc", "abc.0");
-      check_next_path_nonextant("abc", "abc.0");
-
-      check_next_path_typical("abc.def", "abc.def.0");
-      check_next_path_nonextant("abc.def", "abc.def.0");
-
-      check_next_path_typical("a.12", "a.13");
-      check_next_path_nonextant("a.12", "a.12");
-
-      check_next_path_typical(".12", ".12.0");
-      check_next_path_nonextant(".12", ".12.0");
-
-      check_next_path_typical("abc.12", "abc.13");
-      check_next_path_nonextant("abc.12", "abc.12");
-
-      check_next_path_typical("abc.0", "abc.1");
-      check_next_path_nonextant("abc.0", "abc.0");
-    }
-
-    #[test]
-    fn test_store_and_load_sids() {
-      let paths = vec!["sids1", "sids2", "sids3"];
-      let sids = vec!["1,2,4", "1,2, 4", "1,a,4"];
-
-      for i in 0..3 {
-        store_sids_to_file(paths[i], sids[i]).unwrap();
-      }
-
-      let expected_txo_refs = vec![1, 2, 4];
-
-      assert_eq!(load_sids_from_file(paths[0]).unwrap(), expected_txo_refs);
-      assert_eq!(load_sids_from_file(paths[1]).unwrap(), expected_txo_refs);
-      assert!(load_sids_from_file(paths[2]).is_err());
-
-      paths.into_iter()
-           .map(|path| fs::remove_file(path).unwrap())
-           .collect()
-    }
-
-    #[test]
-    fn test_parse_to_u64_vec() {
-      let amounts_arg = "1, 2,4";
-      let expected_amounts = vec![1, 2, 4];
-
-      assert_eq!(parse_to_u64_vec(amounts_arg).unwrap(), expected_amounts);
-    }
-
-    #[test]
-    fn test_define_asset() {
-      let tmp_dir = tempdir().unwrap();
-      let data_dir = tmp_dir.path().to_str().unwrap();
-
-      // Create key pair
-      let mut prng: ChaChaRng = ChaChaRng::from_entropy();
-      let issuer_key_pair = XfrKeyPair::generate(&mut prng);
-
-      // Define asset
-      let res = define_asset(data_dir,
-                             false,
-                             &issuer_key_pair,
-                             AssetTypeCode::gen_random(),
-                             "Define asset",
-                             AssetRules::default(),
-                             None);
-
-      assert!(res.is_ok());
-
-      tmp_dir.close().unwrap();
-    }
-
-    #[test]
-    fn test_issue_and_transfer_asset() {
-      let tmp_dir = tempdir().unwrap();
-      let data_dir = tmp_dir.path().to_str().unwrap();
-
-      // Create key pairs
-      let mut prng: ChaChaRng = ChaChaRng::from_entropy();
-      let issuer_key_pair = XfrKeyPair::generate(&mut prng);
-      let recipient_key_pair = XfrKeyPair::generate(&mut prng);
-
-      // Issue and transfer asset
-      let code = AssetTypeCode::gen_random();
-      let amount = 1000;
-      let res =
-        issue_and_transfer_asset(data_dir,
-                                 &issuer_key_pair,
-                                 &recipient_key_pair,
-                                 amount,
-                                 code,
-                                 AssetRecordType::NonConfidentialAmount_NonConfidentialAssetType,
-                                 None,
-                                 None,
-                                 None,
-                                 None);
-
-      assert!(res.is_ok());
-
-      tmp_dir.close().unwrap();
-    }
-
-    #[test]
-    fn test_merge_records() {
-      // Create key pair
-      let mut prng: ChaChaRng = ChaChaRng::from_entropy();
-      let key_pair = XfrKeyPair::generate(&mut prng);
-
-      // Build blind asset records
-      let code = AssetTypeCode::gen_random();
-      let asset_record_type = AssetRecordType::NonConfidentialAmount_NonConfidentialAssetType;
-      let (bar1, _, memo1) = get_blind_asset_record_and_memos(key_pair.get_pk(),
-                                                              1000,
-                                                              code,
-                                                              asset_record_type,
-                                                              None).unwrap();
-      let (bar2, _, memo2) = get_blind_asset_record_and_memos(key_pair.get_pk(),
-                                                              500,
-                                                              code,
-                                                              asset_record_type,
-                                                              None).unwrap();
-
-      // Merge records
-      assert!(merge_records(&key_pair,
-                            TxoRef::Absolute(TxoSID(1)),
-                            TxoRef::Absolute(TxoSID(2)),
-                            (bar1, memo1),
-                            (bar2, memo2),
-                            code,
-                            None).is_ok());
-    }
-
-    #[test]
-    // Test funds loading, loan request, fulfilling and repayment
-    fn test_request_fulfill_and_pay_loan() {
-      let ledger_standalone = LedgerStandalone::new();
-      ledger_standalone.poll_until_ready().unwrap();
-
-      // Load funds
-      let tmp_dir = tempdir().unwrap();
-      let data_dir = tmp_dir.path().to_str().unwrap();
-
-      let funds_amount = 1000;
-      load_funds(data_dir, 0, 0, funds_amount, PROTOCOL, HOST).unwrap();
-      let data = load_data(data_dir).unwrap();
-
-      assert_eq!(data.borrowers[0].balance, funds_amount);
-
-      tmp_dir.close().unwrap();
-
-      // Request a loan
-      let tmp_dir = tempdir().unwrap();
-      let data_dir = tmp_dir.path().to_str().unwrap();
-
-      let loan_amount = 1200;
-      let mut data = load_data(data_dir).unwrap();
-      data.add_loan(data_dir, 0, 0, loan_amount, 100, 8).unwrap();
-
-      assert_eq!(data.loans.len(), 1);
-
-      // Fulfill the loan request
-      fulfill_loan(data_dir, 0, 0, None, PROTOCOL, HOST).unwrap();
-      data = load_data(data_dir).unwrap();
-
-      assert_eq!(data.loans[0].status, LoanStatus::Active);
-      assert_eq!(data.loans[0].balance, loan_amount);
-
-      // Pay loan
-      let payment_amount = 200;
-      pay_loan(data_dir, 0, payment_amount, PROTOCOL, HOST).unwrap();
-      data = load_data(data_dir).unwrap();
-=======
                                None,
                                None);
->>>>>>> 71792c7d
 
     assert!(res.is_ok());
 
