#![deny(warnings)]
use crate::data_lib::*;
use credentials::{
  CredCommitment, CredCommitmentKey, CredIssuerPublicKey, CredPoK, CredUserPublicKey,
  CredUserSecretKey,
};
use curve25519_dalek::ristretto::CompressedRistretto;
use curve25519_dalek::scalar::Scalar;
use ledger::data_model::errors::PlatformError;
use ledger::data_model::{AssetRules, AssetTypeCode, TransferType, TxOutput, TxoRef, TxoSID};
use ledger::{error_location, inp_fail};
use ledger_api_service::RestfulLedgerAccess;
use log::info;
use rand_core::{CryptoRng, RngCore};
use std::process::exit;
use submission_api::RestfulLedgerUpdate;
use submission_server::TxnStatus;
use txn_builder::{BuildsTransactions, PolicyChoice, TransactionBuilder, TransferOperationBuilder};
use zei::api::anon_creds::Credential as ZeiCredential;
use zei::setup::PublicParams;
use zei::xfr::asset_record::{build_blind_asset_record, open_blind_asset_record, AssetRecordType};
use zei::xfr::sig::XfrKeyPair;
use zei::xfr::structs::{
  AssetRecordTemplate, AssetTracingPolicies, AssetTracingPolicy, OpenAssetRecord, OwnerMemo,
  XfrAmount, XfrAssetType,
};

extern crate exitcode;

#[allow(clippy::too_many_arguments)]
pub fn air_assign(data_dir: &str,
                  seq_id: u64,
                  issuer_id: u64,
                  address: &str,
                  data: &str,
                  issuer_pk: &str,
                  pok: &str,
                  txn_file: &str)
                  -> Result<(), PlatformError> {
  let issuer_data = load_data(data_dir)?;
  let xfr_key_pair = issuer_data.get_asset_issuer_key_pair(issuer_id)?;
  let mut txn_builder = TransactionBuilder::from_seq_id(seq_id);
  let address = serde_json::from_str::<CredUserPublicKey>(address)?;
  let data = serde_json::from_str::<CredCommitment>(data)?;
  let issuer_pk = serde_json::from_str::<CredIssuerPublicKey>(issuer_pk)?;
  let pok = serde_json::from_str::<CredPoK>(pok)?;
  txn_builder.add_operation_air_assign(&xfr_key_pair, address, data, issuer_pk, pok)?;
  store_txn_to_file(&txn_file, &txn_builder)?;
  Ok(())
}

/// Defines an asset.
///
/// Note: the transaction isn't submitted until `submit` or `submit_and_get_sids` is called.
///
/// # Arguments
/// * `fiat_asset`: whether the asset is a fiat asset.
/// * `issuer_key_pair`: asset issuer's key pair.
/// * `token_code`: asset token code.
/// * `memo`: memo for defining the asset.
/// * `asset_rules`: simple asset rules (e.g. traceable, transferable)
/// * `txn_file`: path to store the transaction file.
#[allow(clippy::too_many_arguments)]
pub fn define_asset(data_dir: &str,
                    seq_id: u64,
                    fiat_asset: bool,
                    issuer_key_pair: &XfrKeyPair,
                    token_code: AssetTypeCode,
                    memo: &str,
                    asset_rules: AssetRules,
                    txn_file: Option<&str>)
                    -> Result<TransactionBuilder, PlatformError> {
  let mut txn_builder = TransactionBuilder::from_seq_id(seq_id);
  txn_builder.add_operation_create_asset(issuer_key_pair,
                                         Some(token_code),
                                         asset_rules,
                                         &memo,
                                         PolicyChoice::Fungible())?;
  if let Some(file) = txn_file {
    store_txn_to_file(&file, &txn_builder)?;
  }

  // Update data
  let mut data = load_data(data_dir)?;

  if fiat_asset {
    data.fiat_code = Some(token_code.to_base64());
    store_data_to_file(data, data_dir)?;
  };

  Ok(txn_builder)
}

/// Defines an asset and submits the transaction with an http client
pub fn define_and_submit<T>(issuer_key_pair: &XfrKeyPair,
                            code: AssetTypeCode,
                            rules: AssetRules,
                            rest_client: &mut T)
                            -> Result<(), PlatformError>
  where T: RestfulLedgerUpdate + RestfulLedgerAccess
{
  let seq_id = rest_client.get_block_commit_count()?;
  // Define the asset
  let mut txn_builder = TransactionBuilder::from_seq_id(seq_id);
  let txn = txn_builder.add_operation_create_asset(issuer_key_pair,
                                                   Some(code),
                                                   rules,
                                                   "",
                                                   PolicyChoice::Fungible())?
                       .transaction();

  // Submit the transaction
  rest_client.submit_transaction(&txn)?;

  Ok(())
}

#[allow(clippy::too_many_arguments)]
/// Issues and transfers asset.
/// # Arguments
/// * `issuer_key_pair`: asset issuer's key pair.
/// * `recipient_key_pair`: rercipient's key pair.
/// * `amount`: amount to issue and transfer.
/// * `token_code`: asset token code.
/// * `record_type`: booleans representing whether the amount and asset transfer are confidential.
///   Asset issuance is always nonconfidential.
/// * `memo_file`: path to store the tracer and owner memos, optional.
/// * `txn_file`: path to the transaction file.
/// * `tracing_policy`: asset tracing policy, if any.
#[allow(clippy::too_many_arguments)]
pub fn issue_and_transfer_asset(data_dir: &str,
                                seq_id: u64,
                                issuer_key_pair: &XfrKeyPair,
                                recipient_key_pair: &XfrKeyPair,
                                amount: u64,
                                token_code: AssetTypeCode,
                                record_type: AssetRecordType,
                                credential_record: Option<(&CredUserSecretKey,
                                        &ZeiCredential,
                                        &CredCommitmentKey)>,
                                txn_file: Option<&str>,
                                memo_file: Option<&str>,
                                tracing_policy: Option<AssetTracingPolicy>,
                                identity_commitment: Option<CredCommitment>)
                                -> Result<TransactionBuilder, PlatformError> {
  // Asset issuance is always nonconfidential
  let (blind_asset_record, tracer_memos, owner_memo) =
      get_blind_asset_record_and_memos(issuer_key_pair.get_pk(),
                                       amount,
                                       token_code,
                                       AssetRecordType::from_booleans(record_type.is_confidential_amount(), false),
                                       tracing_policy.clone())?;

  // Transfer Operation
  let mut policies = AssetTracingPolicies::new();
  if let Some(x) = tracing_policy.as_ref() {
    policies.add(x.clone());
  }
  let output_template = AssetRecordTemplate::with_asset_tracking(amount,
                                                                 token_code.val,
                                                                 record_type,
                                                                 recipient_key_pair.get_pk(),
                                                                 policies);
  let xfr_op =
    TransferOperationBuilder::new().add_input(TxoRef::Relative(0),
                                              open_blind_asset_record(&blind_asset_record,
                                                                &owner_memo,
                                                                issuer_key_pair.get_sk_ref())
                                              .map_err(|e| PlatformError::ZeiError(error_location!(),e))?,
                                              None,
                                              None,
                                              amount)?
                                   .add_output(&output_template,
                                               tracing_policy.map(AssetTracingPolicies::from_policy),
                                               identity_commitment,
                                               credential_record)?
                                   .balance()?
                                   .create(TransferType::Standard)?
                                   .sign(issuer_key_pair)?
                                   .transaction()?;

  // Issue and Transfer transaction
  let mut txn_builder = TransactionBuilder::from_seq_id(seq_id);
  txn_builder.add_operation_issue_asset(issuer_key_pair,
                                        &token_code,
                                        get_and_update_sequence_number(data_dir)?,
<<<<<<< HEAD
                                        &[(TxOutput(blind_asset_record, None),
=======
                                        &[(TxOutput { record: blind_asset_record },
>>>>>>> 8d378719
                                           owner_memo.clone())])?
             .add_operation(xfr_op)
             .transaction();

  if let Some(file) = txn_file {
    store_txn_to_file(file, &txn_builder)?;
  }

  if let Some(file) = memo_file {
    store_tracer_and_owner_memos_to_file(file, (tracer_memos, owner_memo))?;
  }

  Ok(txn_builder)
}

/// Issues and transfers an asset, submits the transactio with the standalone ledger, and get the UTXO SID, amount blinds and type blind.
#[allow(clippy::too_many_arguments)]
pub fn issue_transfer_and_get_utxo_and_blinds<R: CryptoRng + RngCore, T>(
  issuer_key_pair: &XfrKeyPair,
  recipient_key_pair: &XfrKeyPair,
  amount: u64,
  code: AssetTypeCode,
  record_type: AssetRecordType,
  sequence_number: u64,
  mut prng: &mut R,
  rest_client: &mut T)
  -> Result<(u64, (Scalar, Scalar), Scalar), PlatformError>
  where T: RestfulLedgerAccess + RestfulLedgerUpdate
{
  // Issue and transfer the asset
  let pc_gens = PublicParams::new().pc_gens;
  let input_template = AssetRecordTemplate::with_no_asset_tracking(amount,
                                                                   code.val,
                                                                   AssetRecordType::NonConfidentialAmount_NonConfidentialAssetType,
                                                                   issuer_key_pair.get_pk());
  let input_blind_asset_record =
    build_blind_asset_record(&mut prng, &pc_gens, &input_template, vec![]).0;
  let output_template = AssetRecordTemplate::with_no_asset_tracking(amount,
                                                                    code.val,
                                                                    record_type,
                                                                    recipient_key_pair.get_pk());
  let blinds = &mut ((Scalar::default(), Scalar::default()), Scalar::default());
  let xfr_op = TransferOperationBuilder::new().add_input(TxoRef::Relative(0),
                                                           open_blind_asset_record(&input_blind_asset_record,
                                                                                   &None,
                                                                                   issuer_key_pair.get_sk_ref()).map_err(|e| {
                                                                                     PlatformError::ZeiError(error_location!(), e)
                                                                                   })?,
                                                           None,
                                                           None,
                                                           amount)?
                                                .add_output_and_store_blinds(&output_template, None, prng, blinds)?.balance()?
                                                .create(TransferType::Standard)?
                                                .sign(issuer_key_pair)?
                                                .transaction()?;

  let seq_id = rest_client.get_block_commit_count()?;
  let mut txn_builder = TransactionBuilder::from_seq_id(seq_id);
  let txn = txn_builder.add_operation_issue_asset(issuer_key_pair,
                                                  &code,
                                                  sequence_number,
<<<<<<< HEAD
                                                  &[(TxOutput(input_blind_asset_record, None),
=======
                                                  &[(TxOutput { record:
                                                                  input_blind_asset_record },
>>>>>>> 8d378719
                                                     None)])?
                       .add_operation(xfr_op)
                       .transaction();

  // Submit the transaction, and get the UTXO and asset type blind
  let handle = rest_client.submit_transaction(&txn)?;
  let status = rest_client.txn_status(&handle)?;
  let txos = match status {
    TxnStatus::Committed((_sid, txos)) => txos,
    TxnStatus::Rejected(s) =>
      return Err(PlatformError::SubmissionServerError(s)),
    TxnStatus::Pending =>
      return Err(PlatformError::SubmissionServerError("Transaction pending, failed to fetch UTXO SIDs".to_owned())),
  };
  Ok((txos[0].0, blinds.0, blinds.1))
}

/// Defines, issues and transfers an asset, and submits the transactions with the standalone ledger.
/// Returns the UTXO SID, the blinding factors for the asset amount, and the blinding factor for the asset type code.
#[allow(clippy::too_many_arguments)]
pub fn define_issue_transfer_and_get_utxo_and_blinds<T, R: CryptoRng + RngCore>(
  issuer_key_pair: &XfrKeyPair,
  recipient_key_pair: &XfrKeyPair,
  amount: u64,
  code: AssetTypeCode,
  rules: AssetRules,
  record_type: AssetRecordType,
  rest_client: &mut T,
  prng: &mut R)
  -> Result<(u64, (Scalar, Scalar), Scalar), PlatformError>
  where T: RestfulLedgerAccess + RestfulLedgerUpdate
{
  // Define the asset
  define_and_submit(issuer_key_pair, code, rules, rest_client)?;

  // Issue and transfer the asset, and get the UTXO SID and asset type blind
  issue_transfer_and_get_utxo_and_blinds(issuer_key_pair,
                                         recipient_key_pair,
                                         amount,
                                         code,
                                         record_type,
                                         1,
                                         prng,
                                         rest_client)
}

/// Queries the UTXO SID and gets the asset type commitment.
/// Asset should be confidential, otherwise the commitmemt will be null.
pub fn query_utxo_and_get_type_commitment<T>(utxo: u64,
                                             rest_client: &T)
                                             -> Result<CompressedRistretto, PlatformError>
  where T: RestfulLedgerAccess
{
  let blind_asset_record = (rest_client.get_utxo(TxoSID(utxo))?.utxo.0).record;
  match blind_asset_record.asset_type {
    XfrAssetType::Confidential(commitment) => Ok(commitment),
    _ => {
      println!("Found nonconfidential asset.");
      Err(PlatformError::InputsError(error_location!()))
    }
  }
}

/// Queries the UTXO SID to get the amount, either confidential or nonconfidential.
pub fn query_utxo_and_get_amount<T>(utxo: u64, rest_client: &T) -> Result<XfrAmount, PlatformError>
  where T: RestfulLedgerAccess
{
  let blind_asset_record = (rest_client.get_utxo(TxoSID(utxo))?.utxo.0).record;
  Ok(blind_asset_record.amount)
}

/// Submits a transaction and gets the UTXO (unspent transaction output) SIDs.
///
/// Either this function or `submit` should be called after a transaction is composed by any of the following:
/// * `air_assign`
/// * `define_asset`
/// * `issue_asset`
/// * `transfer_asset`
/// * `issue_and_transfer_asset`
///
/// # Arguments
/// * `txn_builder`: transaction builder.
/// * `rest_client`: HTTP client.
pub fn submit_and_get_sids<T>(rest_client: &mut T,
                              txn_builder: TransactionBuilder)
                              -> Result<Vec<TxoSID>, PlatformError>
  where T: RestfulLedgerUpdate
{
  let txn = txn_builder.transaction();
  let handle = rest_client.submit_transaction(&txn)?;
  println!("Txn handle: {}", handle);
  // Return sid
  let status = rest_client.txn_status(&handle)?;
  match status {
    TxnStatus::Committed((_sid, txos)) => Ok(txos),
    TxnStatus::Rejected(s) => Err(inp_fail!(format!("Rejected transaction: {}", s))),
    TxnStatus::Pending => Err(inp_fail!("Pending transaction")),
  }
}

/// Querys the blind asset record by querying the UTXO (unspent transaction output) SID.
/// # Arguments
/// * `txn_file`: path to the transaction file.
/// * `key_pair`: key pair of the asset record.
/// * `owner_memo`: Memo associated with utxo.
pub fn query_open_asset_record<T>(rest_client: &T,
                                  sid: TxoSID,
                                  key_pair: &XfrKeyPair,
                                  owner_memo: &Option<OwnerMemo>)
                                  -> Result<OpenAssetRecord, PlatformError>
  where T: RestfulLedgerAccess
{
  let blind_asset_record = (rest_client.get_utxo(sid)?.utxo.0).record;
  open_blind_asset_record(&blind_asset_record, owner_memo, key_pair.get_sk_ref()).map_err(|error| {
                                                PlatformError::ZeiError(error_location!(), error)
                                              })
}

/// Uses environment variable RUST_LOG to select log level and filters output by module or regex.
///
/// By default, log everything "trace" level or greater to stdout.
///
/// # Examples
/// RUST_LOG="info,txn_cli=trace" ../../target/debug/txn_cli create_txn_builder
pub fn init_logging() {
  flexi_logger::Logger::with_env_or_str("trace").start()
                                                .unwrap();
}

/// Matches the PlatformError with an exitcode and exits.
/// * SerializationError: exits with code `DATAERR`.
/// * DeserializationError: exits with code `DATAERR`.
/// * IoError:
///   * If the input file doesn't exist: exits with code `NOINPUT`.
///     * Note: make sure the error message contains "File doesn't exist:" when constructing the PlatformError.
///   * If the input file isn't readable: exits with code `NOINPUT`.
///     * Note: make sure the error message contains "Failed to read" when constructing the PlatformError.
///   * If the output file or directory can't be created: exits with code `CANTCREAT`.
///     * Note: make sure the error message contains "Failed to create" when constructing the PlatformError.
///   * Otherwise: exits with code `IOERR`.
/// * SubmissionServerError: exits with code `UNAVAILABLE`.
/// * Otherwise: exits with code `USAGE`.
pub fn match_error_and_exit(error: PlatformError) {
  match error {
    PlatformError::SerializationError(e) => {
      info!("SerializationError: {}", e);
      exit(exitcode::DATAERR);
    }
    PlatformError::DeserializationError(e) => {
      info!("Deserializationerror: {}", e);
      exit(exitcode::DATAERR);
    }
    PlatformError::IoError(io_error) => {
      info!("IoError: {}", io_error);
      if io_error.contains("File doesn't exist:") || io_error.contains("Failed to read") {
        exit(exitcode::NOINPUT)
      }
      if io_error.contains("Failed to create") {
        exit(exitcode::CANTCREAT)
      }
      exit(exitcode::IOERR)
    }
    e => {
      info!("Error: {}", e);
      exit(exitcode::USAGE);
    }
  }
}

#[cfg(test)]
mod tests {
  use super::*;
  use rand_chacha::ChaChaRng;
  use rand_core::SeedableRng;
  use tempfile::tempdir;

  #[test]
  fn test_define_asset() {
    let tmp_dir = tempdir().unwrap();
    let data_dir = tmp_dir.path().to_str().unwrap();

    // Create key pair
    let mut prng: ChaChaRng = ChaChaRng::from_entropy();
    let issuer_key_pair = XfrKeyPair::generate(&mut prng);

    // Define asset
    let res = define_asset(data_dir,
                           0,
                           false,
                           &issuer_key_pair,
                           AssetTypeCode::gen_random(),
                           "Define asset",
                           AssetRules::default(),
                           None);

    assert!(res.is_ok());

    tmp_dir.close().unwrap();
  }

  #[test]
  fn test_issue_and_transfer_asset() {
    let tmp_dir = tempdir().unwrap();
    let data_dir = tmp_dir.path().to_str().unwrap();

    // Create key pairs
    let mut prng: ChaChaRng = ChaChaRng::from_entropy();
    let issuer_key_pair = XfrKeyPair::generate(&mut prng);
    let recipient_key_pair = XfrKeyPair::generate(&mut prng);

    // Issue and transfer asset
    let code = AssetTypeCode::gen_random();
    let amount = 1000;
    let seq_id = 0;
    let res =
      issue_and_transfer_asset(data_dir,
                               seq_id,
                               &issuer_key_pair,
                               &recipient_key_pair,
                               amount,
                               code,
                               AssetRecordType::NonConfidentialAmount_NonConfidentialAssetType,
                               None,
                               None,
                               None,
                               None,
                               None);

    assert!(res.is_ok());

    tmp_dir.close().unwrap();
  }
}<|MERGE_RESOLUTION|>--- conflicted
+++ resolved
@@ -184,11 +184,8 @@
   txn_builder.add_operation_issue_asset(issuer_key_pair,
                                         &token_code,
                                         get_and_update_sequence_number(data_dir)?,
-<<<<<<< HEAD
-                                        &[(TxOutput(blind_asset_record, None),
-=======
-                                        &[(TxOutput { record: blind_asset_record },
->>>>>>> 8d378719
+                                        &[(TxOutput { record: blind_asset_record,
+                                                      lien: None },
                                            owner_memo.clone())])?
              .add_operation(xfr_op)
              .transaction();
@@ -250,12 +247,9 @@
   let txn = txn_builder.add_operation_issue_asset(issuer_key_pair,
                                                   &code,
                                                   sequence_number,
-<<<<<<< HEAD
-                                                  &[(TxOutput(input_blind_asset_record, None),
-=======
                                                   &[(TxOutput { record:
-                                                                  input_blind_asset_record },
->>>>>>> 8d378719
+                                                                  input_blind_asset_record,
+                                                                lien: None },
                                                      None)])?
                        .add_operation(xfr_op)
                        .transaction();
