--- conflicted
+++ resolved
@@ -6,14 +6,11 @@
 #[macro_use]
 extern crate lazy_static;
 
+use air::AIR;
 use clap::{App, Arg, ArgMatches};
 use colored::*;
 use cryptohash::sha256;
-<<<<<<< HEAD
-=======
-use hex;
 use log::{info, warn};
->>>>>>> 49bf8369
 use rand_chacha::ChaChaRng;
 use rand_core::SeedableRng;
 use rustyline::error::ReadlineError;
@@ -21,7 +18,6 @@
 // use sha2::{Digest, Sha256};
 use serde::{Deserialize, Serialize};
 use sha256::DIGESTBYTES;
-use air::AIR;
 use std::collections::HashMap;
 use std::path::Path;
 use zei::api::anon_creds::{
@@ -230,11 +226,7 @@
 fn issue_credential(global_state: &mut GlobalState,
                     issuer: &str,
                     user: &str,
-<<<<<<< HEAD
-                    attrs: &[String])
-=======
-                    attrs: &Vec<&[u8]>)
->>>>>>> 49bf8369
+                    attrs: &[&[u8]])
                     -> Result<(), String> {
   match (global_state.issuers.get(issuer), global_state.users.get(user)) {
     (Some(issuer_keys), Some(user_keys)) => {
@@ -244,12 +236,10 @@
                                             &attrs);
       println!("Issuer {}: credential issued to {}", issuer, user);
       global_state.user_sig.insert(user.to_string(), sig);
-<<<<<<< HEAD
-      global_state.user_attrs
-                  .insert(user.to_string(), attrs.to_vec());
-=======
-      global_state.user_attrs.insert(user.to_string(), attrs.iter().map(|s| { String::from_utf8(s.to_vec()).unwrap() }).collect());
->>>>>>> 49bf8369
+      global_state.user_attrs.insert(user.to_string(),
+                                     attrs.iter()
+                                          .map(|s| String::from_utf8(s.to_vec()).unwrap())
+                                          .collect());
       Ok(())
     }
     (None, None) => Err("Unable to find either issuer or user".to_string()),
@@ -262,33 +252,18 @@
 fn user_commit(global_state: &mut GlobalState, user: &str) -> Result<(), String> {
   match (global_state.users.get(user), global_state.user_sig.get(user)) {
     (Some(user_struct), Some(sig)) => {
-<<<<<<< HEAD
-      let attrs = global_state.user_attrs.get(user).unwrap();
-      let credential: Credential<String> = Credential { signature: sig.clone(),
-                                                        attributes: attrs.to_vec(),
-                                                        issuer_pk: user_struct.issuer_pk.clone() };
-
-      if let Ok((commitment, _proof, key)) = ac_commit(&mut global_state.prng,
-                                                       &user_struct.secret_key,
-                                                       &credential,
-                                                       b"random message")
+      let a = global_state.user_attrs.get(user).unwrap();
+      let attrs: Vec<&[u8]> = a.iter().map(|s| s.as_bytes()).collect();
+      // println!("User {}: about to commit to attrs = {:?}", user, &attrs);
+      let credential: Credential<&[u8]> = Credential { signature: sig.clone(),
+                                                       attributes: attrs,
+                                                       issuer_pk: user_struct.issuer_pk.clone() };
+
+      if let Ok((commitment, _proof, key)) = ac_commit::<ChaChaRng, &[u8]>(&mut global_state.prng,
+                                                                           &user_struct.secret_key,
+                                                                           &credential,
+                                                                           b"random message")
       {
-=======
-      let a = global_state.user_attrs.get(user).unwrap();
-      let attrs: Vec<&[u8]> = a.iter().map(|s| { s.as_bytes() }).collect();
-      // println!("User {}: about to commit to attrs = {:?}", user, &attrs);
-      let credential: Credential<&[u8]> = Credential {
-        signature: sig.clone(),
-        attributes: attrs,
-        issuer_pk: user_struct.issuer_pk.clone(),
-      };
-
-      if let Ok((commitment, _proof, key)) =
-        ac_commit::<ChaChaRng, &[u8]>(&mut global_state.prng,
-                               &user_struct.secret_key,
-                               &credential,
-                               b"random message") {
->>>>>>> 49bf8369
         // There should be three outputs from ac_commit: a commitment, a proof, and a key
         // The User generates a commitment to the signed attribute values using **ac_commit** and stores both the commitment
         // and the *commitment key* used to generate the it, in a User wallet. The User generates a unique address (how?), and
@@ -296,18 +271,12 @@
         let commitment_string = serde_json::to_string(&commitment).unwrap();
         let user_addr = serde_json::to_string(&user_struct.public_key).unwrap();
         // println!("User {}: commitment = {}", user, &commitment_string);
-         // Insert an entry AIR[user_pk] = cred, where
+        // Insert an entry AIR[user_pk] = cred, where
         info!("user_commit: {:?}", &commitment);
         info!("user_commit: as string = {}", &commitment_string);
         global_state.smt.set(&user_addr, Some(commitment_string));
-<<<<<<< HEAD
-        println!("User {}: commitment to credential saved in AIR at address {}",
-                 user, &user_addr);
         global_state.user_commitment
                     .insert(user.to_string(), (commitment, key));
-=======
-        global_state.user_commitment.insert(user.to_string(), (commitment, key));
->>>>>>> 49bf8369
         Ok(())
       } else {
         Err("User unable to commit".to_string())
@@ -331,65 +300,43 @@
 }
 
 // user_selectively_reveal is run inside a User
-<<<<<<< HEAD
 fn user_selectively_reveal(global_state: &mut GlobalState,
                            user: &str,
                            bitmap: &[bool])
                            -> Result<(String, ACPoK), String> {
-  match (global_state.users.get(user), global_state.user_commitment.get(user)) {
-    (Some(user_struct), Some((commitment, key))) => {
-      let attrs = global_state.user_attrs.get(user).unwrap();
-      let attributes = attrs.to_vec(); //Vec<ACAttribute<String>> = attrs.to_vec().into_iter().map(string_to_attr).collect();
-      let credential = Credential { signature: commitment.clone(),
-                                    attributes,
-                                    issuer_pk: user_struct.issuer_pk.clone() };
-      if let Ok(pok) = ac_open_commitment(&mut global_state.prng,
-                                          &user_struct.secret_key,
-                                          &credential,
-                                          &key,
-                                          bitmap)
-      {
-=======
-fn user_selectively_reveal(global_state: &mut GlobalState, user: &str, bitmap: &Vec<bool>)
- -> Result<(String, ACPoK), String> {
-   match (global_state.users.get(user), global_state.user_commitment.get(user), global_state.user_sig.get(user)) {
+  match (global_state.users.get(user),
+         global_state.user_commitment.get(user),
+         global_state.user_sig.get(user))
+  {
     (Some(user_struct), Some((_commitment, key)), Some(sig)) => {
       // println!("user_selectively_reveal: commitment = {:?}", &commitment);
       let attrs = global_state.user_attrs.get(user).unwrap();
       // let attributes = attrs.to_vec(); //Vec<ACAttribute<String>> = attrs.to_vec().into_iter().map(string_to_attr).collect();
-      let attributes: Vec<&[u8]> = attrs.iter().map(|s| { s.as_bytes() }).collect();
-      let credential = Credential { signature: sig.clone(), attributes: attributes, issuer_pk: user_struct.issuer_pk.clone()};
-      if let Ok(pok) = ac_open_commitment::<ChaChaRng, &[u8]>(&mut global_state.prng, &user_struct.secret_key, &credential, &key, bitmap) {
->>>>>>> 49bf8369
+      let attributes: Vec<&[u8]> = attrs.iter().map(|s| s.as_bytes()).collect();
+      let credential = Credential { signature: sig.clone(),
+                                    attributes,
+                                    issuer_pk: user_struct.issuer_pk.clone() };
+      if let Ok(pok) = ac_open_commitment::<ChaChaRng, &[u8]>(&mut global_state.prng,
+                                                              &user_struct.secret_key,
+                                                              &credential,
+                                                              &key,
+                                                              bitmap)
+      {
         let address = serde_json::to_string(&user_struct.public_key).unwrap();
         Ok((address, pok))
       } else {
         Err("user_selectively_reveal: open commitment fails".to_string())
       }
-<<<<<<< HEAD
-    }
-    (None, None) => Err("Unable to find either user or commitment".to_string()),
-    (None, _) => Err("Unable to find user".to_string()),
-    (_, None) => Err("Unable to find commitment".to_string()),
-  }
-}
-
-fn string_to_attr(s: String) -> Option<String> {
-  if !s.as_bytes().is_empty() {
-    Some(s)
-  } else {
-=======
-    },
+    }
     (None, None, None) => Err("Unable to find either user or commitment".to_string()),
     (None, _, _) => Err("Unable to find user".to_string()),
-    (_, None, _) => Err("Unable to find commitment".to_string()),   
-    (_, _, None) => Err("Unable to find signature".to_string()),   
+    (_, None, _) => Err("Unable to find commitment".to_string()),
+    (_, _, None) => Err("Unable to find signature".to_string()),
   }
 }
 
 fn slice_to_attr(s: &[u8]) -> Option<&[u8]> {
   if s == "".as_bytes() || s == "\"\"".as_bytes() {
->>>>>>> 49bf8369
     None
   } else {
     Some(s)
@@ -397,42 +344,23 @@
 }
 
 // Verify is run by the verifier
-<<<<<<< HEAD
-fn verify(global_state: &mut GlobalState, user: &str, attrs: &[String]) -> Result<(), String> {
-  let bitmap: Vec<bool> = attrs.to_vec()
-                               .into_iter()
-                               .map(|s| !s.as_bytes().is_empty())
-                               .collect();
-=======
-fn verify(global_state: &mut GlobalState, user: &str, attrs: &Vec<&[u8]>) -> Result<(), String> {
+fn verify(global_state: &mut GlobalState, user: &str, attrs: &[&[u8]]) -> Result<(), String> {
   let attributes: Vec<Option<&[u8]>> = attrs.to_vec().into_iter().map(slice_to_attr).collect();
-  let bitmap: Vec<bool> = attributes.iter().map(|s| { s.is_some() }).collect();
+  let bitmap: Vec<bool> = attributes.iter().map(|s| s.is_some()).collect();
   // println!("verify: bitmap = {:?}", &bitmap);
->>>>>>> 49bf8369
   let (address, pok) = user_selectively_reveal(global_state, user, &bitmap)?;
   let (commitment_opt, merkle_proof) = global_state.smt.get_with_proof(address.clone());
   if let Some(commitment_string) = commitment_opt {
     let commitment = serde_json::from_str(&commitment_string[..]).unwrap();
-<<<<<<< HEAD
-    let attributes: Vec<Option<String>> = attrs.to_vec().into_iter().map(string_to_attr).collect();
+    info!("verify: as string = {}", &commitment_string);
+    info!("verify: {:?}", &commitment);
+    // println!("verify with attributes = {:?}", &attributes);
     if global_state.smt
                    .check_merkle_proof(&address, commitment_opt, &merkle_proof)
     {
       let user_info = global_state.users.get(user).unwrap();
-      if let Err(_e) = ac_verify(&user_info.issuer_pk, &attributes[..], &commitment, &pok) {
-        Err("smt merkle proof succeeds but ac_verify fails".to_string())
-=======
-    info!("verify: as string = {}", &commitment_string);
-    info!("verify: {:?}", &commitment);
-    // println!("verify with attributes = {:?}", &attributes);
-    if global_state.smt.check_merkle_proof(&address, commitment_opt, &merkle_proof) {
-      let user_info = global_state.users.get(user).unwrap();
-      if let Err(e) = ac_verify::<&[u8]>(&user_info.issuer_pk,
-                                         &attributes[..],
-                                         &commitment,
-                                         &pok) {
+      if let Err(e) = ac_verify::<&[u8]>(&user_info.issuer_pk, &attributes[..], &commitment, &pok) {
         Err(format!("smt merkle proof succeeds but ac_verify fails with {}", e))
->>>>>>> 49bf8369
       } else {
         println!("smt merkle proof and ac_verify succeed");
         Ok(())
@@ -500,9 +428,9 @@
       issuer_exists(&global_state, &issuer)?;
       user_exists(&global_state, &user)?;
       let attrs_vec: Vec<&[u8]> = attrs.to_vec()
-                                        .into_iter()
-                                        .map(|s: &str| -> &[u8] { s.as_bytes() })
-                                        .collect();
+                                       .into_iter()
+                                       .map(|s: &str| -> &[u8] { s.as_bytes() })
+                                       .collect();
       issue_credential(&mut global_state, &issuer, &user, &attrs_vec)
     }
     ["user_commit", user] => {
@@ -512,9 +440,9 @@
     ["verify", user, attrs @ ..] => {
       user_exists(&global_state, &user)?;
       let attrs_vec: Vec<&[u8]> = attrs.to_vec()
-                                        .into_iter()
-                                        .map(|s: &str| -> &[u8] { s.as_bytes() })
-                                        .collect();
+                                       .into_iter()
+                                       .map(|s: &str| -> &[u8] { s.as_bytes() })
+                                       .collect();
       // let bitmap: Vec<bool> = bits.to_vec().into_iter().map(str_to_bool).collect();
       verify(&mut global_state, &user, &attrs_vec)
     }
@@ -572,18 +500,17 @@
 #[cfg(test)]
 mod tests {
   #![allow(dead_code)]
+  use rand_chacha::ChaChaRng;
   use rand_core::SeedableRng;
-  use rand_chacha::ChaChaRng;
-  use zei::api::anon_creds::{ac_commit, ac_keygen_issuer, ac_keygen_user, ac_sign, ac_verify, ac_open_commitment, Credential};
+  use zei::api::anon_creds::{
+    ac_commit, ac_keygen_issuer, ac_keygen_user, ac_open_commitment, ac_sign, ac_verify, Credential,
+  };
 
   #[test]
-<<<<<<< HEAD
-  fn test_ac_functions() {}
-=======
 
   // test_ac_functions tests the expected order of operations of the AIR as described in the README
   fn test_ac_functions() {
-    let mut prng = ChaChaRng::from_seed([0u8;32]);
+    let mut prng = ChaChaRng::from_seed([0u8; 32]);
     let num_attrs = 2;
     let (issuer_pk, issuer_sk) = ac_keygen_issuer::<ChaChaRng>(&mut prng, num_attrs);
     let (user_pk, user_sk) = ac_keygen_user::<ChaChaRng>(&mut prng, &issuer_pk);
@@ -592,16 +519,12 @@
     let attributes: Vec<&[u8]> = vec![&attr1[..], &attr2[..]];
     println!("verify: attributes = {:?}", &attributes);
     let signature = ac_sign::<ChaChaRng, &[u8]>(&mut prng, &issuer_sk, &user_pk, &attributes[..]); // Done by Issuer
-    // Enter the User
-    let credential: Credential<&[u8]> = Credential {
-      signature: signature.clone(),
-      attributes: attributes,
-      issuer_pk: issuer_pk.clone(),
-    };
-    let (commitment, _proof, key) = ac_commit::<ChaChaRng, &[u8]>(&mut prng,
-                                                                  &user_sk,
-                                                                  &credential,
-                                                                  b"some addr").unwrap();
+                                                                                                   // Enter the User
+    let credential: Credential<&[u8]> = Credential { signature: signature.clone(),
+                                                     attributes,
+                                                     issuer_pk: issuer_pk.clone() };
+    let (commitment, _proof, key) =
+      ac_commit::<ChaChaRng, &[u8]>(&mut prng, &user_sk, &credential, b"some addr").unwrap();
     println!("verify: commitment  = {:?}, key = {:?}", &commitment, &key);
     let commitment_string = serde_json::to_string(&commitment).unwrap();
     let commitment2 = serde_json::from_str(&commitment_string[..]).unwrap();
@@ -613,22 +536,27 @@
       println!("WTF commitments changed by serde");
     }
     // Inside user store commitment in AIR, commitment and key in user "wallet"
-  
+
     // Next the Verifier wants to verify dob (the first attr) and asks the User to
     // reveal the first attribute and provide a proof
 
     // Enter the User with Verifier specified bitmap
     let bitmap = [true, false];
-    let reveal_pok = ac_open_commitment::<ChaChaRng, &[u8]>(&mut prng, &user_sk, &credential, &key, &bitmap).unwrap();
+    let reveal_pok = ac_open_commitment::<ChaChaRng, &[u8]>(&mut prng,
+                                                            &user_sk,
+                                                            &credential,
+                                                            &key,
+                                                            &bitmap).unwrap();
 
     // Enter the Verifier with user generated POK (and address in the AIR tests)
     let attr_map = [Some(&attr1[..]), None];
     // println!("verify: attr_map = {:?}", &attr_map);
-    let result_verification_ok = ac_verify::<&[u8]>(&issuer_pk, &attr_map, &commitment, &reveal_pok);
+    let result_verification_ok =
+      ac_verify::<&[u8]>(&issuer_pk, &attr_map, &commitment, &reveal_pok);
     assert!(result_verification_ok.is_ok());
     let attr_map = [None, Some(&attr2[..])];
-    let result_verification_err = ac_verify::<&[u8]>(&issuer_pk, &attr_map, &commitment, &reveal_pok);
+    let result_verification_err =
+      ac_verify::<&[u8]>(&issuer_pk, &attr_map, &commitment, &reveal_pok);
     assert!(result_verification_err.is_err());
   }
->>>>>>> 49bf8369
 }