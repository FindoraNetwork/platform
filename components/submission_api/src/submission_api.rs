#![deny(warnings)]
use actix_cors::Cors;
use actix_web::{error, middleware, web, App, HttpServer};
use ledger::data_model::Transaction;
use ledger::store::LedgerUpdate;
use log::{error, info};
use rand_core::{CryptoRng, RngCore};
use std::io;
use std::marker::{Send, Sync};
use std::sync::{Arc, RwLock};
<<<<<<< HEAD
use submission_server::{SubmissionServer, TxnForward, TxnHandle};
=======
use submission_server::{SubmissionServer, TxnHandle};
use utils::NetworkRoute;
>>>>>>> 05412364

// Ping route to check for liveness of API
fn ping() -> actix_web::Result<String> {
  Ok("success".into())
}

<<<<<<< HEAD
fn submit_transaction<RNG, LU, TF>(data: web::Data<Arc<RwLock<SubmissionServer<RNG, LU, TF>>>>,
                                   body: web::Json<Transaction>)
                                   -> Result<web::Json<TxnHandle>, actix_web::error::Error>
  where RNG: RngCore + CryptoRng,
        LU: LedgerUpdate<RNG> + LedgerAccess + ArchiveAccess + Sync + Send,
        TF: TxnForward + Sync + Send
=======
pub fn submit_transaction<RNG, LU>(data: web::Data<Arc<RwLock<SubmissionServer<RNG, LU>>>>,
                                   body: web::Json<Transaction>)
                                   -> Result<web::Json<TxnHandle>, actix_web::error::Error>
  where RNG: RngCore + CryptoRng,
        LU: LedgerUpdate<RNG> + Sync + Send
>>>>>>> 05412364
{
  let mut submission_server = data.write().unwrap();
  let tx = body.into_inner();

  let handle_res = submission_server.handle_transaction(tx);

  match handle_res {
    Ok(handle) => Ok(web::Json(handle)),
    Err(e) => {
      error!("Transaction invalid");
      Err(error::ErrorBadRequest(format!("{}", e)))
    }
  }
}

<<<<<<< HEAD
fn submit_transaction_wasm<RNG, LU, TF>(data: web::Data<Arc<RwLock<SubmissionServer<RNG,
                                                                              LU,
                                                                              TF>>>>,
                                        info: web::Path<String>)
                                        -> Result<web::Json<TxnHandle>, actix_web::error::Error>
  where RNG: RngCore + CryptoRng,
        LU: LedgerUpdate<RNG> + LedgerAccess + ArchiveAccess + Sync + Send,
        TF: TxnForward + Sync + Send
{
  let mut submission_server = data.write().unwrap();
  let uri_string = percent_decode_str(&*info).decode_utf8().unwrap();
  let tx = serde_json::from_str(&uri_string).unwrap();
  let handle = submission_server.handle_transaction(tx)
                                .map_err(error::ErrorBadRequest)?;
  Ok(web::Json(handle))
}

=======
>>>>>>> 05412364
// Force the validator node to end the block. Useful for testing when it is desirable to commmit
// txns to the ledger as soon as possible.
//
// When a block is successfully finalized, returns HashMap<TxnTempSID, (TxnSID, Vec<TxoSID>)>
<<<<<<< HEAD
fn force_end_block<RNG, LU, TF>(data: web::Data<Arc<RwLock<SubmissionServer<RNG, LU, TF>>>>)
                                -> Result<String, actix_web::error::Error>
  where RNG: RngCore + CryptoRng,
        LU: LedgerUpdate<RNG> + LedgerAccess + ArchiveAccess + Sync + Send,
        TF: TxnForward + Sync + Send
=======
pub fn force_end_block<RNG, LU>(data: web::Data<Arc<RwLock<SubmissionServer<RNG, LU>>>>)
                                -> Result<String, actix_web::error::Error>
  where RNG: RngCore + CryptoRng,
        LU: LedgerUpdate<RNG> + Sync + Send
>>>>>>> 05412364
{
  let mut submission_server = data.write().unwrap();
  if submission_server.end_block().is_ok() {
    Ok("Block successfully ended. All previously valid pending transactions are now committed".to_string())
  } else {
    Ok("No pending transactions to commit".to_string())
  }
}

// Queries the status of a transaction by its handle. Returns either a not committed message or a
// serialized TxnStatus.
<<<<<<< HEAD
fn txn_status<RNG, LU, TF>(data: web::Data<Arc<RwLock<SubmissionServer<RNG, LU, TF>>>>,
                           info: web::Path<String>)
                           -> Result<String, actix_web::error::Error>
  where RNG: RngCore + CryptoRng,
        LU: LedgerUpdate<RNG> + LedgerAccess + ArchiveAccess + Sync + Send,
        TF: TxnForward + Sync + Send
=======
pub fn txn_status<RNG, LU>(data: web::Data<Arc<RwLock<SubmissionServer<RNG, LU>>>>,
                           info: web::Path<String>)
                           -> Result<String, actix_web::error::Error>
  where RNG: RngCore + CryptoRng,
        LU: LedgerUpdate<RNG> + Sync + Send
>>>>>>> 05412364
{
  let submission_server = data.write().unwrap();
  let txn_status = submission_server.get_txn_status(&TxnHandle(info.clone()));
  let res;
  if let Some(status) = txn_status {
    res = serde_json::to_string(&status)?;
  } else {
    res = format!("No transaction with handle {} found. Please retry with a new handle.",
                  &info);
  }

  Ok(res)
}

pub struct SubmissionApi {
  web_runtime: actix_rt::SystemRunner,
}

pub enum SubmissionRoutes {
  SubmitTransaction,
  TxnStatus,
  Ping,
  ForceEndBlock,
}

impl NetworkRoute for SubmissionRoutes {
  fn route(&self) -> String {
    let endpoint = match *self {
      SubmissionRoutes::SubmitTransaction => "submit_transaction",
      SubmissionRoutes::TxnStatus => "txn_status",
      SubmissionRoutes::Ping => "ping",
      SubmissionRoutes::ForceEndBlock => "force_end_block",
    };
    "/".to_owned() + endpoint
  }
}

impl SubmissionApi {
  pub fn create<RNG: 'static + RngCore + CryptoRng + Sync + Send,
<<<<<<< HEAD
                  LU: 'static + LedgerUpdate<RNG> + LedgerAccess + ArchiveAccess + Sync + Send,
                  TF: 'static + TxnForward + Sync + Send>(
    submission_server: Arc<RwLock<SubmissionServer<RNG, LU, TF>>>,
=======
                  LU: 'static + LedgerUpdate<RNG> + Sync + Send>(
    submission_server: Arc<RwLock<SubmissionServer<RNG, LU>>>,
>>>>>>> 05412364
    host: &str,
    port: &str)
    -> io::Result<SubmissionApi> {
    let web_runtime = actix_rt::System::new("findora API");

    HttpServer::new(move || {
      App::new().wrap(middleware::Logger::default())
                .wrap(Cors::new().supports_credentials())
                .data(submission_server.clone())
<<<<<<< HEAD
                .route("/submit_transaction",
                       web::post().to(submit_transaction::<RNG, LU, TF>))
                .route("/submit_transaction_wasm/{tx}",
                       web::post().to(submit_transaction_wasm::<RNG, LU, TF>))
                .route("/ping", web::get().to(ping))
                .route("/txn_status/{handle}",
                       web::get().to(txn_status::<RNG, LU, TF>))
                .route("/force_end_block",
                       web::post().to(force_end_block::<RNG, LU, TF>))
=======
                .route(&SubmissionRoutes::SubmitTransaction.route(),
                       web::post().to(submit_transaction::<RNG, LU>))
                .route(&SubmissionRoutes::Ping.route(), web::get().to(ping))
                .route(&SubmissionRoutes::TxnStatus.with_arg_template("handle"),
                       web::get().to(txn_status::<RNG, LU>))
                .route(&SubmissionRoutes::ForceEndBlock.route(),
                       web::post().to(force_end_block::<RNG, LU>))
>>>>>>> 05412364
    }).bind(&format!("{}:{}", host, port))?
      .start();

    info!("Submission server started");

    Ok(SubmissionApi { web_runtime })
  }

  // call from a thread; this will block.
  pub fn run(self) -> io::Result<()> {
    self.web_runtime.run()
  }
}

#[cfg(test)]
mod tests {
  use super::*;
  use actix_web::dev::Service;
  use actix_web::{test, web, App};
  use ledger::data_model::{AssetRules, AssetTypeCode, Operation, Transaction};
  use ledger::store::helpers::*;
  use ledger::store::{LedgerAccess, LedgerState};
  use rand_core::SeedableRng;
  use submission_server::NoTF;

  #[test]
  fn test_submit_transaction_standalone() {
    let mut prng = rand_chacha::ChaChaRng::from_entropy();
    let ledger_state = LedgerState::test_ledger();
    let submission_server =
      Arc::new(RwLock::new(SubmissionServer::<_, _, NoTF>::new(prng.clone(),
                                                 Arc::new(RwLock::new(ledger_state)),
                                                 8).unwrap()));
    let app_copy = Arc::clone(&submission_server);
    let mut tx = Transaction::default();

    let token_code1 = AssetTypeCode { val: [1; 16] };
    let keypair = build_keys(&mut prng);

    let asset_body = asset_creation_body(&token_code1,
                                         keypair.get_pk_ref(),
                                         AssetRules::default(),
                                         None,
                                         None);
    let asset_create = asset_creation_operation(&asset_body, &keypair);
    tx.body
      .operations
      .push(Operation::DefineAsset(asset_create));

    let mut app =
      test::init_service(App::new().data(submission_server)
                                   .route("/submit_transaction",
                                          web::post().to(submit_transaction::<rand_chacha::ChaChaRng,
                                                                            LedgerState, NoTF>))
                                  .route("/force_end_block",
                                          web::post().to(force_end_block::<rand_chacha::ChaChaRng,
                                                                            LedgerState, NoTF>)));

    let req = test::TestRequest::post().uri("/submit_transaction")
                                       .set_json(&tx)
                                       .to_request();

    let submit_resp = test::block_on(app.call(req)).unwrap();

    assert!(submit_resp.status().is_success());
    let req = test::TestRequest::post().uri("/force_end_block")
                                       .to_request();
    let submit_resp = test::block_on(app.call(req)).unwrap();
    assert!(submit_resp.status().is_success());
    assert!(app_copy.read()
                    .unwrap()
                    .borrowable_ledger_state()
                    .read()
                    .unwrap()
                    .get_asset_type(&token_code1)
                    .is_some());
  }
}<|MERGE_RESOLUTION|>--- conflicted
+++ resolved
@@ -8,32 +8,20 @@
 use std::io;
 use std::marker::{Send, Sync};
 use std::sync::{Arc, RwLock};
-<<<<<<< HEAD
 use submission_server::{SubmissionServer, TxnForward, TxnHandle};
-=======
-use submission_server::{SubmissionServer, TxnHandle};
 use utils::NetworkRoute;
->>>>>>> 05412364
 
 // Ping route to check for liveness of API
 fn ping() -> actix_web::Result<String> {
   Ok("success".into())
 }
 
-<<<<<<< HEAD
-fn submit_transaction<RNG, LU, TF>(data: web::Data<Arc<RwLock<SubmissionServer<RNG, LU, TF>>>>,
-                                   body: web::Json<Transaction>)
-                                   -> Result<web::Json<TxnHandle>, actix_web::error::Error>
+pub fn submit_transaction<RNG, LU, TF>(data: web::Data<Arc<RwLock<SubmissionServer<RNG, LU, TF>>>>,
+                                       body: web::Json<Transaction>)
+                                       -> Result<web::Json<TxnHandle>, actix_web::error::Error>
   where RNG: RngCore + CryptoRng,
-        LU: LedgerUpdate<RNG> + LedgerAccess + ArchiveAccess + Sync + Send,
+        LU: LedgerUpdate<RNG> + Sync + Send,
         TF: TxnForward + Sync + Send
-=======
-pub fn submit_transaction<RNG, LU>(data: web::Data<Arc<RwLock<SubmissionServer<RNG, LU>>>>,
-                                   body: web::Json<Transaction>)
-                                   -> Result<web::Json<TxnHandle>, actix_web::error::Error>
-  where RNG: RngCore + CryptoRng,
-        LU: LedgerUpdate<RNG> + Sync + Send
->>>>>>> 05412364
 {
   let mut submission_server = data.write().unwrap();
   let tx = body.into_inner();
@@ -49,42 +37,15 @@
   }
 }
 
-<<<<<<< HEAD
-fn submit_transaction_wasm<RNG, LU, TF>(data: web::Data<Arc<RwLock<SubmissionServer<RNG,
-                                                                              LU,
-                                                                              TF>>>>,
-                                        info: web::Path<String>)
-                                        -> Result<web::Json<TxnHandle>, actix_web::error::Error>
-  where RNG: RngCore + CryptoRng,
-        LU: LedgerUpdate<RNG> + LedgerAccess + ArchiveAccess + Sync + Send,
-        TF: TxnForward + Sync + Send
-{
-  let mut submission_server = data.write().unwrap();
-  let uri_string = percent_decode_str(&*info).decode_utf8().unwrap();
-  let tx = serde_json::from_str(&uri_string).unwrap();
-  let handle = submission_server.handle_transaction(tx)
-                                .map_err(error::ErrorBadRequest)?;
-  Ok(web::Json(handle))
-}
-
-=======
->>>>>>> 05412364
 // Force the validator node to end the block. Useful for testing when it is desirable to commmit
 // txns to the ledger as soon as possible.
 //
 // When a block is successfully finalized, returns HashMap<TxnTempSID, (TxnSID, Vec<TxoSID>)>
-<<<<<<< HEAD
-fn force_end_block<RNG, LU, TF>(data: web::Data<Arc<RwLock<SubmissionServer<RNG, LU, TF>>>>)
-                                -> Result<String, actix_web::error::Error>
+pub fn force_end_block<RNG, LU, TF>(data: web::Data<Arc<RwLock<SubmissionServer<RNG, LU, TF>>>>)
+                                    -> Result<String, actix_web::error::Error>
   where RNG: RngCore + CryptoRng,
-        LU: LedgerUpdate<RNG> + LedgerAccess + ArchiveAccess + Sync + Send,
+        LU: LedgerUpdate<RNG> + Sync + Send,
         TF: TxnForward + Sync + Send
-=======
-pub fn force_end_block<RNG, LU>(data: web::Data<Arc<RwLock<SubmissionServer<RNG, LU>>>>)
-                                -> Result<String, actix_web::error::Error>
-  where RNG: RngCore + CryptoRng,
-        LU: LedgerUpdate<RNG> + Sync + Send
->>>>>>> 05412364
 {
   let mut submission_server = data.write().unwrap();
   if submission_server.end_block().is_ok() {
@@ -96,20 +57,12 @@
 
 // Queries the status of a transaction by its handle. Returns either a not committed message or a
 // serialized TxnStatus.
-<<<<<<< HEAD
-fn txn_status<RNG, LU, TF>(data: web::Data<Arc<RwLock<SubmissionServer<RNG, LU, TF>>>>,
+pub fn txn_status<RNG, LU, TF>(data: web::Data<Arc<RwLock<SubmissionServer<RNG, LU, TF>>>>,
                            info: web::Path<String>)
                            -> Result<String, actix_web::error::Error>
   where RNG: RngCore + CryptoRng,
-        LU: LedgerUpdate<RNG> + LedgerAccess + ArchiveAccess + Sync + Send,
+        LU: LedgerUpdate<RNG> + Sync + Send,
         TF: TxnForward + Sync + Send
-=======
-pub fn txn_status<RNG, LU>(data: web::Data<Arc<RwLock<SubmissionServer<RNG, LU>>>>,
-                           info: web::Path<String>)
-                           -> Result<String, actix_web::error::Error>
-  where RNG: RngCore + CryptoRng,
-        LU: LedgerUpdate<RNG> + Sync + Send
->>>>>>> 05412364
 {
   let submission_server = data.write().unwrap();
   let txn_status = submission_server.get_txn_status(&TxnHandle(info.clone()));
@@ -149,14 +102,9 @@
 
 impl SubmissionApi {
   pub fn create<RNG: 'static + RngCore + CryptoRng + Sync + Send,
-<<<<<<< HEAD
-                  LU: 'static + LedgerUpdate<RNG> + LedgerAccess + ArchiveAccess + Sync + Send,
-                  TF: 'static + TxnForward + Sync + Send>(
+                  LU: 'static + LedgerUpdate<RNG> + Sync + Send,
+                  TF: 'static + TxnForward + Sync + Send>(>(
     submission_server: Arc<RwLock<SubmissionServer<RNG, LU, TF>>>,
-=======
-                  LU: 'static + LedgerUpdate<RNG> + Sync + Send>(
-    submission_server: Arc<RwLock<SubmissionServer<RNG, LU>>>,
->>>>>>> 05412364
     host: &str,
     port: &str)
     -> io::Result<SubmissionApi> {
@@ -166,25 +114,13 @@
       App::new().wrap(middleware::Logger::default())
                 .wrap(Cors::new().supports_credentials())
                 .data(submission_server.clone())
-<<<<<<< HEAD
-                .route("/submit_transaction",
+                .route(&SubmissionRoutes::SubmitTransaction.route(),
                        web::post().to(submit_transaction::<RNG, LU, TF>))
-                .route("/submit_transaction_wasm/{tx}",
-                       web::post().to(submit_transaction_wasm::<RNG, LU, TF>))
-                .route("/ping", web::get().to(ping))
-                .route("/txn_status/{handle}",
-                       web::get().to(txn_status::<RNG, LU, TF>))
-                .route("/force_end_block",
-                       web::post().to(force_end_block::<RNG, LU, TF>))
-=======
-                .route(&SubmissionRoutes::SubmitTransaction.route(),
-                       web::post().to(submit_transaction::<RNG, LU>))
                 .route(&SubmissionRoutes::Ping.route(), web::get().to(ping))
                 .route(&SubmissionRoutes::TxnStatus.with_arg_template("handle"),
-                       web::get().to(txn_status::<RNG, LU>))
+                       web::get().to(txn_status::<RNG, LU, TF>))
                 .route(&SubmissionRoutes::ForceEndBlock.route(),
-                       web::post().to(force_end_block::<RNG, LU>))
->>>>>>> 05412364
+                       web::post().to(force_end_block::<RNG, LU, TF>))
     }).bind(&format!("{}:{}", host, port))?
       .start();
 
