#![deny(warnings)]
use actix_cors::Cors;
use actix_web::{error, middleware, web, App, HttpServer};
use ledger::data_model::Transaction;
use ledger::store::{ArchiveAccess, LedgerAccess, LedgerUpdate};
use log::{error, info};
use percent_encoding::percent_decode_str;
use rand_core::{CryptoRng, RngCore};
use std::io;
use std::marker::{Send, Sync};
use std::sync::{Arc, RwLock};
use submission_server::{SubmissionServer, TxnHandle};

// Ping route to check for liveness of API
fn ping() -> actix_web::Result<String> {
  Ok("success".into())
}

fn submit_transaction<RNG, LU>(data: web::Data<Arc<RwLock<SubmissionServer<RNG, LU>>>>,
                               body: web::Json<Transaction>)
                               -> Result<web::Json<TxnHandle>, actix_web::error::Error>
  where RNG: RngCore + CryptoRng,
        LU: LedgerUpdate<RNG> + LedgerAccess + ArchiveAccess + Sync + Send
{
  let mut submission_server = data.write().unwrap();
  let tx = body.into_inner();

  let handle_res = submission_server.handle_transaction(tx);

<<<<<<< HEAD
  if let Ok(handle) = handle_res {
    Ok(web::Json(handle))
  } else {
    error!("Transaction invalid: {}", handle_res.unwrap_err());
    Err(error::ErrorBadRequest("Transaction Invalid"))
=======
  match handle_res {
    Ok(handle) => Ok(web::Json(handle)),
    Err(e) => {
      error!("Transaction invalid");
      Err(error::ErrorBadRequest(format!("{}", e)))
    }
>>>>>>> 75a1a1f2
  }
}

fn submit_transaction_wasm<RNG, LU>(data: web::Data<Arc<RwLock<SubmissionServer<RNG, LU>>>>,
                                    info: web::Path<String>)
                                    -> Result<web::Json<TxnHandle>, actix_web::error::Error>
  where RNG: RngCore + CryptoRng,
        LU: LedgerUpdate<RNG> + LedgerAccess + ArchiveAccess + Sync + Send
{
  let mut submission_server = data.write().unwrap();
  let uri_string = percent_decode_str(&*info).decode_utf8().unwrap();
  let tx = serde_json::from_str(&uri_string).unwrap();
  let handle = submission_server.handle_transaction(tx)
                                .map_err(error::ErrorBadRequest)?;
  Ok(web::Json(handle))
}

// Force the validator node to end the block. Useful for testing when it is desirable to commmit
// txns to the ledger as soon as possible.
//
// When a block is successfully finalized, returns HashMap<TxnTempSID, (TxnSID, Vec<TxoSID>)>
fn force_end_block<RNG, LU>(data: web::Data<Arc<RwLock<SubmissionServer<RNG, LU>>>>)
                            -> Result<String, actix_web::error::Error>
  where RNG: RngCore + CryptoRng,
        LU: LedgerUpdate<RNG> + LedgerAccess + ArchiveAccess + Sync + Send
{
  let mut submission_server = data.write().unwrap();
  if submission_server.end_block().is_ok() {
    Ok("Block successfully ended. All previously valid pending transactions are now committed".to_string())
  } else {
    Ok("No pending transactions to commit".to_string())
  }
}

// Queries the status of a transaction by its handle. Returns either a not committed message or a
// serialized TxnStatus.
fn txn_status<RNG, LU>(data: web::Data<Arc<RwLock<SubmissionServer<RNG, LU>>>>,
                       info: web::Path<String>)
                       -> Result<String, actix_web::error::Error>
  where RNG: RngCore + CryptoRng,
        LU: LedgerUpdate<RNG> + LedgerAccess + ArchiveAccess + Sync + Send
{
  let submission_server = data.write().unwrap();
  let txn_status = submission_server.get_txn_status(&TxnHandle(info.clone()));
  let res;
  if let Some(status) = txn_status {
    res = serde_json::to_string(&status)?;
  } else {
    res = format!("No transaction with handle {} found. Please retry with a new handle.",
                  &info);
  }
  Ok(res)
}

pub struct SubmissionApi {
  web_runtime: actix_rt::SystemRunner,
}

impl SubmissionApi {
  pub fn create<RNG: 'static + RngCore + CryptoRng + Sync + Send,
                  LU: 'static + LedgerUpdate<RNG> + LedgerAccess + ArchiveAccess + Sync + Send>(
    submission_server: Arc<RwLock<SubmissionServer<RNG, LU>>>,
    host: &str,
    port: &str)
    -> io::Result<SubmissionApi> {
    let web_runtime = actix_rt::System::new("findora API");

    HttpServer::new(move || {
      App::new().wrap(middleware::Logger::default())
                .wrap(Cors::new().supports_credentials())
                .data(submission_server.clone())
                .route("/submit_transaction",
                       web::post().to(submit_transaction::<RNG, LU>))
                .route("/submit_transaction_wasm/{tx}",
                       web::post().to(submit_transaction_wasm::<RNG, LU>))
                .route("/ping", web::get().to(ping))
                .route("/txn_status/{handle}", web::get().to(txn_status::<RNG, LU>))
                .route("/force_end_block",
                       web::post().to(force_end_block::<RNG, LU>))
    }).bind(&format!("{}:{}", host, port))?
      .start();

    info!("Submission server started");

    Ok(SubmissionApi { web_runtime })
  }

  // call from a thread; this will block.
  pub fn run(self) -> io::Result<()> {
    self.web_runtime.run()
  }
}

#[cfg(test)]
mod tests {
  use super::*;
  use actix_web::dev::Service;
  use actix_web::{test, web, App};
  use ledger::data_model::AssetTypeCode;
  use ledger::data_model::{Operation, Transaction};
  use ledger::store::helpers::*;
  use ledger::store::{LedgerAccess, LedgerState};
  use rand_core::SeedableRng;

  #[test]
  fn test_submit_transaction_standalone() {
    let mut prng = rand_chacha::ChaChaRng::from_entropy();
    let ledger_state = LedgerState::test_ledger();
    let submission_server =
      Arc::new(RwLock::new(SubmissionServer::new(prng.clone(),
                                                 Arc::new(RwLock::new(ledger_state)),
                                                 8).unwrap()));
    let app_copy = Arc::clone(&submission_server);
    let mut tx = Transaction::default();

    let token_code1 = AssetTypeCode { val: [1; 16] };
    let (public_key, secret_key) = build_keys(&mut prng);

    let asset_body = asset_creation_body(&token_code1, &public_key, true, false, None, None);
    let asset_create = asset_creation_operation(&asset_body, &public_key, &secret_key);
    tx.operations.push(Operation::DefineAsset(asset_create));

    let mut app =
      test::init_service(App::new().data(submission_server)
                                   .route("/submit_transaction",
                                          web::post().to(submit_transaction::<rand_chacha::ChaChaRng,
                                                                            LedgerState>))
                                  .route("/force_end_block",
                                          web::post().to(force_end_block::<rand_chacha::ChaChaRng,
                                                                            LedgerState>)));

    let req = test::TestRequest::post().uri("/submit_transaction")
                                       .set_json(&tx)
                                       .to_request();

    let submit_resp = test::block_on(app.call(req)).unwrap();

    assert!(submit_resp.status().is_success());
    let req = test::TestRequest::post().uri("/force_end_block")
                                       .to_request();
    let submit_resp = test::block_on(app.call(req)).unwrap();
    assert!(submit_resp.status().is_success());
    assert!(app_copy.read()
                    .unwrap()
                    .borrowable_ledger_state()
                    .read()
                    .unwrap()
                    .get_asset_type(&token_code1)
                    .is_some());
  }
}<|MERGE_RESOLUTION|>--- conflicted
+++ resolved
@@ -27,20 +27,12 @@
 
   let handle_res = submission_server.handle_transaction(tx);
 
-<<<<<<< HEAD
-  if let Ok(handle) = handle_res {
-    Ok(web::Json(handle))
-  } else {
-    error!("Transaction invalid: {}", handle_res.unwrap_err());
-    Err(error::ErrorBadRequest("Transaction Invalid"))
-=======
   match handle_res {
     Ok(handle) => Ok(web::Json(handle)),
     Err(e) => {
       error!("Transaction invalid");
       Err(error::ErrorBadRequest(format!("{}", e)))
     }
->>>>>>> 75a1a1f2
   }
 }
 
