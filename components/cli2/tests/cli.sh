#!/usr/bin/env bats

FINDORA_STORE_FILE=${FINDORA_HOME:-${HOME}/.findora}/cli2_data.sqlite

############################## Helper functions ########################################################################

setup() {
  # Start from a fresh state
  echo "Deleting $FINDORA_STORE_FILE..."
  rm  -f $FINDORA_STORE_FILE || true
  bash -c '{ echo; echo; } | $CLI2 setup'
}

debug_array() {

  echo "Debugging array..."
  arr=("$@")
  COUNTER=0
  for i in "${arr[@]}";
    do
        echo "[$COUNTER]$i"
        COUNTER=$((COUNTER+1))
    done
}

debug_lines(){
  debug_array "${lines[@]}"
}

check_line() {
  line_number="$1"
  command_str="$2"
  command_str_length=`expr length "$command_str"`
  [ "${lines[$line_number]:0:$command_str_length}" = "$command_str" ]
}

################################ Tests #################################################################################

@test "list config" {
  run $CLI2 list-config
  [ "$status" -eq 0 ]
<<<<<<< HEAD
  [ "${lines[0]}" = 'Submission server: https://testnet.findora.org/submit_server' ]
  [ "${lines[1]}" = 'Ledger access server: https://testnet.findora.org/query_server' ]
  [ "${lines[2]:0:26}" = 'Ledger public signing key:' ]
  [ "${lines[3]:0:24}" = 'Ledger state commitment:' ]
  [ "${lines[4]:0:17}" = 'Ledger block idx:' ]
  [ "${lines[5]}" = 'Current focused transaction builder: <NONE>' ]
=======
  check_line 0 'Submission server: https://testnet.findora.org/submit_server'
  check_line 1 'Ledger access server: https://testnet.findora.org/query_server'
  check_line 2 'Ledger public signing key:'
  check_line 3 'Ledger state commitment:'
  check_line 4 'Ledger block idx:'
  check_line 5 'Current target transaction: <NONE>'
>>>>>>> 3926d3e9
}

@test "query ledger state" {

  # TODO using true or false does not change the result. Is that OK?

  run $CLI2 query-ledger-state --forget-old-key=true
  [ "$status" -eq 0 ]
<<<<<<< HEAD
  [ "${lines[0]:0:25}" = "Saving ledger signing key" ]
  [ "${lines[1]}" = 'New state retrieved.' ]
  [ "${lines[2]}" = 'Submission server: https://testnet.findora.org/submit_server' ]
  [ "${lines[3]}" = 'Ledger access server: https://testnet.findora.org/query_server' ]
  [ "${lines[4]:0:26}" = 'Ledger public signing key:' ]
  [ "${lines[5]:0:24}" = 'Ledger state commitment:' ]
  [ "${lines[6]:0:17}" = 'Ledger block idx:' ]
  [ "${lines[7]}" = 'Current focused transaction builder: <NONE>' ]

  run $CLI2 query-ledger-state --forget-old-key=false
  [ "$status" -eq 0 ]
  [ "${lines[0]:0:25}" = "Saving ledger signing key" ]
  [ "${lines[1]}" = 'New state retrieved.' ]
  [ "${lines[2]}" = 'Submission server: https://testnet.findora.org/submit_server' ]
  [ "${lines[3]}" = 'Ledger access server: https://testnet.findora.org/query_server' ]
  [ "${lines[4]:0:26}" = 'Ledger public signing key:' ]
  [ "${lines[5]:0:24}" = 'Ledger state commitment:' ]
  [ "${lines[6]:0:17}" = 'Ledger block idx:' ]
  [ "${lines[7]}" = 'Current focused transaction builder: <NONE>' ]
=======
  check_line 0  "Saving ledger signing key"
  check_line 1  'New state retrieved.'
  check_line 2 'Submission server: https://testnet.findora.org/submit_server'
  check_line 3 'Ledger access server: https://testnet.findora.org/query_server'
  check_line 4 'Ledger public signing key:'
  check_line 5 'Ledger state commitment:'
  check_line 6 'Ledger block idx:'
  check_line 7 'Current target transaction: <NONE>'

  run $CLI2 query-ledger-state --forget-old-key=false
  [ "$status" -eq 0 ]
  check_line 0  "Saving ledger signing key"
  check_line 1  'New state retrieved.'
  check_line 2 'Submission server: https://testnet.findora.org/submit_server'
  check_line 3 'Ledger access server: https://testnet.findora.org/query_server'
  check_line 4 'Ledger public signing key:'
  check_line 5 'Ledger state commitment:'
  check_line 6 'Ledger block idx:'
  check_line 7 'Current target transaction: <NONE>'
>>>>>>> 3926d3e9
}

@test "key generation" {
  run $CLI2 key-gen alice
  [ "$status" -eq 0 ]
  check_line 0 'New key pair added for `alice`'
}

@test "add bob's public key" {
  run bash -c 'echo "\"i4-1NC50E4omcPdO4N28v7cBvp0pnPOFp6Jvyu4G3J4=\"" | $CLI2 load-public-key bob'
  [ "$status" -eq 0 ]
  check_line 0 'New public key added for `bob`' ]
}

@test "list public key" {
  run bash -c 'echo "\"i4-1NC50E4omcPdO4N28v7cBvp0pnPOFp6Jvyu4G3J4=\"" | $CLI2 load-public-key bob'
  run bash -c 'echo "\"CaOPNpTSFitNXoyxpsfL-amF_lHanegLIAUTkNsA2yw==\"" | $CLI2 load-public-key greg'
  run $CLI2 list-public-key bob
  [ "$status" -eq 0 ]
  run $CLI2 list-public-key greg
  [ "$status" -eq 0 ]
  run $CLI2 list-public-key plato
  [ "$status" -eq 0 ]
  check_line 0 'No public key with name plato found'
}

@test "list keys" {
  run bash -c '$CLI2 key-gen alice; $CLI2 key-gen bob; $CLI2 list-keys'
  [ "$status" -eq 0 ]
  check_line 2 'keypair alice:'
  check_line 3 'keypair bob:'
}

@test "delete public key" {
  run bash -c 'echo "\"i4-1NC50E4omcPdO4N28v7cBvp0pnPOFp6Jvyu4G3J4=\"" | $CLI2 load-public-key bob'
  run bash -c 'echo y | $CLI2 delete-public-key bob'
  [ "$status" -eq 0 ]
}

@test "list the key pair" {
  run bash -c '$CLI2 key-gen bob; $CLI2 list-keypair -s bob'
  [ "$status" -eq 0 ]
  [ "${lines[1]:0:10}" = '{"pub_key"' ]
  [ "${lines[1]:58:9}" = '"sec_key"' ]
}

@test "load key pair" {
  run bash -c 'echo "{\"pub_key\":\"iAnNs_n9HLzdpOYM1cxCOVapua-jS59j1j92lRPe64E=\",\"sec_key\":\"Au3s9u8TdPWX36X-j_9xvMud0DOKrYK1x39imArYI9g=\"}" | $CLI2 load-keypair bob'
  [ "$status" -eq 0 ]
  check_line 0 'New key pair added for `bob`' ]
}

@test "delete key pair" {
  run bash -c '$CLI2 key-gen bob;echo y | $CLI2 delete-keypair bob'
  [ "$status" -eq 0 ]
}

@test "prepare transaction" {
  run bash -c " $CLI2 key-gen alice; \
                echo y | $CLI2 query-ledger-state; \
                $CLI2 prepare-transaction -e 0;
                $CLI2 list-txn-builders
                "
  [ "$status" -eq 0 ]
  check_line -1 'Done.'

  debug_lines

  check_line 12 '0:'
  check_line 13 ' Operations:'
  check_line 14 ' New asset types defined:'
  check_line 15 ' Signers:'
  check_line 16 'Done.'
}

<<<<<<< HEAD
@test "define asset" {
  run bash -c '$CLI2 key-gen alice; echo y | $CLI2 query-ledger-state; $CLI2 prepare-transaction 0;echo memo0 | $CLI2 define-asset alice AliceCoin --builder 0;'
=======
DEFINE_ASSET_TYPE_COMMANDS="  $CLI2 key-gen alice; \
                              echo y | $CLI2 query-ledger-state; \
                              $CLI2 prepare-transaction -e 0; \
                              echo memo_alice | $CLI2 define-asset alice AliceCoin --txn 0; \
                              $CLI2 build-transaction 0; \
                              echo Y | $CLI2 submit 0;"

@test "define, publish and list asset type(s)" {
  run  bash -c "$DEFINE_ASSET_TYPE_COMMANDS"
>>>>>>> 3926d3e9
  [ "$status" -eq 0 ]
  run $CLI2 list-asset-types
  [ "$status" -eq 0 ]
<<<<<<< HEAD
  [ "${lines[13]}" = 'Done.' ] #TODO better capture of output
  run bash -c
}

@test "submit (define asset) transaction" {
   run bash -c 'set -euo pipefail; $CLI2 key-gen alice; echo y | $CLI2 query-ledger-state; $CLI2 prepare-transaction 0;echo memo0 | $CLI2 define-asset alice AliceCoin --builder 0; $CLI2 build-transaction 0; { echo; echo Y; } | $CLI2 submit 0'
   [ "$status" -eq 0 ]
   [ "${lines[-1]:0:26}" = 'Got status: {"Committed":[' ]
=======
  echo "${lines[0]}"
  check_line 0 'Asset `AliceCoin`'
  run $CLI2 list-asset-type AliceCoin
  [ "$status" -eq 0 ]
  check_line 0 'issuer nickname: alice'
}

@test "query asset type" {
  run  bash -c "  $DEFINE_ASSET_TYPE_COMMANDS \
                  $CLI2 query-asset-type --replace=true AliceCoin2 kt2_x12-CiMz802pkydMrNsSqLEAplDUgKTgzLtprnk=
                  $CLI2 list-asset-types
                  "
  debug_lines
  [ "$status" -eq 0 ]
  check_line 27 'Asset `AliceCoin2`'

>>>>>>> 3926d3e9
}


@test "issue asset" {
  skip "Not implemented"
<<<<<<< HEAD
  run bash -c '$CLI2 key-gen alice; echo y | $CLI2 query-ledger-state; $CLI2 prepare-transaction 0;echo memo0 | $CLI2 define-asset alice AliceCoin --builder 0;'
=======
  run bash -c "$CLI2 key-gen alice; \
              echo y | $CLI2 query-ledger-state; \
              $CLI2 prepare-transaction 0; \
              echo memo0 | $CLI2 define-asset alice AliceCoin --txn 0;"
>>>>>>> 3926d3e9
  [ "$status" -eq 0 ]
  run $CLI2 issue-asset --builder=0 alice AliceCoin 1000
  [ "$status" -eq 0 ]
}<|MERGE_RESOLUTION|>--- conflicted
+++ resolved
@@ -39,21 +39,12 @@
 @test "list config" {
   run $CLI2 list-config
   [ "$status" -eq 0 ]
-<<<<<<< HEAD
-  [ "${lines[0]}" = 'Submission server: https://testnet.findora.org/submit_server' ]
-  [ "${lines[1]}" = 'Ledger access server: https://testnet.findora.org/query_server' ]
-  [ "${lines[2]:0:26}" = 'Ledger public signing key:' ]
-  [ "${lines[3]:0:24}" = 'Ledger state commitment:' ]
-  [ "${lines[4]:0:17}" = 'Ledger block idx:' ]
-  [ "${lines[5]}" = 'Current focused transaction builder: <NONE>' ]
-=======
   check_line 0 'Submission server: https://testnet.findora.org/submit_server'
   check_line 1 'Ledger access server: https://testnet.findora.org/query_server'
   check_line 2 'Ledger public signing key:'
   check_line 3 'Ledger state commitment:'
   check_line 4 'Ledger block idx:'
-  check_line 5 'Current target transaction: <NONE>'
->>>>>>> 3926d3e9
+  check_line 5 'Current focused transaction builder: <NONE>'
 }
 
 @test "query ledger state" {
@@ -62,27 +53,6 @@
 
   run $CLI2 query-ledger-state --forget-old-key=true
   [ "$status" -eq 0 ]
-<<<<<<< HEAD
-  [ "${lines[0]:0:25}" = "Saving ledger signing key" ]
-  [ "${lines[1]}" = 'New state retrieved.' ]
-  [ "${lines[2]}" = 'Submission server: https://testnet.findora.org/submit_server' ]
-  [ "${lines[3]}" = 'Ledger access server: https://testnet.findora.org/query_server' ]
-  [ "${lines[4]:0:26}" = 'Ledger public signing key:' ]
-  [ "${lines[5]:0:24}" = 'Ledger state commitment:' ]
-  [ "${lines[6]:0:17}" = 'Ledger block idx:' ]
-  [ "${lines[7]}" = 'Current focused transaction builder: <NONE>' ]
-
-  run $CLI2 query-ledger-state --forget-old-key=false
-  [ "$status" -eq 0 ]
-  [ "${lines[0]:0:25}" = "Saving ledger signing key" ]
-  [ "${lines[1]}" = 'New state retrieved.' ]
-  [ "${lines[2]}" = 'Submission server: https://testnet.findora.org/submit_server' ]
-  [ "${lines[3]}" = 'Ledger access server: https://testnet.findora.org/query_server' ]
-  [ "${lines[4]:0:26}" = 'Ledger public signing key:' ]
-  [ "${lines[5]:0:24}" = 'Ledger state commitment:' ]
-  [ "${lines[6]:0:17}" = 'Ledger block idx:' ]
-  [ "${lines[7]}" = 'Current focused transaction builder: <NONE>' ]
-=======
   check_line 0  "Saving ledger signing key"
   check_line 1  'New state retrieved.'
   check_line 2 'Submission server: https://testnet.findora.org/submit_server'
@@ -90,7 +60,7 @@
   check_line 4 'Ledger public signing key:'
   check_line 5 'Ledger state commitment:'
   check_line 6 'Ledger block idx:'
-  check_line 7 'Current target transaction: <NONE>'
+  check_line 7 'Current focused transaction builder: <NONE>'
 
   run $CLI2 query-ledger-state --forget-old-key=false
   [ "$status" -eq 0 ]
@@ -101,8 +71,7 @@
   check_line 4 'Ledger public signing key:'
   check_line 5 'Ledger state commitment:'
   check_line 6 'Ledger block idx:'
-  check_line 7 'Current target transaction: <NONE>'
->>>>>>> 3926d3e9
+  check_line 7 'Current focused transaction builder: <NONE>'
 }
 
 @test "key generation" {
@@ -174,37 +143,23 @@
   check_line 12 '0:'
   check_line 13 ' Operations:'
   check_line 14 ' New asset types defined:'
-  check_line 15 ' Signers:'
-  check_line 16 'Done.'
+  check_line 15 ' New asset records:'
+  check_line 16 ' Signers:'
+  check_line 17 'Done.'
 }
 
-<<<<<<< HEAD
-@test "define asset" {
-  run bash -c '$CLI2 key-gen alice; echo y | $CLI2 query-ledger-state; $CLI2 prepare-transaction 0;echo memo0 | $CLI2 define-asset alice AliceCoin --builder 0;'
-=======
 DEFINE_ASSET_TYPE_COMMANDS="  $CLI2 key-gen alice; \
                               echo y | $CLI2 query-ledger-state; \
                               $CLI2 prepare-transaction -e 0; \
-                              echo memo_alice | $CLI2 define-asset alice AliceCoin --txn 0; \
+                              echo memo_alice | $CLI2 define-asset alice AliceCoin --builder 0; \
                               $CLI2 build-transaction 0; \
-                              echo Y | $CLI2 submit 0;"
+                              { echo; echo Y; } | $CLI2 submit 0;"
 
 @test "define, publish and list asset type(s)" {
   run  bash -c "$DEFINE_ASSET_TYPE_COMMANDS"
->>>>>>> 3926d3e9
   [ "$status" -eq 0 ]
   run $CLI2 list-asset-types
   [ "$status" -eq 0 ]
-<<<<<<< HEAD
-  [ "${lines[13]}" = 'Done.' ] #TODO better capture of output
-  run bash -c
-}
-
-@test "submit (define asset) transaction" {
-   run bash -c 'set -euo pipefail; $CLI2 key-gen alice; echo y | $CLI2 query-ledger-state; $CLI2 prepare-transaction 0;echo memo0 | $CLI2 define-asset alice AliceCoin --builder 0; $CLI2 build-transaction 0; { echo; echo Y; } | $CLI2 submit 0'
-   [ "$status" -eq 0 ]
-   [ "${lines[-1]:0:26}" = 'Got status: {"Committed":[' ]
-=======
   echo "${lines[0]}"
   check_line 0 'Asset `AliceCoin`'
   run $CLI2 list-asset-type AliceCoin
@@ -219,22 +174,16 @@
                   "
   debug_lines
   [ "$status" -eq 0 ]
-  check_line 27 'Asset `AliceCoin2`'
-
->>>>>>> 3926d3e9
+  check_line 43 'Asset `AliceCoin2`'
 }
 
 
 @test "issue asset" {
   skip "Not implemented"
-<<<<<<< HEAD
-  run bash -c '$CLI2 key-gen alice; echo y | $CLI2 query-ledger-state; $CLI2 prepare-transaction 0;echo memo0 | $CLI2 define-asset alice AliceCoin --builder 0;'
-=======
   run bash -c "$CLI2 key-gen alice; \
               echo y | $CLI2 query-ledger-state; \
               $CLI2 prepare-transaction 0; \
-              echo memo0 | $CLI2 define-asset alice AliceCoin --txn 0;"
->>>>>>> 3926d3e9
+              echo memo0 | $CLI2 define-asset alice AliceCoin --builder 0;"
   [ "$status" -eq 0 ]
   run $CLI2 issue-asset --builder=0 alice AliceCoin 1000
   [ "$status" -eq 0 ]
