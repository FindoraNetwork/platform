--- conflicted
+++ resolved
@@ -40,19 +40,6 @@
   check_line 6 'Ledger block idx:'
   check_line 7 'Current focused transaction builder: <NONE>'
 
-<<<<<<< HEAD
-  run $CLI2 query-ledger-state --forget-old-key=false
-  [ "$status" -eq 0 ]
-  check_line 0  "Saving ledger signing key"
-  check_line 1  'New state retrieved.'
-  check_line 2 'Submission server: https://testnet.findora.org:8669'
-  check_line 3 'Ledger access server: https://testnet.findora.org:8668'
-  check_line 4 'Ledger public signing key:'
-  check_line 5 'Ledger state commitment:'
-  check_line 6 'Ledger block idx:'
-  check_line 7 'Current focused transaction builder: <NONE>'
-=======
->>>>>>> e3e47330
 }
 
 @test "prepare-transaction" {
@@ -113,7 +100,6 @@
 }
 
 
-<<<<<<< HEAD
 DEFINE_ASSET_TYPE_AND_SUBMIT_COMMANDS="  set -x; $CLI2 key-gen alice; \
                               echo y | $CLI2 query-ledger-state; \
                               $CLI2 prepare-transaction -e 0; \
@@ -123,8 +109,6 @@
                   while ! $CLI2 status 0 |  grep Committed; do \
                     $CLI2 status-check 0 || true; sleep 1s; done"
 
-=======
->>>>>>> e3e47330
 @test "define, publish and list asset type(s)" {
   run  bash -c "$DEFINE_ASSET_TYPE_AND_SUBMIT_COMMANDS"
   debug_lines
@@ -140,21 +124,18 @@
 @test "query-asset-type" {
   run  bash -c "  $DEFINE_ASSET_TYPE_AND_SUBMIT_COMMANDS"
   debug_lines
-<<<<<<< HEAD
   run $CLI2 query-asset-type --replace=false AliceCoin kt2_x12-CiMz802pkydMrNsSqLEAplDUgKTgzLtprnk=
-  debug_lines
-=======
   run $CLI2 query-asset-type --replace=false AliceCoin 1rF2RbRw4DQpssvXIRJmkf3F-87AjCiekBks6aEHS8E=
->>>>>>> e3e47330
+  debug_lines
   check_line 0 "issue_seq_number: 0"
   [ "$status" -eq 0 ]
   run $CLI2 list-asset-types
   [ "$status" -eq 0 ]
-  check_line 0 "Asset `AliceCoin`"
+  check_line 0 'Asset `AliceCoin`'
   check_line 1 " issuer nickname: <UNKNOWN>"
   check_line 2 " issuer public key:"
   check_line 3 " code: 1rF2RbRw4DQpssvXIRJmkf3F-87AjCiekBks6aEHS8E="
-  check_line 4 " memo: `memo_alice`"
+  check_line 4 ' memo: `memo_alice`'
   check_line 5 " issue_seq_number: 0"
 }
 
@@ -166,16 +147,13 @@
                echo memo_alice | $CLI2 define-asset alice TheBestAliceCoinsOnEarthV2 --builder 0; \
                $CLI2 issue-asset TheBestAliceCoinsOnEarthV2 0 10000; \
                $CLI2 build-transaction 0; \
-<<<<<<< HEAD
                { echo; echo Y; } | $CLI2 submit 0; \
-                  $CLI2 list-built-transaction 0; \
-                  $CLI2 status 0; \
-                  while ! $CLI2 status 0 | grep Committed; do \
-                    $CLI2 status-check 0 || true; sleep 1s; done"
-
-=======
-               { echo; sleep 3s; echo Y; } | $CLI2 submit 0;" # TODO sleep 3s is because we use Tendermint. We should loop over some status-check command
->>>>>>> e3e47330
+               $CLI2 list-built-transaction 0; \
+               $CLI2 status 0; \
+               while ! $CLI2 status 0 | grep Committed; do \
+                 $CLI2 status-check 0 || true; sleep 1s; done; \
+                $CLI2 status-check 0 "
+
   debug_lines
   [ "$status" -eq 0 ]
   check_line 22 'Submitting to `https://testnet.findora.org:8669/submit_transaction`'
@@ -191,8 +169,7 @@
   check_line 45 "   Decrypted Amount: 10000"
   check_line 49 " Signers:"
   check_line 50 '  - `alice`'
-  check_line 51 "Submitted"
-  check_line 52 'Got status: {"Committed":'
+  check_line 52 "Submitted"
 
   # We query the asset type to check the issue_seq_number has been incremented
   debug_lines
@@ -219,11 +196,11 @@
   debug_lines
   [ "$status" -eq 0 ]
   check_line 0  "0:"
-  check_line 2  "  DefineAsset `AliceCoin`"
-  check_line 26 "3:"
-  check_line 28 "  DefineAsset `AliceCoin3`"
-  check_line 50 " Signers:"
-  check_line 51 "  - `alice`"
+  check_line 2  '  DefineAsset `AliceCoin`'
+  check_line 27 "3:"
+  check_line 29 '  DefineAsset `AliceCoin3`'
+  check_line 51 " Signers:"
+  check_line 52 '  - `alice`'
 
   # Building the transactions removes them from the builder list
   run $CLI2 build-transaction 0
@@ -233,7 +210,7 @@
   run $CLI2 list-txn-builders
   debug_lines
   [ "$status" -eq 0 ]
-  check_line 26  "Done."
+  check_line 27  "Done."
 
 }
 
