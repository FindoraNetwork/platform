#![deny(warnings)]
extern crate ledger;
extern crate serde;
extern crate zei;
#[macro_use]
extern crate serde_derive;

use credentials::{
  CredCommitment, CredIssuerPublicKey, CredPoK, CredUserPublicKey, CredUserSecretKey,
};
use curve25519_dalek::scalar::Scalar;
use ledger::data_model::errors::PlatformError;
use ledger::data_model::*;
use ledger::error_location;
use ledger::policies::Fraction;
use ledger::policy_script::{Policy, PolicyGlobals, TxnCheckInputs, TxnPolicyData};
use rand_chacha::ChaChaRng;
use rand_core::{CryptoRng, RngCore, SeedableRng};
use std::cmp::Ordering;
use std::collections::HashSet;
use zei::api::anon_creds::{
  ac_confidential_open_commitment, ACCommitmentKey, ConfidentialAC, Credential,
};
use zei::serialization::ZeiFromToBytes;
use zei::setup::PublicParams;
use zei::xfr::asset_record::{
  build_blind_asset_record, build_open_asset_record, open_blind_asset_record, AssetRecordType,
};
use zei::xfr::sig::{XfrKeyPair, XfrPublicKey};
use zei::xfr::structs::{
  AssetRecord, AssetRecordTemplate, AssetTracingPolicy, BlindAssetRecord, OpenAssetRecord,
  OwnerMemo,
};

#[derive(Deserialize, Serialize, PartialEq)]
pub enum PolicyChoice {
  Fungible(),
  LoanToken(Fraction, AssetTypeCode, u64),
}

impl Default for PolicyChoice {
  fn default() -> Self {
    Self::Fungible()
  }
}

fn debt_policy() -> Policy {
  use ledger::policy_script::*;
  Policy { num_id_globals: 1,
           num_rt_globals: 2,
           num_amt_globals: 1,
           num_frac_globals: 1,
           init_check: TxnCheck { name: "init_txn".to_string(),
                                  in_params: vec![],
                                  out_params: vec![],
                                  id_ops: vec![],
                                  rt_ops: vec![],
                                  fraction_ops: vec![FractionOp::Const(Fraction::new(0, 1)),
                                                     FractionOp::Var(FractionVar(0)),
                                                     FractionOp::Const(Fraction::new(1, 1)),],
                                  amount_ops: vec![AmountOp::Const(0),
                                                   AmountOp::Var(AmountVar(0)),],
                                  bool_ops: vec![BoolOp::FracGe(FractionVar(1),
                                                                FractionVar(1)),
                                                 BoolOp::FracGe(FractionVar(2),
                                                                FractionVar(1)),
                                                 BoolOp::FracEq(FractionVar(2),
                                                                FractionVar(1)),
                                                 BoolOp::Not(BoolVar(2)),
                                                 BoolOp::FracGe(FractionVar(2),
                                                                FractionVar(1)),
                                                 BoolOp::And(BoolVar(3), BoolVar(4)),
                                                 BoolOp::FracGe(FractionVar(3),
                                                                FractionVar(1)),
                                                 BoolOp::FracEq(FractionVar(3),
                                                                FractionVar(2)),
                                                 BoolOp::Not(BoolVar(7)),
                                                 BoolOp::FracGe(FractionVar(3),
                                                                FractionVar(2)),
                                                 BoolOp::And(BoolVar(8), BoolVar(9)),
                                                 BoolOp::AmtGe(AmountVar(1), AmountVar(1)),
                                                 BoolOp::AmtGe(AmountVar(2), AmountVar(1)),],
                                  assertions: vec![BoolVar(0),
                                                   BoolVar(1),
                                                   BoolVar(5),
                                                   BoolVar(6),
                                                   BoolVar(10),
                                                   BoolVar(11),
                                                   BoolVar(12),],
                                  required_signatures: vec![],
                                  txn_template: vec![] },
           txn_choices: vec![
                             TxnCheck { name: "setup_loan".to_string(),
                                        in_params: vec![],
                                        out_params: vec![ResourceTypeVar(0)],
                                        id_ops: vec![
    IdOp::OwnerOf(ResourceVar(0)),
    IdOp::Var(IdVar(0)),
  ],
                                        rt_ops: vec![],
                                        fraction_ops: vec![],
                                        amount_ops: vec![AmountOp::Var(AmountVar(0))],
                                        bool_ops: vec![
    BoolOp::IdEq(IdVar(1), IdVar(2)),
    BoolOp::AmtEq(AmountVar(1), AmountVar(1)),
  ],
                                        assertions: vec![BoolVar(0), BoolVar(1)],
                                        required_signatures: vec![IdVar(0)],
                                        txn_template: vec![TxnOp::Issue(
    AmountVar(1),
    ResourceTypeVar(0),
    ResourceVar(0),
  )], },
                             TxnCheck { name: "start_loan".to_string(),
                                        in_params: vec![
    ResourceTypeVar(0),
    ResourceTypeVar(1),
  ],
                                        out_params: vec![
    ResourceTypeVar(0),
    ResourceTypeVar(1),
  ],
                                        id_ops: vec![
    IdOp::OwnerOf(ResourceVar(0)),
    IdOp::Var(IdVar(0)),
    IdOp::OwnerOf(ResourceVar(1)),
    IdOp::OwnerOf(ResourceVar(2)),
  ],
                                        rt_ops: vec![],
                                        fraction_ops: vec![],
                                        amount_ops: vec![
    AmountOp::AmountOf(ResourceVar(1)),
    AmountOp::AmountOf(ResourceVar(0)),
    AmountOp::Const(0),
    AmountOp::Minus(AmountVar(1), AmountVar(2)),
    AmountOp::Minus(AmountVar(2), AmountVar(2)),
  ],
                                        bool_ops: vec![
    BoolOp::AmtGe(AmountVar(1), AmountVar(2)),
    BoolOp::IdEq(IdVar(1), IdVar(2)),
    BoolOp::IdEq(IdVar(4), IdVar(3)),
    BoolOp::AmtEq(AmountVar(2), AmountVar(2)),
    BoolOp::AmtGe(AmountVar(3), AmountVar(3)),
    BoolOp::AmtEq(AmountVar(4), AmountVar(3)),
    BoolOp::AmtGe(AmountVar(2), AmountVar(2)),
    BoolOp::AmtEq(AmountVar(5), AmountVar(3)),
  ],
                                        assertions: vec![
    BoolVar(0),
    BoolVar(1),
    BoolVar(2),
    BoolVar(3),
    BoolVar(4),
    BoolVar(5),
    BoolVar(6),
    BoolVar(7),
  ],
                                        required_signatures: vec![IdVar(0), IdVar(3)],
                                        txn_template: vec![
    TxnOp::Transfer(AmountVar(2), ResourceVar(1), Some(ResourceVar(3))),
    TxnOp::Transfer(AmountVar(2), ResourceVar(0), Some(ResourceVar(2))),
  ], },
                             TxnCheck { name: "repay_loan".to_string(),
                                        in_params: vec![
    ResourceTypeVar(0),
    ResourceTypeVar(1),
  ],
                                        out_params: vec![
    ResourceTypeVar(0),
    ResourceTypeVar(1),
  ],
                                        id_ops: vec![
    IdOp::OwnerOf(ResourceVar(3)),
    IdOp::OwnerOf(ResourceVar(0)),
  ],
                                        rt_ops: vec![],
                                        fraction_ops: vec![
    FractionOp::Var(FractionVar(0)),
    FractionOp::AmtTimes(AmountVar(1), FractionVar(1)),
  ],
                                        amount_ops: vec![
    AmountOp::AmountOf(ResourceVar(0)),
    AmountOp::AmountOf(ResourceVar(1)),
    AmountOp::Round(FractionVar(2)),
    AmountOp::Minus(AmountVar(2), AmountVar(3)),
    AmountOp::Minus(AmountVar(1), AmountVar(4)),
    AmountOp::Const(0),
    AmountOp::Minus(AmountVar(2), AmountVar(2)),
    AmountOp::Minus(AmountVar(5), AmountVar(5)),
  ],
                                        bool_ops: vec![
    BoolOp::IdEq(IdVar(1), IdVar(2)),
    BoolOp::AmtGe(AmountVar(2), AmountVar(3)),
    BoolOp::AmtGe(AmountVar(1), AmountVar(4)),
    BoolOp::AmtGe(AmountVar(1), AmountVar(5)),
    BoolOp::AmtGe(AmountVar(6), AmountVar(6)),
    BoolOp::AmtGe(AmountVar(2), AmountVar(2)),
    BoolOp::AmtEq(AmountVar(7), AmountVar(6)),
    BoolOp::AmtGe(AmountVar(5), AmountVar(5)),
    BoolOp::AmtEq(AmountVar(8), AmountVar(6)),
  ],
                                        assertions: vec![
    BoolVar(0),
    BoolVar(1),
    BoolVar(2),
    BoolVar(3),
    BoolVar(4),
    BoolVar(5),
    BoolVar(6),
    BoolVar(7),
    BoolVar(8),
  ],
                                        required_signatures: vec![],
                                        txn_template: vec![
    TxnOp::Transfer(AmountVar(4), ResourceVar(0), None),
    TxnOp::Transfer(AmountVar(5), ResourceVar(0), Some(ResourceVar(2))),
    TxnOp::Transfer(AmountVar(2), ResourceVar(1), Some(ResourceVar(3))),
  ], },
  ] }
}

fn debt_globals(code: &AssetTypeCode,
                borrower: &XfrPublicKey,
                interest_rate: Fraction,
                fiat_type: AssetTypeCode,
                amount: u64)
                -> PolicyGlobals {
  PolicyGlobals { id_vars: vec![*borrower],
                  rt_vars: vec![(*code).val, fiat_type.val],
                  amt_vars: vec![amount],
                  frac_vars: vec![interest_rate] }
}

fn policy_from_choice(code: &AssetTypeCode,
                      borrower: &XfrPublicKey,
                      c: PolicyChoice)
                      -> Option<(Box<Policy>, PolicyGlobals)> {
  match c {
    PolicyChoice::Fungible() => None,
    PolicyChoice::LoanToken(interest_rate, fiat_type, amount) => {
      Some((Box::new(debt_policy()),
            debt_globals(code, borrower, interest_rate, fiat_type, amount)))
    }
  }
}

pub trait BuildsTransactions {
  fn transaction(&self) -> &Transaction;
  fn sign(&mut self, kp: &XfrKeyPair) -> &mut Self;
  fn add_memo(&mut self, memo: Memo) -> &mut Self;
  fn add_policy_option(&mut self, token_code: AssetTypeCode, which_check: String) -> &mut Self;
  #[allow(clippy::too_many_arguments)]
  fn add_operation_create_asset(&mut self,
                                key_pair: &XfrKeyPair,
                                token_code: Option<AssetTypeCode>,
                                asset_rules: AssetRules,
                                memo: &str,
                                policy_choice: PolicyChoice)
                                -> Result<&mut Self, PlatformError>;
  fn add_operation_issue_asset(&mut self,
                               key_pair: &XfrKeyPair,
                               token_code: &AssetTypeCode,
                               seq_num: u64,
                               records: &[(TxOutput, Option<OwnerMemo>)],
                               tracing_policy: Option<AssetTracingPolicy>)
                               -> Result<&mut Self, PlatformError>;
  fn add_operation_transfer_asset(&mut self,
                                  keys: &XfrKeyPair,
                                  input_sids: Vec<TxoRef>,
                                  input_records: &[OpenAssetRecord],
                                  output_records: &[AssetRecord])
                                  -> Result<&mut Self, PlatformError>;
  fn add_operation_air_assign(&mut self,
                              key_pair: &XfrKeyPair,
                              addr: CredUserPublicKey,
                              data: CredCommitment,
                              issuer_pk: CredIssuerPublicKey,
                              pok: CredPoK)
                              -> Result<&mut Self, PlatformError>;
  fn serialize(&self) -> Result<Vec<u8>, PlatformError>;
  fn serialize_str(&self) -> Result<String, PlatformError>;

  fn add_operation(&mut self, op: Operation) -> &mut Self;

  fn add_basic_issue_asset(&mut self,
                           key_pair: &XfrKeyPair,
                           tracing_policy: Option<AssetTracingPolicy>,
                           token_code: &AssetTypeCode,
                           seq_num: u64,
                           amount: u64,
                           confidentiality_flags: AssetRecordType)
                           -> Result<&mut Self, PlatformError> {
    let mut prng = ChaChaRng::from_entropy();
    let params = PublicParams::new();
    let ar = match tracing_policy.clone() {
      Some(policy) => AssetRecordTemplate::with_asset_tracking(amount,
                                                               token_code.val,
                                                               confidentiality_flags,
                                                               key_pair.get_pk(),
                                                               policy),
      None => AssetRecordTemplate::with_no_asset_tracking(amount,
                                                          token_code.val,
                                                          confidentiality_flags,
                                                          key_pair.get_pk()),
    };
    let (ba, _, owner_memo) = build_blind_asset_record(&mut prng, &params.pc_gens, &ar, None);
    self.add_operation_issue_asset(key_pair,
                                   token_code,
                                   seq_num,
                                   &[(TxOutput(ba), owner_memo)],
                                   tracing_policy)
  }

  #[allow(clippy::comparison_chain)]
  fn add_basic_transfer_asset(&mut self,
                              key_pair: &XfrKeyPair,
                              tracing_policy: &Option<AssetTracingPolicy>,
                              transfer_from: &[(&TxoRef,
                                 &BlindAssetRecord,
                                 u64,
                                 &Option<OwnerMemo>)],
                              transfer_to: &[(u64, &AccountAddress)])
                              -> Result<&mut Self, PlatformError> {
    // TODO(fernando): where to get prng
    let mut prng: ChaChaRng;
    prng = ChaChaRng::from_entropy();

    let input_sids: Vec<TxoRef> = transfer_from.iter()
                                               .map(|(ref txo_sid, _, _, _)| *(*txo_sid))
                                               .collect();
    let input_amounts: Vec<u64> = transfer_from.iter()
                                               .map(|(_, _, amount, _)| *amount)
                                               .collect();
    let input_oars: Result<Vec<OpenAssetRecord>, _> =
      transfer_from.iter()
                   .map(|(_, ref ba, _, owner_memo)| {
                     open_blind_asset_record(&ba, owner_memo, &key_pair.get_sk_ref())
                   })
                   .collect();
    let input_oars = input_oars.map_err(|e| PlatformError::ZeiError(error_location!(), e))?;
    let input_total: u64 = input_amounts.iter().sum();
    let mut partially_consumed_inputs = Vec::new();
    for (input_amount, oar) in input_amounts.iter().zip(input_oars.iter()) {
      if input_amount > oar.get_amount() {
        return Err(PlatformError::InputsError(error_location!()));
      } else if input_amount < oar.get_amount() {
        let ar = match tracing_policy {
          Some(policy) => AssetRecordTemplate::with_asset_tracking(oar.get_amount() - input_amount,
                                                                   *oar.get_asset_type(),
                                                                   oar.get_record_type(),
                                                                   *oar.get_pub_key(),
                                                                   policy.clone()),
          _ => AssetRecordTemplate::with_no_asset_tracking(oar.get_amount() - input_amount,
                                                           *oar.get_asset_type(),
                                                           oar.get_record_type(),
                                                           *oar.get_pub_key()),
        };
        partially_consumed_inputs.push(ar);
      }
    }
    let output_total = transfer_to.iter().fold(0, |acc, (amount, _)| acc + amount);
    if input_total != output_total {
      return Err(PlatformError::InputsError(error_location!()));
    }
    let asset_type = input_oars[0].get_asset_type();
    let asset_record_type = input_oars[0].get_record_type();
    let mut output_ars_templates: Vec<AssetRecordTemplate> =
      transfer_to.iter()
                 .map(|(amount, ref addr)| match tracing_policy {
                   Some(policy) => AssetRecordTemplate::with_asset_tracking(*amount,
                                                                            *asset_type,
                                                                            asset_record_type,
                                                                            addr.key,
                                                                            policy.clone()),
                   _ => AssetRecordTemplate::with_no_asset_tracking(*amount,
                                                                    *asset_type,
                                                                    asset_record_type,
                                                                    addr.key),
                 })
                 .collect();
    output_ars_templates.append(&mut partially_consumed_inputs);
    let output_ars: Result<Vec<AssetRecord>, _> =
      output_ars_templates.iter()
                          .map(|x| AssetRecord::from_template_no_identity_tracking(&mut prng, x))
                          .collect();
    let output_ars = output_ars.map_err(|e| PlatformError::ZeiError(error_location!(), e))?;
    self.add_operation_transfer_asset(&key_pair, input_sids, &input_oars, &output_ars)?;
    Ok(self)
  }
}

#[derive(Debug, Default, Serialize, Deserialize)]
pub struct TransactionBuilder {
  txn: Transaction,
  owner_records: Vec<(TxOutput, Option<OwnerMemo>)>,
  outputs: u64,
}

impl TransactionBuilder {
  pub fn get_owner_record_and_memo(&self, idx: usize) -> Option<&(TxOutput, Option<OwnerMemo>)> {
    self.owner_records.get(idx)
  }
}

impl BuildsTransactions for TransactionBuilder {
  fn transaction(&self) -> &Transaction {
    &self.txn
  }
  fn add_memo(&mut self, memo: Memo) -> &mut Self {
    self.txn.memos.push(memo);
    self
  }

  fn add_policy_option(&mut self, token_code: AssetTypeCode, which_check: String) -> &mut Self {
    if self.txn.policy_options.is_none() {
      self.txn.policy_options = Some(TxnPolicyData(vec![]));
    }
    self.txn
        .policy_options
        .as_mut()
        .unwrap()
        .0
        .push((token_code, TxnCheckInputs { which_check }));
    self
  }

  fn add_operation_create_asset(&mut self,
                                key_pair: &XfrKeyPair,
                                token_code: Option<AssetTypeCode>,
                                asset_rules: AssetRules,
                                memo: &str,
                                policy_choice: PolicyChoice)
                                -> Result<&mut Self, PlatformError> {
    let pub_key = &IssuerPublicKey { key: key_pair.get_pk() };
    let priv_key = &key_pair.get_sk();
    let token_code = token_code.unwrap_or_else(AssetTypeCode::gen_random);
    self.txn.add_operation(Operation::DefineAsset(DefineAsset::new(DefineAssetBody::new(&token_code, pub_key, asset_rules, Some(Memo(memo.into())), Some(ConfidentialMemo {}), policy_from_choice(&token_code,&pub_key.key,policy_choice))?, pub_key, priv_key)?));
    Ok(self)
  }
  fn add_operation_issue_asset(&mut self,
                               key_pair: &XfrKeyPair,
                               token_code: &AssetTypeCode,
                               seq_num: u64,
                               records_and_memos: &[(TxOutput, Option<OwnerMemo>)],
                               tracing_policy: Option<AssetTracingPolicy>)
                               -> Result<&mut Self, PlatformError> {
    let pub_key = &IssuerPublicKey { key: key_pair.get_pk() };
    let priv_key = &key_pair.get_sk();
    let mut records = vec![];
    for (output, memo) in records_and_memos {
      records.push(output.clone());
      self.owner_records.push((output.clone(), memo.clone()));
    }
    self.txn
        .add_operation(Operation::IssueAsset(IssueAsset::new(IssueAssetBody::new(token_code,
                                                                                 seq_num,
                                                                                 &records,
                                                                                 tracing_policy)?,
                                                             pub_key,
                                                             priv_key)?));
    Ok(self)
  }

  fn add_operation_transfer_asset(&mut self,
                                  keys: &XfrKeyPair,
                                  input_sids: Vec<TxoRef>,
                                  input_records: &[OpenAssetRecord],
                                  output_records: &[AssetRecord])
                                  -> Result<&mut Self, PlatformError> {
    // TODO(joe/noah): keep a prng around somewhere?
    let mut prng: ChaChaRng;
    prng = ChaChaRng::from_entropy();
    let mut input_asset_records = vec![];
    for oar in input_records.iter() {
      input_asset_records.push(AssetRecord::from_open_asset_record_no_asset_tracking(oar.clone()))
    }

    let mut xfr = TransferAsset::new(TransferAssetBody::new(&mut prng,
                                                            input_sids,
                                                            &input_asset_records,
                                                            output_records)?,
                                     TransferType::Standard)?;
    xfr.sign(&keys);

    for (output, memo) in xfr.body
                             .transfer
                             .outputs
                             .iter()
                             .zip(xfr.body.transfer.owners_memos.iter())
    {
      self.owner_records
          .push((TxOutput(output.clone()), memo.clone()));
    }
    self.txn.add_operation(Operation::TransferAsset(xfr));
    Ok(self)
  }
  fn add_operation_air_assign(&mut self,
                              key_pair: &XfrKeyPair,
                              addr: CredUserPublicKey,
                              data: CredCommitment,
                              issuer_pk: CredIssuerPublicKey,
                              pok: CredPoK)
                              -> Result<&mut Self, PlatformError> {
    let xfr = AIRAssign::new(AIRAssignBody::new(addr, data, issuer_pk, pok)?, key_pair)?;
    self.txn.add_operation(Operation::AIRAssign(xfr));
    Ok(self)
  }

  fn add_operation(&mut self, op: Operation) -> &mut Self {
    if let Operation::TransferAsset(xfr) = op.clone() {
      for (output, memo) in xfr.body
                               .transfer
                               .outputs
                               .iter()
                               .zip(xfr.body.transfer.owners_memos.iter())
      {
        self.owner_records
            .push((TxOutput(output.clone()), memo.clone()));
      }
    }

    self.txn.add_operation(op);
    self
  }

  fn sign(&mut self, kp: &XfrKeyPair) -> &mut Self {
    self.txn.sign(kp.get_sk_ref(), kp.get_pk_ref());
    self
  }

  fn serialize(&self) -> Result<Vec<u8>, PlatformError> {
    let j = serde_json::to_string(&self.txn)?;
    Ok(j.as_bytes().to_vec())
  }

  fn serialize_str(&self) -> Result<String, PlatformError> {
    if let Ok(serialized) = serde_json::to_string(&self.txn) {
      Ok(serialized)
    } else {
      Err(PlatformError::SerializationError)
    }
  }
}

/// Generates an asset record from an asset record template using optional identity proof.
/// Returns the asset record, amount blinds, and type blind.
pub(crate) fn build_record_and_get_blinds<R: CryptoRng + RngCore>(
  prng: &mut R,
<<<<<<< HEAD
  template: &AssetRecordTemplate,
=======
  asset_record: &AssetRecordTemplate,
>>>>>>> 01778e48
  identity_proof: Option<ConfidentialAC>)
  -> Result<(AssetRecord, (Scalar, Scalar), Scalar), PlatformError> {
  // Check input consistency:
  // - if no policy, then no identity proof needed
  // - if policy and identity tracking, then identity proof is needed
  // - if policy but no identity tracking, then no identity proof is needed
<<<<<<< HEAD
  if template.asset_tracking.is_none() && identity_proof.is_some()
     || template.asset_tracking.is_some()
        && (template.asset_tracking
                    .as_ref()
                    .unwrap()
                    .identity_tracking
                    .is_some()
            && identity_proof.is_none()
            || template.asset_tracking
                       .as_ref()
                       .unwrap()
                       .identity_tracking
                       .is_none()
=======
  if asset_record.asset_tracking.is_none() && identity_proof.is_some()
     || asset_record.asset_tracking.is_some()
        && (asset_record.asset_tracking
                        .as_ref()
                        .unwrap()
                        .identity_tracking
                        .is_some()
            && identity_proof.is_none()
            || asset_record.asset_tracking
                           .as_ref()
                           .unwrap()
                           .identity_tracking
                           .is_none()
>>>>>>> 01778e48
               && identity_proof.is_some())
  {
    return Err(PlatformError::InputsError(error_location!()));
  }
<<<<<<< HEAD
  // 1. get ciphertext and proofs from identity proof structure
=======
  // 1. get ciphertext and proofs from from identity proof structure
>>>>>>> 01778e48
  let pc_gens = PublicParams::new().pc_gens;
  let (attr_ctext, reveal_proof) = match identity_proof {
    None => (None, None),
    Some(conf_ac) => {
      let (c, p) = conf_ac.get_fields();
      (Some(c), Some(p))
    }
  };
  // 2. Use record template and ciphertexts to build open asset record
  let (open_asset_record, asset_tracing_memo, owner_memo) =
<<<<<<< HEAD
    build_open_asset_record(prng, &pc_gens, template, attr_ctext);
  // 3. Return record input containing open asset record, tracking policy, identity reveal proof,
  //    asset_tracer_memo, and owner_memo

  Ok((AssetRecord { open_asset_record: open_asset_record.clone(),
                    tracking_policy: template.asset_tracking.clone(),
=======
    build_open_asset_record(prng, &pc_gens, asset_record, attr_ctext);
  // 3. Return record input containing open asset record, tracking policy, identity reveal proof,
  //    asset_tracer_memo, and owner_memo
  Ok((AssetRecord { open_asset_record: open_asset_record.clone(),
                    tracking_policy: asset_record.asset_tracking.clone(),
>>>>>>> 01778e48
                    identity_proof: reveal_proof,
                    asset_tracer_memo: asset_tracing_memo,
                    owner_memo },
      open_asset_record.amount_blinds,
      open_asset_record.type_blind))
}

// TransferOperationBuilder constructs transfer operations using the factory pattern
// Inputs and outputs are added iteratively before being signed by all input record owners
//
// Example usage:
//
//    let alice = XfrKeyPair::generate(&mut prng);
//    let bob = XfrKeyPair::generate(&mut prng);
//
//    let ar = AssetRecord::new(1000, code_1.val, *alice.get_pk_ref()).unwrap();
//    let ba = build_blind_asset_record(&mut prng, &params.pc_gens, &ar_1, false, false, &None);
//
//    let builder = TransferOperationBuilder::new()..add_input(TxoRef::Relative(1),
//                                       open_blind_asset_record(&ba, alice.get_sk_ref()).unwrap(),
//                                       None,
//                                       20)?
//                            .add_output(20, bob.get_pk_ref(), code_1)?
//                            .balance()?
//                            .create(TransferType::Standard)?
//                            .sign(&alice)?;
//
#[derive(Serialize, Deserialize, Default)]
pub struct TransferOperationBuilder {
  input_sids: Vec<TxoRef>,
  spend_amounts: Vec<u64>, // Amount of each input record to spend, the rest will be refunded if user calls balance
  input_records: Vec<AssetRecord>,
  output_records: Vec<AssetRecord>,
  transfer: Option<TransferAsset>,
  transfer_type: TransferType,
  tracing_policies: Vec<Option<AssetTracingPolicy>>,
}

impl TransferOperationBuilder {
  pub fn new() -> Self {
    Self::default()
  }

  // TxoRef is the location of the input on the ledger and the amount is how much of the record
  // should be spent in the transfer. See tests for example usage.
  pub fn add_input(&mut self,
                   txo_sid: TxoRef,
                   open_ar: OpenAssetRecord,
                   tracing_policy: Option<AssetTracingPolicy>,
                   amount: u64)
                   -> Result<&mut Self, PlatformError> {
    if self.transfer.is_some() {
      return Err(PlatformError::InvariantError(Some("Cannot mutate a transfer that has been signed".to_string())));
    }
    let asset_record = if let Some(policy) = tracing_policy.clone() {
      AssetRecord::from_open_asset_record_with_asset_tracking_but_no_identity(open_ar,
                                                                              policy).map_err(|e| PlatformError::ZeiError(error_location!(), e))?
    } else {
      AssetRecord::from_open_asset_record_no_asset_tracking(open_ar)
    };
    self.input_sids.push(txo_sid);
    self.tracing_policies.push(tracing_policy);
    self.input_records.push(asset_record);
    self.spend_amounts.push(amount);
    Ok(self)
  }

  pub fn add_output(&mut self,
                    asset_record_template: &AssetRecordTemplate,
                    credential_record: Option<(&CredUserSecretKey,
                            &Credential,
                            &ACCommitmentKey)>)
                    -> Result<&mut Self, PlatformError> {
    let prng = &mut ChaChaRng::from_entropy();
    if self.transfer.is_some() {
      return Err(PlatformError::InvariantError(Some("Cannot mutate a transfer that has been signed".to_string())));
    }
    let ar = if let Some((user_secret_key, credential, commitment_key)) = credential_record {
      AssetRecord::from_template_with_identity_tracking(prng,
                                                        asset_record_template,
                                                        user_secret_key.get_ref(),
                                                        credential,
                                                        commitment_key).unwrap()
    } else {
      AssetRecord::from_template_no_identity_tracking(prng, asset_record_template).unwrap()
    };
    self.output_records.push(ar);
    Ok(self)
  }

  /// Adds output to the records, and stores the asset amount blinds and type blind in the blinds parameter passed in.
<<<<<<< HEAD
  pub fn add_output_and_store_blinds<R: CryptoRng + RngCore>(
    &mut self,
    asset_record_template: &AssetRecordTemplate,
    credential_record: Option<(&CredUserSecretKey, &Credential, &ACCommitmentKey)>,
    prng: &mut R,
    blinds: &mut ((Scalar, Scalar), Scalar))
    -> Result<&mut Self, PlatformError> {
=======
  pub fn add_output_and_store_blinds(&mut self,
                                     asset_record_template: &AssetRecordTemplate,
                                     credential_record: Option<(&CredUserSecretKey,
                                             &Credential,
                                             &ACCommitmentKey)>,
                                     prng: &mut ChaChaRng,
                                     blinds: &mut ((Scalar, Scalar), Scalar))
                                     -> Result<&mut Self, PlatformError> {
>>>>>>> 01778e48
    if self.transfer.is_some() {
      return Err(PlatformError::InvariantError(Some("Cannot mutate a transfer that has been signed".to_string())));
    }
    let (ar, amount_blinds, type_blind) =
      if let Some((user_secret_key, credential, commitment_key)) = credential_record {
        match &asset_record_template.asset_tracking {
          // identity tracking must have asset_tracking policy
          None => {
            return Err(PlatformError::InputsError(error_location!()));
          }
          Some(policy) => {
            match &policy.identity_tracking {
              // policy must have a identity tracking policy
              None => {
                return Err(PlatformError::InputsError(error_location!()));
              }
              Some(reveal_policy) => {
                let conf_ac =
                  ac_confidential_open_commitment(prng,
                                                  user_secret_key.get_ref(),
                                                  credential,
                                                  commitment_key,
                                                  &policy.enc_keys.attrs_enc_key,
                                                  &reveal_policy.reveal_map,
                                                  &[]).map_err(|e| {
                                                        PlatformError::ZeiError(error_location!(),
                                                                                e)
                                                      })?;
                build_record_and_get_blinds(prng, &asset_record_template, Some(conf_ac))?
              }
            }
          }
        }
      } else {
        if let Some(policy) = &asset_record_template.asset_tracking {
          if policy.identity_tracking.is_some() {
            return Err(PlatformError::InputsError(error_location!()));
          }
        }
        build_record_and_get_blinds(prng, &asset_record_template, None)?
      };
    blinds.0 = amount_blinds;
    blinds.1 = type_blind;
    self.output_records.push(ar);
    Ok(self)
  }

  // Ensures that outputs and inputs are balanced by adding remainder outputs for leftover asset
  // amounts
  pub fn balance(&mut self) -> Result<&mut Self, PlatformError> {
    let mut prng = ChaChaRng::from_entropy();
    if self.transfer.is_some() {
      return Err(PlatformError::InvariantError(Some("Cannot mutate a transfer that has been signed".to_string())));
    }
    let spend_total: u64 = self.spend_amounts.iter().sum();
    let mut partially_consumed_inputs = Vec::new();
    for ((spend_amount, ar), tracking_policy) in self.spend_amounts
                                                     .iter()
                                                     .zip(self.input_records.iter())
                                                     .zip(self.tracing_policies.iter())
    {
      let amt = ar.open_asset_record.get_amount();
      match spend_amount.cmp(&amt) {
        Ordering::Greater => {
          return Err(PlatformError::InputsError(error_location!()));
        }
        Ordering::Less => {
          let asset_type = *ar.open_asset_record.get_asset_type();
          let record_type = ar.open_asset_record.get_record_type();
          let recipient = *ar.open_asset_record.get_pub_key();
          let ar_template = if let Some(policy) = tracking_policy {
            AssetRecordTemplate::with_asset_tracking(amt - spend_amount,
                                                     asset_type,
                                                     record_type,
                                                     recipient,
                                                     policy.clone())
          } else {
            AssetRecordTemplate::with_no_asset_tracking(amt - spend_amount,
                                                        asset_type,
                                                        record_type,
                                                        recipient)
          };
          let ar =
            AssetRecord::from_template_no_identity_tracking(&mut prng, &ar_template).unwrap();
          partially_consumed_inputs.push(ar);
        }
        _ => {}
      }
    }
    let output_total = self.output_records
                           .iter()
                           .fold(0, |acc, ar| acc + ar.open_asset_record.amount);
    if spend_total != output_total {
      return Err(PlatformError::InputsError(error_location!()));
    }
    self.output_records.append(&mut partially_consumed_inputs);
    Ok(self)
  }

  // Finalize the transaction and prepare for signing. Once called, the transaction cannot be
  // modified.
  pub fn create(&mut self, transfer_type: TransferType) -> Result<&mut Self, PlatformError> {
    let mut prng = ChaChaRng::from_entropy();
    let body = TransferAssetBody::new(&mut prng,
                                      self.input_sids.clone(),
                                      &self.input_records,
                                      &self.output_records)?;
    self.transfer = Some(TransferAsset::new(body, transfer_type)?);
    Ok(self)
  }

  pub fn get_output_record(&self, idx: usize) -> Option<BlindAssetRecord> {
    self.transfer
        .as_ref()?
        .body
        .transfer
        .outputs
        .get(idx)
        .cloned()
  }

  // All input owners must sign eventually for the transaction to be valid.
  pub fn sign(&mut self, kp: &XfrKeyPair) -> Result<&mut Self, PlatformError> {
    if self.transfer.is_none() {
      return Err(PlatformError::InvariantError(Some("Transaction has not yet been finalized".to_string())));
    }
    let mut new_transfer = self.transfer.as_ref().unwrap().clone();
    new_transfer.sign(&kp);
    self.transfer = Some(new_transfer);
    Ok(self)
  }

  // Return the transaction operation
  pub fn transaction(&self) -> Result<Operation, PlatformError> {
    if self.transfer.is_none() {
      return Err(PlatformError::InvariantError(Some("Must create transfer".to_string())));
    }
    Ok(Operation::TransferAsset(self.transfer.clone().unwrap()))
  }

  // Checks to see whether all necessary signatures are present and valid
  pub fn validate_signatures(&mut self) -> Result<&mut Self, PlatformError> {
    if self.transfer.is_none() {
      return Err(PlatformError::InvariantError(Some("Transaction has not yet been finalized".to_string())));
    }

    let trn = self.transfer.as_ref().unwrap();
    let mut sig_keys = HashSet::new();
    for sig in &trn.body_signatures {
      if !sig.verify(&serde_json::to_vec(&trn.body).unwrap()) {
        return Err(PlatformError::InvariantError(Some("Invalid signature".to_string())));
      }
      sig_keys.insert(sig.address.key.zei_to_bytes());
    }

    for record in &trn.body.transfer.inputs {
      if !sig_keys.contains(&record.public_key.zei_to_bytes()) {
        return Err(PlatformError::InvariantError(Some("Not all signatures present".to_string())));
      }
    }
    Ok(self)
  }
}

#[cfg(test)]
mod tests {
  use super::*;
  use ledger::data_model::TxoRef;
  use quickcheck::{Arbitrary, Gen};
  use quickcheck_macros::quickcheck;
  use rand::Rng;
  use rand_chacha::ChaChaRng;
  use rand_core::SeedableRng;
  use zei::serialization::ZeiFromToBytes;
  use zei::setup::PublicParams;
  use zei::xfr::asset_record::AssetRecordType::NonConfidentialAmount_NonConfidentialAssetType;
  use zei::xfr::asset_record::{build_blind_asset_record, open_blind_asset_record};
  use zei::xfr::lib::{gen_xfr_note, verify_xfr_note_no_policies};
  use zei::xfr::sig::XfrKeyPair;
  use zei::xfr::structs::AssetRecord;

  // Defines an asset type
  #[derive(Clone, Debug, Eq, PartialEq)]
  struct AssetType(pub u8);

  #[derive(Clone, Debug, Eq, PartialEq)]
  struct KeyPair(pub u8);

  #[derive(Clone, Debug, Eq, PartialEq)]
  struct TxoReference(pub u64);

  // Defines an input record
  // (type, amount, conf_type, conf_amount, traceable)
  #[derive(Clone, Debug, Eq, PartialEq)]
  struct InputRecord(pub u64, pub AssetType, pub bool, pub bool, pub bool);

  // Defines an output record
  // (amount, asset type, keypair)
  #[derive(Clone, Debug, Eq, PartialEq)]
  struct OutputRecord(pub u64, pub AssetType, pub KeyPair);

  impl Arbitrary for OutputRecord {
    fn arbitrary<G: Gen>(g: &mut G) -> Self {
      OutputRecord(u64::arbitrary(g),
                   AssetType::arbitrary(g),
                   KeyPair::arbitrary(g))
    }
    fn shrink(&self) -> Box<dyn Iterator<Item = Self>> {
      Box::new(self.0
                   .shrink()
                   .zip(self.1.shrink())
                   .zip(self.2.shrink())
                   .map(|((amount, asset_type), key_pair)| {
                     OutputRecord(amount, asset_type, key_pair)
                   }))
    }
  }

  impl Arbitrary for InputRecord {
    fn arbitrary<G: Gen>(g: &mut G) -> Self {
      InputRecord(u64::arbitrary(g),
                  AssetType::arbitrary(g),
                  bool::arbitrary(g),
                  bool::arbitrary(g),
                  bool::arbitrary(g))
    }
    fn shrink(&self) -> Box<dyn Iterator<Item = Self>> {
      Box::new(self.0
                   .shrink()
                   .zip(self.1.shrink())
                   .zip(self.2.shrink())
                   .zip(self.3.shrink())
                   .zip(self.4.shrink())
                   .map(|((((amount, asset_type), conf_type), conf_amount), traceable)| {
                          InputRecord(amount, asset_type, conf_type, conf_amount, traceable)
                        }))
    }
  }

  impl Arbitrary for AssetType {
    fn arbitrary<G: Gen>(g: &mut G) -> Self {
      AssetType(u8::arbitrary(g))
    }
    fn shrink(&self) -> Box<dyn Iterator<Item = Self>> {
      Box::new(self.0.shrink().map(AssetType))
    }
  }

  impl Arbitrary for TxoReference {
    fn arbitrary<G: Gen>(g: &mut G) -> Self {
      TxoReference(g.gen::<u64>() % 10)
    }
    fn shrink(&self) -> Box<dyn Iterator<Item = Self>> {
      Box::new(self.0.shrink().map(TxoReference))
    }
  }

  impl Arbitrary for KeyPair {
    fn arbitrary<G: Gen>(g: &mut G) -> Self {
      // We can generate 10 possible key pairs
      KeyPair(g.gen::<u8>() % 10)
    }

    fn shrink(&self) -> Box<dyn Iterator<Item = Self>> {
      Box::new(self.0.shrink().map(KeyPair))
    }
  }

  #[quickcheck]
  #[ignore]
  fn test_compose_transfer_txn(inputs: Vec<InputRecord>,
                               outputs: Vec<OutputRecord>,
                               key_pair: KeyPair,
                               input_sids: Vec<TxoReference>) {
    let mut prng = ChaChaRng::from_entropy();

    //TODO: noah asset records should be buildable by reference
    let key_pair = XfrKeyPair::generate(&mut ChaChaRng::from_seed([key_pair.0; 32]));
    let key_pair_copy = XfrKeyPair::zei_from_bytes(&key_pair.zei_to_bytes());

    // Compose input records
    let input_records: Result<Vec<AssetRecord>, _> =
      inputs.iter()
            .map(|InputRecord(amount, asset_type, _conf_type, _conf_amount, _)| {
                   let template = AssetRecordTemplate::with_no_asset_tracking(*amount,
                                             [asset_type.0; 16],
                                             NonConfidentialAmount_NonConfidentialAssetType,
                                             key_pair_copy.get_pk());
                   AssetRecord::from_template_no_identity_tracking(&mut prng, &template)
                 })
            .collect();

    // Compose output records
    let output_records: Result<Vec<AssetRecord>, _> =
      outputs.iter()
             .map(|OutputRecord(amount, asset_type, key_pair)| {
               let key_pair = XfrKeyPair::generate(&mut ChaChaRng::from_seed([key_pair.0; 32]));
               let template = AssetRecordTemplate::with_no_asset_tracking(*amount, [asset_type.0; 16], NonConfidentialAmount_NonConfidentialAssetType,  key_pair.get_pk());
               AssetRecord::from_template_no_identity_tracking(&mut prng, &template)
             })
             .collect();

    let _input_sids: Vec<TxoRef> = input_sids.iter()
                                             .map(|TxoReference(sid)| TxoRef::Relative(*sid))
                                             .collect();
    let note = gen_xfr_note(&mut prng,
                            &input_records.unwrap(),
                            &output_records.unwrap(),
                            &[&key_pair]);
    if let Ok(xfr_note) = note {
      assert!(verify_xfr_note_no_policies(&mut prng, &xfr_note).is_ok())
    }
  }

  #[test]
  fn test_transfer_op_builder() -> Result<(), PlatformError> {
    let mut prng = ChaChaRng::from_entropy();
    let params = PublicParams::new();
    let code_1 = AssetTypeCode::gen_random();
    let code_2 = AssetTypeCode::gen_random();
    let alice = XfrKeyPair::generate(&mut prng);
    let bob = XfrKeyPair::generate(&mut prng);
    let charlie = XfrKeyPair::generate(&mut prng);
    let ben = XfrKeyPair::generate(&mut prng);

    let ar_1 =
      AssetRecordTemplate::with_no_asset_tracking(1000,
                                                  code_1.val,
                                                  NonConfidentialAmount_NonConfidentialAssetType,
                                                  alice.get_pk());
    let ar_2 =
      AssetRecordTemplate::with_no_asset_tracking(1000,
                                                  code_2.val,
                                                  NonConfidentialAmount_NonConfidentialAssetType,
                                                  bob.get_pk());
    let (ba_1, _, memo1) = build_blind_asset_record(&mut prng, &params.pc_gens, &ar_1, None);
    let (ba_2, _, memo2) = build_blind_asset_record(&mut prng, &params.pc_gens, &ar_2, None);

    // Attempt to spend too much
    let mut invalid_outputs_transfer_op = TransferOperationBuilder::new();
    let output_template =
      AssetRecordTemplate::with_no_asset_tracking(25,
                                                  code_1.val,
                                                  NonConfidentialAmount_NonConfidentialAssetType,
                                                  bob.get_pk());
    let res =
      invalid_outputs_transfer_op.add_input(TxoRef::Relative(1),
                                            open_blind_asset_record(&ba_1,
                                                                    &memo1,
                                                                    alice.get_sk_ref()).unwrap(),
                                            None,
                                            20)?
                                 .add_output(&output_template, None)?
                                 .balance();

    assert!(res.is_err());

    // Change transaction after signing
    let mut invalid_sig_op = TransferOperationBuilder::new();
    let output_template =
      AssetRecordTemplate::with_no_asset_tracking(20,
                                                  code_1.val,
                                                  NonConfidentialAmount_NonConfidentialAssetType,
                                                  bob.get_pk());
    let res = invalid_sig_op.add_input(TxoRef::Relative(1),
                                       open_blind_asset_record(&ba_1, &memo1,alice.get_sk_ref()).unwrap(),
                                       None,
                                       20)?
                            .add_output(&output_template, None)?
                            .balance()?
                            .create(TransferType::Standard)?
                            .sign(&alice)?
                            .add_output(&output_template, None);
    assert!(res.is_err());

    // Not all signatures present
    let mut missing_sig_op = TransferOperationBuilder::new();
    let output_template =
      AssetRecordTemplate::with_no_asset_tracking(20,
                                                  code_1.val,
                                                  NonConfidentialAmount_NonConfidentialAssetType,
                                                  bob.get_pk());
    let res = missing_sig_op.add_input(TxoRef::Relative(1),
                                       open_blind_asset_record(&ba_1, &memo1,alice.get_sk_ref()).unwrap(),
                                       None,
                                       20)?
                            .add_output(&output_template, None)?
                            .balance()?
                            .create(TransferType::Standard)?
                            .validate_signatures();

    assert!(&res.is_err());

    // Finally, test a valid transfer
    let output_bob5_code1_template =
      AssetRecordTemplate::with_no_asset_tracking(5,
                                                  code_1.val,
                                                  NonConfidentialAmount_NonConfidentialAssetType,
                                                  bob.get_pk());
    let output_charlie13_code1_template =
      AssetRecordTemplate::with_no_asset_tracking(13,
                                                  code_1.val,
                                                  NonConfidentialAmount_NonConfidentialAssetType,
                                                  charlie.get_pk());
    let output_ben2_code1_template =
      AssetRecordTemplate::with_no_asset_tracking(2,
                                                  code_1.val,
                                                  NonConfidentialAmount_NonConfidentialAssetType,
                                                  ben.get_pk());
    let output_bob5_code2_template =
      AssetRecordTemplate::with_no_asset_tracking(5,
                                                  code_2.val,
                                                  NonConfidentialAmount_NonConfidentialAssetType,
                                                  bob.get_pk());
    let output_charlie13_code2_template =
      AssetRecordTemplate::with_no_asset_tracking(13,
                                                  code_2.val,
                                                  NonConfidentialAmount_NonConfidentialAssetType,
                                                  charlie.get_pk());
    let output_ben2_code2_template =
      AssetRecordTemplate::with_no_asset_tracking(2,
                                                  code_2.val,
                                                  NonConfidentialAmount_NonConfidentialAssetType,
                                                  ben.get_pk());
    let _valid_transfer_op =
      TransferOperationBuilder::new()
      .add_input(TxoRef::Relative(1), open_blind_asset_record(&ba_1, &memo1, alice.get_sk_ref()).unwrap(),None, 20)?
      .add_input(TxoRef::Relative(2), open_blind_asset_record(&ba_2, &memo2, bob.get_sk_ref()).unwrap(), None,20)?
      .add_output(&output_bob5_code1_template, None)?
      .add_output(&output_charlie13_code1_template, None)?
      .add_output(&output_ben2_code1_template, None)?
      .add_output(&output_bob5_code2_template, None)?
      .add_output(&output_charlie13_code2_template, None)?
      .add_output(&output_ben2_code2_template, None)?
      .balance()?
      .create(TransferType::Standard)?
      .sign(&alice)?
      .sign(&bob)?
      .transaction()?;
    Ok(())
  }
}<|MERGE_RESOLUTION|>--- conflicted
+++ resolved
@@ -546,18 +546,13 @@
 /// Returns the asset record, amount blinds, and type blind.
 pub(crate) fn build_record_and_get_blinds<R: CryptoRng + RngCore>(
   prng: &mut R,
-<<<<<<< HEAD
   template: &AssetRecordTemplate,
-=======
-  asset_record: &AssetRecordTemplate,
->>>>>>> 01778e48
   identity_proof: Option<ConfidentialAC>)
   -> Result<(AssetRecord, (Scalar, Scalar), Scalar), PlatformError> {
   // Check input consistency:
   // - if no policy, then no identity proof needed
   // - if policy and identity tracking, then identity proof is needed
   // - if policy but no identity tracking, then no identity proof is needed
-<<<<<<< HEAD
   if template.asset_tracking.is_none() && identity_proof.is_some()
      || template.asset_tracking.is_some()
         && (template.asset_tracking
@@ -571,30 +566,11 @@
                        .unwrap()
                        .identity_tracking
                        .is_none()
-=======
-  if asset_record.asset_tracking.is_none() && identity_proof.is_some()
-     || asset_record.asset_tracking.is_some()
-        && (asset_record.asset_tracking
-                        .as_ref()
-                        .unwrap()
-                        .identity_tracking
-                        .is_some()
-            && identity_proof.is_none()
-            || asset_record.asset_tracking
-                           .as_ref()
-                           .unwrap()
-                           .identity_tracking
-                           .is_none()
->>>>>>> 01778e48
                && identity_proof.is_some())
   {
     return Err(PlatformError::InputsError(error_location!()));
   }
-<<<<<<< HEAD
   // 1. get ciphertext and proofs from identity proof structure
-=======
-  // 1. get ciphertext and proofs from from identity proof structure
->>>>>>> 01778e48
   let pc_gens = PublicParams::new().pc_gens;
   let (attr_ctext, reveal_proof) = match identity_proof {
     None => (None, None),
@@ -605,20 +581,12 @@
   };
   // 2. Use record template and ciphertexts to build open asset record
   let (open_asset_record, asset_tracing_memo, owner_memo) =
-<<<<<<< HEAD
     build_open_asset_record(prng, &pc_gens, template, attr_ctext);
   // 3. Return record input containing open asset record, tracking policy, identity reveal proof,
   //    asset_tracer_memo, and owner_memo
 
   Ok((AssetRecord { open_asset_record: open_asset_record.clone(),
                     tracking_policy: template.asset_tracking.clone(),
-=======
-    build_open_asset_record(prng, &pc_gens, asset_record, attr_ctext);
-  // 3. Return record input containing open asset record, tracking policy, identity reveal proof,
-  //    asset_tracer_memo, and owner_memo
-  Ok((AssetRecord { open_asset_record: open_asset_record.clone(),
-                    tracking_policy: asset_record.asset_tracking.clone(),
->>>>>>> 01778e48
                     identity_proof: reveal_proof,
                     asset_tracer_memo: asset_tracing_memo,
                     owner_memo },
@@ -710,7 +678,6 @@
   }
 
   /// Adds output to the records, and stores the asset amount blinds and type blind in the blinds parameter passed in.
-<<<<<<< HEAD
   pub fn add_output_and_store_blinds<R: CryptoRng + RngCore>(
     &mut self,
     asset_record_template: &AssetRecordTemplate,
@@ -718,16 +685,6 @@
     prng: &mut R,
     blinds: &mut ((Scalar, Scalar), Scalar))
     -> Result<&mut Self, PlatformError> {
-=======
-  pub fn add_output_and_store_blinds(&mut self,
-                                     asset_record_template: &AssetRecordTemplate,
-                                     credential_record: Option<(&CredUserSecretKey,
-                                             &Credential,
-                                             &ACCommitmentKey)>,
-                                     prng: &mut ChaChaRng,
-                                     blinds: &mut ((Scalar, Scalar), Scalar))
-                                     -> Result<&mut Self, PlatformError> {
->>>>>>> 01778e48
     if self.transfer.is_some() {
       return Err(PlatformError::InvariantError(Some("Cannot mutate a transfer that has been signed".to_string())));
     }
