--- conflicted
+++ resolved
@@ -41,11 +41,7 @@
 
 nix = "0.22.1"
 
-<<<<<<< HEAD
-zei = { git = "ssh://git@github.com/FindoraNetwork/zei", branch = "develop" }
-=======
-zei = { git = "https://github.com/FindoraNetwork/zei", tag = "v0.1.4d" }
->>>>>>> f307d479
+zei = { git = "https://@github.com/FindoraNetwork/zei", branch = "develop" }
 ruc = { git = "https://github.com/FindoraNetwork/RUC.git", branch = "master" }
 abci = { git = "https://github.com/FindoraNetwork/rust-abci", tag = "v0.7.2" }
 
