[package]
name = "abciapp"
version = "0.2.11"
authors = ["FindoraNetwork"]
build = "build.rs"
edition = "2021"

[[bin]]
name = "findorad"
path = "src/bins/findorad.rs"

[[bin]]
name = "abcid"
path = "src/bins/abcid.rs"

[dependencies]
parking_lot = "0.11.1"
base64 = "0.12"
bincode = "1.3.1"
log = "0.4.8"
rand = "0.8"
rand_chacha = "0.2.0"
rand_core = { version = "0.5", default-features = false, features = ["alloc"] }
attohttpc = { version = "0.18", default-features = false, features = ["compress", "json", "tls-rustls"] }
serde = { version = "1.0.124", features = ["derive"] }
serde_json = "1.0.40"
lazy_static = "1.4.0"
futures = { version = "0.3.13", features = ["thread-pool"] }
hex = "0.4.2"
ctrlc = { version = "3.0", features = ["termination"] }
protobuf = "2.16"
toml = "0.5.8"

clap = "2.33.3"

actix-cors = "0.5.4"
actix-rt = "1.1.0"
actix-service = "1.0.6"
actix-web = "3.3.2"
percent-encoding = "2.1.0"

nix = "0.22.1"

<<<<<<< HEAD
zei = { git = "https://github.com/FindoraNetwork/zei", tag = "v0.1.4x" }
ruc = { version = "1.0.5", default-features = false, features = ["compact"] }
=======
zei = { git = "https://github.com/FindoraNetwork/zei", tag = "v0.1.5a" }
zeialgebra = { package = "algebra", git = "https://github.com/FindoraNetwork/zei", tag = "v0.1.5a" }
ruc = "1.0"
>>>>>>> 6ea6e783
abci = { git = "https://github.com/FindoraNetwork/rust-abci", tag = "v0.7.2" }
config = { path = "../config"}
ledger = { path = "../../ledger" }
cryptohash = { path = "../../libs/cryptohash" }
globutils = { path = "../../libs/globutils" }
finutils = { path = "../finutils" }

tempfile = "3.1.0"
baseapp = { path = "../contracts/baseapp" }
fc-rpc = { path = "../contracts/rpc" }
fp-storage = { path = "../contracts/primitives/storage" }
fp-utils = { path = "../contracts/primitives/utils" }

[target.'cfg(target_os= "linux")'.dependencies]
btm = "0.1.6"

[dev-dependencies]

[build-dependencies]
vergen = "=3.1.0"

[features]
default = ["diskcache"]
diskcache = ["ledger/diskcache"]
debug_env = ["ledger/debug_env", "config/debug_env"]<|MERGE_RESOLUTION|>--- conflicted
+++ resolved
@@ -41,14 +41,9 @@
 
 nix = "0.22.1"
 
-<<<<<<< HEAD
-zei = { git = "https://github.com/FindoraNetwork/zei", tag = "v0.1.4x" }
-ruc = { version = "1.0.5", default-features = false, features = ["compact"] }
-=======
 zei = { git = "https://github.com/FindoraNetwork/zei", tag = "v0.1.5a" }
 zeialgebra = { package = "algebra", git = "https://github.com/FindoraNetwork/zei", tag = "v0.1.5a" }
 ruc = "1.0"
->>>>>>> 6ea6e783
 abci = { git = "https://github.com/FindoraNetwork/rust-abci", tag = "v0.7.2" }
 config = { path = "../config"}
 ledger = { path = "../../ledger" }
