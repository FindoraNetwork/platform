[package]
name = "abciapp"
version = "0.2.11"
authors = ["FindoraNetwork"]
build = "build.rs"
edition = "2021"

[[bin]]
name = "findorad"
path = "src/bins/findorad.rs"

[[bin]]
name = "abcid"
path = "src/bins/abcid.rs"

[dependencies]
parking_lot = "0.11.1"
base64 = "0.12"
bincode = "1.3.1"
log = "0.4.8"
rand = "0.8"
rand_chacha = "0.2.0"
rand_core = { version = "0.5", default-features = false, features = ["alloc"] }
attohttpc = { version = "0.18", default-features = false, features = ["compress", "json", "tls-rustls"] }
serde = { version = "1.0.124", features = ["derive"] }
serde_json = "1.0.40"
lazy_static = "1.4.0"
futures = { version = "0.3.13", features = ["thread-pool"] }
hex = "0.4.2"
ctrlc = { version = "3.0", features = ["termination"] }
protobuf = "2.16"
toml = "0.5.8"

clap = "2.33.3"

actix-cors = "0.5.4"
actix-rt = "1.1.0"
actix-service = "1.0.6"
actix-web = "3.3.2"
percent-encoding = "2.1.0"

nix = "0.22.1"

<<<<<<< HEAD
zei = { git = "https://github.com/FindoraNetwork/zei", branch = "develop" }
zeialgebra = { package = "algebra", git = "https://github.com/FindoraNetwork/zei", branch = "develop" }
=======
zei = { git = "https://github.com/FindoraNetwork/zei", tag = "v0.1.4x" }
>>>>>>> 80446880
ruc = "1.0"
abci = { git = "https://github.com/FindoraNetwork/rust-abci", tag = "v0.7.2" }
config = { path = "../config"}
ledger = { path = "../../ledger" }
cryptohash = { path = "../../libs/cryptohash" }
globutils = { path = "../../libs/globutils" }
finutils = { path = "../finutils" }

tempfile = "3.1.0"
baseapp = { path = "../contracts/baseapp" }
fc-rpc = { path = "../contracts/rpc" }
fp-storage = { path = "../contracts/primitives/storage" }
fp-utils = { path = "../contracts/primitives/utils" }

[target.'cfg(target_os= "linux")'.dependencies]
btm = "0.1.6"

[dev-dependencies]

[build-dependencies]
vergen = "=3.1.0"

[features]
default = ["diskcache"]
diskcache = ["ledger/diskcache"]
debug_env = ["ledger/debug_env"]<|MERGE_RESOLUTION|>--- conflicted
+++ resolved
@@ -41,12 +41,8 @@
 
 nix = "0.22.1"
 
-<<<<<<< HEAD
 zei = { git = "https://github.com/FindoraNetwork/zei", branch = "develop" }
 zeialgebra = { package = "algebra", git = "https://github.com/FindoraNetwork/zei", branch = "develop" }
-=======
-zei = { git = "https://github.com/FindoraNetwork/zei", tag = "v0.1.4x" }
->>>>>>> 80446880
 ruc = "1.0"
 abci = { git = "https://github.com/FindoraNetwork/rust-abci", tag = "v0.7.2" }
 config = { path = "../config"}
