--- conflicted
+++ resolved
@@ -14,11 +14,7 @@
 path = "src/bins/abcid.rs"
 
 [dependencies]
-<<<<<<< HEAD
-parking_lot = "0.12.1"
-=======
 parking_lot = "0.12"
->>>>>>> 42193a03
 base64 = "0.12"
 bincode = "1.3.1"
 log = "0.4.8"
