[package]
name = "abciapp"
version = "0.2.11"
authors = ["FindoraNetwork"]
build = "build.rs"
edition = "2021"

[[bin]]
name = "findorad"
path = "src/bins/findorad.rs"

[[bin]]
name = "abcid"
path = "src/bins/abcid.rs"

[dependencies]
parking_lot = "0.12"
base64 = "0.13"
bincode = "1.3.1"
tracing = "0.1"
rand = "0.8"
rand_chacha = "0.3"
rand_core = { version = "0.6", default-features = false, features = ["alloc"] }
attohttpc = { version = "0.23", default-features = false, features = ["compress", "json", "tls-rustls"] }
serde = { version = "1.0.124", features = ["derive"] }
serde_json = "1.0.40"
lazy_static = "1.4.0"
futures = { version = "0.3.16", features = ["thread-pool"] }
hex = "0.4.2"
ctrlc = { version = "3.0", features = ["termination"] }
protobuf = "2.16"
toml = "0.5.8"

clap = "2.33.3"

actix-cors = "0.5.4"
actix-rt = "1.1.0"
actix-service = "1.0.6"
actix-web = "3.3.2"
percent-encoding = "2.1.0"

nix = "0.22.1"
ruc = { version = "1.0.5", default-features = false, features = ["compact"] }
module-evm = { path = "../contracts/modules/evm"}
ethereum-types = { version = "0.13.1", default-features = false }

noah = { git = "https://github.com/FindoraNetwork/noah", tag = "v0.3.2" }
noah-algebra = { git = "https://github.com/FindoraNetwork/noah", tag = "v0.3.2" }

<<<<<<< HEAD
chrono = "0.4"
tokio = "1.10.1"
tendermint = { git = "https://github.com/FindoraNetwork/tendermint-rs", tag = "v0.19.0c" }
tendermint-rpc = { git = "https://github.com/FindoraNetwork/tendermint-rs", features = ["http-client", "websocket-client"], tag = "v0.19.0c" }
abci = { git = "https://github.com/FindoraNetwork/tendermint-abci", tag = "0.7.4" }
=======
abci = { git = "https://github.com/FindoraNetwork/tendermint-abci", tag = "0.7.5" }
>>>>>>> e7a31757
config = { path = "../config"}
ledger = { path = "../../ledger" }
cryptohash = { path = "../../libs/cryptohash" }
globutils = { path = "../../libs/globutils" }
finutils = { path = "../finutils" }

tempfile = "3.1.0"
baseapp = { path = "../contracts/baseapp" }
fc-rpc = { path = "../contracts/rpc" }
fp-storage = { path = "../contracts/primitives/storage" }
fp-types = {path = "../contracts/primitives/types"}
fp-utils = {path = "../contracts/primitives/utils" }


enterprise-web3 = { path = "../contracts/primitives/enterprise-web3", optional = true  }


[target.'cfg(target_os= "linux")'.dependencies]
btm = "0.1.6"

[dev-dependencies]

[build-dependencies]
vergen = "=3.1.0"

[features]
default = ["diskcache"]
diskcache = ["ledger/diskcache"]
debug_env = ["ledger/debug_env", "config/debug_env", "baseapp/debug_env"]
web3_service = ["enterprise-web3", "baseapp/web3_service"]<|MERGE_RESOLUTION|>--- conflicted
+++ resolved
@@ -47,15 +47,11 @@
 noah = { git = "https://github.com/FindoraNetwork/noah", tag = "v0.3.2" }
 noah-algebra = { git = "https://github.com/FindoraNetwork/noah", tag = "v0.3.2" }
 
-<<<<<<< HEAD
 chrono = "0.4"
 tokio = "1.10.1"
 tendermint = { git = "https://github.com/FindoraNetwork/tendermint-rs", tag = "v0.19.0c" }
 tendermint-rpc = { git = "https://github.com/FindoraNetwork/tendermint-rs", features = ["http-client", "websocket-client"], tag = "v0.19.0c" }
-abci = { git = "https://github.com/FindoraNetwork/tendermint-abci", tag = "0.7.4" }
-=======
 abci = { git = "https://github.com/FindoraNetwork/tendermint-abci", tag = "0.7.5" }
->>>>>>> e7a31757
 config = { path = "../config"}
 ledger = { path = "../../ledger" }
 cryptohash = { path = "../../libs/cryptohash" }
