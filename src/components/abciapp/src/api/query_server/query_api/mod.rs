//!
//! need to transform the data in ledgerState to store
//!

// pub it for doc
pub mod ledger_api;

pub mod server;
pub mod service;

use {
    actix_cors::Cors,
    actix_web::{error, middleware, web, App, HttpServer},
    config::abci::{global_cfg::CFG, CheckPointConfig},
    finutils::api::NetworkRoute,
    globutils::wallet,
    ledger::{
        data_model::{
            b64dec, ATxoSID, AssetTypeCode, DefineAsset, IssuerPublicKey, Transaction,
            TxOutput, TxnIDHash, TxnSID, TxoSID, XfrAddress, BLACK_HOLE_PUBKEY,
        },
        staking::{
            ops::mint_fra::MintEntry, FF_PK_EXTRA_120_0000, FRA, FRA_TOTAL_AMOUNT,
        },
    },
    ledger_api::*,
    noah::{
        anon_xfr::structs::{AxfrOwnerMemo, Commitment, MTLeafInfo},
        xfr::{sig::XfrPublicKey, structs::OwnerMemo},
    },
    noah_algebra::serialization::NoahFromToBytes,
    parking_lot::RwLock,
    ruc::*,
    serde::{Deserialize, Serialize},
    server::QueryServer,
    std::{
        collections::{BTreeMap, HashMap, HashSet},
        sync::{atomic::Ordering, Arc},
    },
<<<<<<< HEAD
    tendermint_rpc::Client,
=======
    tracing::info,
>>>>>>> e7a31757
};

/// Returns the git commit hash and commit date of this build
#[allow(clippy::unnecessary_wraps)]
pub async fn version() -> actix_web::Result<String> {
    Ok(format!(
        "Build: {} {}",
        option_env!("VERGEN_SHA_EXTERN").unwrap_or(env!("VERGEN_SHA")),
        env!("VERGEN_BUILD_DATE")
    ))
}

/// Queries the status of a transaction by its handle. Returns either a not committed message or a
/// serialized TxnStatus.
pub async fn get_address(
    data: web::Data<Arc<RwLock<QueryServer>>>,
    info: web::Path<u64>,
) -> actix_web::Result<String, actix_web::error::Error> {
    let server = data.read();
    let address_res = server.get_address_of_sid(TxoSID(*info));
    let res = if let Some(address) = address_res {
        serde_json::to_string(&address)?
    } else {
        format!("No utxo {} found. Please retry with a new utxo.", &info)
    };
    Ok(res)
}

/// Returns the owner memo required to decrypt the asset record stored at given index, if it exists.
#[allow(clippy::unnecessary_wraps)]
pub async fn get_owner_memo(
    data: web::Data<Arc<RwLock<QueryServer>>>,
    info: web::Path<u64>,
) -> actix_web::Result<web::Json<Option<OwnerMemo>>, actix_web::error::Error> {
    let server = data.read();
    Ok(web::Json(server.get_owner_memo(TxoSID(*info))))
}

/// Separate a string of `TxoSID` by ',' and query the corresponding memo
#[allow(clippy::unnecessary_wraps)]
pub async fn get_owner_memo_batch(
    data: web::Data<Arc<RwLock<QueryServer>>>,
    info: web::Path<String>,
) -> actix_web::Result<web::Json<Vec<Option<OwnerMemo>>>, actix_web::error::Error> {
    let ids = info
        .as_ref()
        .split(',')
        .map(|i| i.parse::<u64>().map_err(actix_web::error::ErrorBadRequest))
        .collect::<actix_web::Result<Vec<_>, actix_web::error::Error>>()?;
    let hdr = data.read();
    let resp = ids
        .into_iter()
        .map(|i| hdr.get_owner_memo(TxoSID(i)))
        .collect();
    Ok(web::Json(resp))
}

/// Returns the owner memo required to decrypt the asset record stored at given index, if it exists.
#[allow(clippy::unnecessary_wraps)]
async fn get_abar_memo(
    data: web::Data<Arc<RwLock<QueryServer>>>,
    info: web::Path<u64>,
) -> actix_web::Result<web::Json<Option<AxfrOwnerMemo>>, actix_web::error::Error> {
    let server = data.read();
    Ok(web::Json(server.get_abar_memo(ATxoSID(*info))))
}

/// Returns the owner memos required to decrypt the asset record stored at between start and end,
/// include start and end, limit 100.
async fn get_abar_memos(
    data: web::Data<Arc<RwLock<QueryServer>>>,
    query: web::Query<HashMap<String, u64>>,
) -> actix_web::Result<web::Json<Vec<(u64, AxfrOwnerMemo)>>, actix_web::error::Error> {
    match (query.get("start"), query.get("end")) {
        (Some(start), Some(end)) => {
            if end < start || end - start > 100 {
                // return limit 100 error.
                return Err(actix_web::error::ErrorBadRequest("Limit 100"));
            }
            let server = data.read();
            Ok(web::Json(server.get_abar_memos(*start, *end)))
        }
        _ => Err(actix_web::error::ErrorBadRequest("Missing start and end")),
    }
}

/// Return the abar commitment by sid.
async fn get_abar_commitment(
    data: web::Data<Arc<RwLock<QueryServer>>>,
    info: web::Path<u64>,
) -> actix_web::Result<web::Json<Option<Commitment>>, actix_web::error::Error> {
    let server = data.read();
    Ok(web::Json(server.get_abar_commitment(ATxoSID(*info))))
}

/// Returns an array of the utxo sids currently spendable by a given address
pub async fn get_owned_utxos(
    data: web::Data<Arc<RwLock<QueryServer>>>,
    owner: web::Path<String>,
) -> actix_web::Result<web::Json<HashSet<TxoSID>>> {
    let qs = data.read();
    let ledger = &qs.ledger_cloned;

    let pk = wallet::public_key_from_base64(owner.as_str())
        .map_err(actix_web::error::ErrorServiceUnavailable)?;

    let utxos = ledger
        .get_owned_utxos(&pk)
        .map_err(actix_web::error::ErrorServiceUnavailable)?
        .keys()
        .copied()
        .collect();

    Ok(web::Json(utxos))
}

/// Returns the ATxo Sid currently spendable by a given commitment
async fn get_owned_abar(
    data: web::Data<Arc<RwLock<QueryServer>>>,
    com: web::Path<String>,
) -> actix_web::Result<web::Json<Option<ATxoSID>>> {
    let qs = data.read();
    let ledger = &qs.ledger_cloned;
    //let read = qs.state.as_ref().unwrap().read();
    globutils::wallet::commitment_from_base58(com.as_str())
        .c(d!())
        .map_err(|e| error::ErrorBadRequest(e.generate_log(None)))
        .map(|com| web::Json(ledger.get_owned_abar(&com)))
}
/// Returns the merkle proof for anonymous transactions
async fn get_abar_proof(
    data: web::Data<Arc<RwLock<QueryServer>>>,
    info: web::Path<u64>,
) -> actix_web::Result<web::Json<Option<MTLeafInfo>>, actix_web::error::Error> {
    let server = data.read();
    Ok(web::Json(server.get_abar_proof(ATxoSID(*info))))
}

/// Checks if a nullifier hash is present in nullifier set
async fn check_nullifier_hash(
    data: web::Data<Arc<RwLock<QueryServer>>>,
    info: web::Path<String>,
) -> actix_web::Result<web::Json<Option<bool>>, actix_web::error::Error> {
    let server = data.read();
    Ok(web::Json(server.check_nullifier_hash((*info).clone())))
}

async fn get_max_atxo_sid(
    data: web::Data<Arc<RwLock<QueryServer>>>,
) -> actix_web::Result<web::Json<Option<usize>>, actix_web::error::Error> {
    let server = data.read();
    Ok(web::Json(server.max_atxo_sid()))
}

async fn get_max_atxo_sid_at_height(
    data: web::Data<Arc<RwLock<QueryServer>>>,
    info: web::Path<u64>,
) -> actix_web::Result<web::Json<Option<usize>>, actix_web::error::Error> {
    let server = data.read();
    Ok(web::Json(server.max_atxo_sid_at_height(*info)))
}

/// Define interface type
#[allow(missing_docs)]
pub enum QueryServerRoutes {
    GetAddress,
    GetOwnerMemo,
    GetOwnerMemoBatch,
    GetOwnedUtxos,
    GetOwnedAbars,
    GetAbarCommitment,
    GetAbarMemo,
    GetAbarMemos,
    GetAbarProof,
    CheckNullifierHash,
    GetMaxATxoSid,
    GetMaxATxoSidAtHeight,
    GetCreatedAssets,
    GetIssuedRecords,
    GetIssuedRecordsByCode,
    GetRelatedTxns,
    GetRelatedXfrs,
    GetAuthencatedTxnIDHash,
    GetTransactionHash,
    GetTransactionSid,
    GetCommits,
}

impl NetworkRoute for QueryServerRoutes {
    fn route(&self) -> String {
        let endpoint = match *self {
            QueryServerRoutes::GetAddress => "get_address",
            QueryServerRoutes::GetRelatedTxns => "get_related_txns",
            QueryServerRoutes::GetRelatedXfrs => "get_related_xfrs",
            QueryServerRoutes::GetOwnedUtxos => "get_owned_utxos",
            QueryServerRoutes::GetOwnedAbars => "get_owned_abar",
            QueryServerRoutes::GetOwnerMemo => "get_owner_memo",
            QueryServerRoutes::GetOwnerMemoBatch => "get_owner_memo_batch",
            QueryServerRoutes::GetAbarCommitment => "get_abar_commitment",
            QueryServerRoutes::GetAbarMemo => "get_abar_memo",
            QueryServerRoutes::GetAbarMemos => "get_abar_memos",
            QueryServerRoutes::GetAbarProof => "get_abar_proof",
            QueryServerRoutes::CheckNullifierHash => "check_nullifier_hash",
            QueryServerRoutes::GetMaxATxoSid => "get_max_atxo_sid",
            QueryServerRoutes::GetMaxATxoSidAtHeight => "get_max_atxo_sid_at_height",
            QueryServerRoutes::GetCreatedAssets => "get_created_assets",
            QueryServerRoutes::GetIssuedRecords => "get_issued_records",
            QueryServerRoutes::GetIssuedRecordsByCode => "get_issued_records_by_code",
            QueryServerRoutes::GetAuthencatedTxnIDHash => "get_authencated_txnid_hash",
            QueryServerRoutes::GetTransactionHash => "get_transaction_hash",
            QueryServerRoutes::GetTransactionSid => "get_transaction_sid",
            QueryServerRoutes::GetCommits => "get_commits",
        };
        "/".to_owned() + endpoint
    }
}

/// Returns the list of assets created by a public key
pub async fn get_created_assets(
    data: web::Data<Arc<RwLock<QueryServer>>>,
    info: web::Path<String>,
) -> actix_web::Result<web::Json<Vec<DefineAsset>>> {
    // Convert from base64 representation
    let key: XfrPublicKey = XfrPublicKey::noah_from_bytes(
        &b64dec(&*info)
            .c(d!())
            .map_err(|e| error::ErrorBadRequest(e.to_string()))?,
    )
    .map_err(|e| error::ErrorBadRequest(e.to_string()))?;
    let server = data.read();
    let mut assets_tuple = server
        .get_created_assets(&IssuerPublicKey { key })
        .unwrap_or_default();

    let mut das = vec![];
    for (code, da) in assets_tuple.iter_mut() {
        da.body.asset.code = *code;
        das.push(da.clone());
    }

    Ok(web::Json(das))
}

/// Returns the list of records issued by a public key
#[allow(clippy::type_complexity)]
pub async fn get_issued_records(
    data: web::Data<Arc<RwLock<QueryServer>>>,
    info: web::Path<String>,
) -> actix_web::Result<web::Json<Vec<(TxOutput, Option<OwnerMemo>)>>> {
    // Convert from base64 representation
    let key: XfrPublicKey = XfrPublicKey::noah_from_bytes(
        &b64dec(&*info)
            .c(d!())
            .map_err(|e| error::ErrorBadRequest(e.to_string()))?,
    )
    .map_err(|e| error::ErrorBadRequest(e.to_string()))?;
    let server = data.read();
    let records = server.get_issued_records(&IssuerPublicKey { key });
    Ok(web::Json(records.unwrap_or_default()))
}

/// Returns the list of records issued by a token code
#[allow(clippy::type_complexity)]
pub async fn get_issued_records_by_code(
    data: web::Data<Arc<RwLock<QueryServer>>>,
    info: web::Path<String>,
) -> actix_web::Result<web::Json<Vec<(TxOutput, Option<OwnerMemo>)>>> {
    let server = data.read();

    match AssetTypeCode::new_from_base64(&info).c(d!()) {
        Ok(token_code) => {
            if let Some(records) = server.get_issued_records_by_code(&token_code) {
                Ok(web::Json(records))
            } else {
                Err(actix_web::error::ErrorNotFound(
                    "Specified asset definition does not currently exist.",
                ))
            }
        }
        Err(e) => Err(actix_web::error::ErrorBadRequest(e.to_string())),
    }
}

/// Returns authenticated txn sid and hash
pub async fn get_authenticated_txnid_hash(
    data: web::Data<Arc<RwLock<QueryServer>>>,
    info: web::Path<u64>,
) -> actix_web::Result<web::Json<TxnIDHash>> {
    let server = data.read();
    match server.get_authenticated_txnid(TxoSID(*info)) {
        Some(txnid) => Ok(web::Json(txnid)),
        None => Err(actix_web::error::ErrorNotFound(
            "No authenticated transaction found. Please retry with correct sid.",
        )),
    }
}

/// Returns txn hash by sid
pub async fn get_transaction_hash(
    data: web::Data<Arc<RwLock<QueryServer>>>,
    info: web::Path<usize>,
) -> actix_web::Result<web::Json<String>> {
    let server = data.read();
    match server.get_transaction_hash(TxnSID(*info)) {
        Some(hash) => Ok(web::Json(hash)),
        None => Err(actix_web::error::ErrorNotFound(
            "No transaction found. Please retry with correct sid.",
        )),
    }
}

/// Returns txn sid by hash
pub async fn get_transaction_sid(
    data: web::Data<Arc<RwLock<QueryServer>>>,
    info: web::Path<String>,
) -> actix_web::Result<web::Json<usize>> {
    let server = data.read();
    match server.get_transaction_sid((*info).clone()) {
        Some(sid) => Ok(web::Json(sid.0)),
        None => Err(actix_web::error::ErrorNotFound(
            "No transaction found. Please retry with correct hash.",
        )),
    }
}

/// Returns most recent commit count at server side
/// Check this number to make sure server is in sync
pub async fn get_commits(
    data: web::Data<Arc<RwLock<QueryServer>>>,
) -> actix_web::Result<web::Json<u64>> {
    let server = data.read();
    Ok(web::Json(server.get_commits()))
}

#[allow(missing_docs)]
#[derive(Debug, Deserialize)]
pub struct WalletQueryParams {
    address: String,
    page: usize,
    per_page: usize,
    order: OrderOption,
}

#[allow(missing_docs)]
#[derive(Debug, Deserialize, PartialEq)]
#[serde(rename_all = "snake_case")]
enum OrderOption {
    Desc,
    Asc,
}

#[allow(missing_docs)]
#[derive(Debug, Deserialize, Serialize)]
struct CoinbaseTxnBody {
    height: u64,
    data: MintEntry,
}

#[allow(missing_docs)]
#[derive(Debug, Deserialize, Serialize)]
pub struct CoinbaseOperInfo {
    total_count: u64,
    txs: Vec<CoinbaseTxnBody>,
}

/// paging Query delegators according to `WalletQueryParams`
pub async fn get_coinbase_oper_list(
    data: web::Data<Arc<RwLock<QueryServer>>>,
    web::Query(info): web::Query<WalletQueryParams>,
) -> actix_web::Result<web::Json<CoinbaseOperInfo>> {
    // Convert from base64 representation
    let key: XfrPublicKey = wallet::public_key_from_base64(&info.address)
        .c(d!())
        .map_err(|e| error::ErrorBadRequest(e.to_string()))?;

    let server = data.read();

    if info.page == 0 {
        return Ok(web::Json(CoinbaseOperInfo {
            total_count: 0u64,
            txs: vec![],
        }));
    }

    let start = (info.page - 1)
        .checked_mul(info.per_page)
        .c(d!())
        .map_err(error::ErrorBadRequest)?;
    let end = start
        .checked_add(info.per_page)
        .c(d!())
        .map_err(error::ErrorBadRequest)?;

    let resp = server
        .get_coinbase_entries(
            &XfrAddress { key },
            start,
            end,
            info.order == OrderOption::Desc,
        )
        .c(d!())
        .map_err(error::ErrorBadRequest)?;

    Ok(web::Json(CoinbaseOperInfo {
        total_count: resp.0,
        txs: resp
            .1
            .into_iter()
            .map(|r| CoinbaseTxnBody {
                height: r.0,
                data: r.1,
            })
            .collect(),
    }))
}

/// Returns the list of claim transations of a given ledger address
pub async fn get_claim_txns(
    data: web::Data<Arc<RwLock<QueryServer>>>,
    web::Query(info): web::Query<WalletQueryParams>,
) -> actix_web::Result<web::Json<Vec<Option<Transaction>>>> {
    // Convert from base64 representation
    let key: XfrPublicKey = wallet::public_key_from_base64(&info.address)
        .c(d!())
        .map_err(|e| error::ErrorBadRequest(e.to_string()))?;

    let server = data.read();

    if info.page == 0 {
        return Ok(web::Json(vec![]));
    }

    let start = (info.page - 1)
        .checked_mul(info.per_page)
        .c(d!())
        .map_err(error::ErrorBadRequest)?;
    let end = start
        .checked_add(info.per_page)
        .c(d!())
        .map_err(error::ErrorBadRequest)?;

    let records = server
        .get_claim_transactions(
            &XfrAddress { key },
            start,
            end,
            info.order == OrderOption::Desc,
        )
        .c(d!())
        .map_err(error::ErrorBadRequest)?;

    Ok(web::Json(records))
}

/// Returns the list of transations associated with a given ledger address
pub async fn get_related_txns(
    data: web::Data<Arc<RwLock<QueryServer>>>,
    info: web::Path<String>,
) -> actix_web::Result<web::Json<HashSet<TxnSID>>> {
    // Convert from base64 representation
    let key: XfrPublicKey = XfrPublicKey::noah_from_bytes(
        &b64dec(&*info)
            .c(d!())
            .map_err(|e| error::ErrorBadRequest(e.to_string()))?,
    )
    .c(d!())
    .map_err(|e| error::ErrorBadRequest(e.to_string()))?;
    let server = data.read();
    let records = server.get_related_transactions(&XfrAddress { key });
    Ok(web::Json(records.unwrap_or_default()))
}

/// Returns the list of transfer transations associated with a given asset
pub async fn get_related_xfrs(
    data: web::Data<Arc<RwLock<QueryServer>>>,
    info: web::Path<String>,
) -> actix_web::Result<web::Json<HashSet<TxnSID>>> {
    let server = data.read();
    if let Ok(token_code) = AssetTypeCode::new_from_base64(&info) {
        if let Some(records) = server.get_related_transfers(&token_code) {
            Ok(web::Json(records))
        } else {
            Err(actix_web::error::ErrorNotFound(
                "Specified asset definition does not currently exist.",
            ))
        }
    } else {
        Err(actix_web::error::ErrorBadRequest(
            "Invalid asset definition encoding.",
        ))
    }
}

#[allow(missing_docs)]
#[allow(clippy::unnecessary_wraps)]

pub async fn get_circulating_supply(
    data: web::Data<Arc<RwLock<QueryServer>>>,
) -> actix_web::Result<web::Json<BTreeMap<&'static str, f64>>, actix_web::error::Error> {
    let l = data.read();
    let fra = FRA as f64;

    let cs = l.ledger_cloned.staking_get_global_unlocked_amount() as f64 / fra;
    let gd = l.ledger_cloned.get_staking().get_global_delegation_amount() as f64 / fra;
    let rr = l.ledger_cloned.staking_get_block_rewards_rate();
    let rr = rr[0] as f64 / rr[1] as f64;

    let res = map! { B
        "global_return_rate" => rr,
        "global_circulating_supply" => cs,
        "global_delegation_amount" => gd
    };

    Ok(web::Json(res))
}

/// return
/// global_circulating_supply
/// global_adjusted_circulating_supply
/// global_total_supply
pub async fn get_total_supply(
    data: web::Data<Arc<RwLock<QueryServer>>>,
) -> actix_web::Result<web::Json<BTreeMap<&'static str, f64>>, actix_web::error::Error> {
    let l = data.read();
    let burn_pubkey = *BLACK_HOLE_PUBKEY;
    let extra_pubkey = *FF_PK_EXTRA_120_0000;

    let burn_balance = l
        .ledger_cloned
        .get_nonconfidential_balance(&burn_pubkey)
        .unwrap_or(0);
    let extra_balance = l
        .ledger_cloned
        .get_nonconfidential_balance(&extra_pubkey)
        .unwrap_or(0);

    let fra = FRA as f64;

    let big_9 = l.ledger_cloned.staking_get_global_unlocked_amount();
    let big_8 = big_9 + extra_balance;

    let cs = big_8 as f64 / fra;
    let acs = big_9 as f64 / fra;
    let ts = (FRA_TOTAL_AMOUNT - burn_balance) as f64 / fra;

    let res = map! { B
        "global_circulating_supply" => cs,
        "global_adjusted_circulating_supply" => acs,
        "global_total_supply" => ts
    };

    Ok(web::Json(res))
}

#[allow(missing_docs)]
pub async fn get_checkpoint(
) -> actix_web::Result<web::Json<CheckPointConfig>, actix_web::error::Error> {
    let mut checkpoint = CFG.checkpoint.clone();

    if let Ok(sc) = module_evm::system_contracts::SystemContracts::new() {
        checkpoint.prism_bridge_address = format!("{:?}", sc.bridge_address)
    }

    Ok(web::Json(checkpoint))
}
#[derive(Serialize, Deserialize)]
#[allow(missing_docs)]
pub struct HeathCheck {
    node_is_catch_up: bool,
    is_generateing_block: bool,
    time: String,
}
#[allow(missing_docs)]
pub async fn heath_check(
    data: web::Data<Arc<RwLock<QueryServer>>>,
) -> actix_web::Result<web::Json<HeathCheck>, actix_web::error::Error> {
    let server = data.read();

    let rt = tokio::runtime::Runtime::new()?;
    let status = rt
        .block_on(server.tm_client.status())
        .map_err(|e| error::ErrorInternalServerError(e.to_string()))?;
    let block_time = crate::abci::BLOCK_TIMESTAMP.load(Ordering::SeqCst);
    let last_block_time = crate::abci::LAST_BLOCK_TIMESTAMP.load(Ordering::SeqCst);
    Ok(web::Json(HeathCheck {
        node_is_catch_up: !status.sync_info.catching_up,
        is_generateing_block: crate::abci::IN_SAFE_ITV.load(Ordering::SeqCst),
        time: format!("{}s", block_time - last_block_time),
    }))
}

/// Structures exposed to the outside world
pub struct QueryApi;

impl QueryApi {
    pub(crate) fn create(
        server: Arc<RwLock<QueryServer>>,
        addrs: &[(&str, u16)],
    ) -> Result<QueryApi> {
        let _ = actix_rt::System::new("findora API");

        let mut hdr = HttpServer::new(move || {
            App::new()
                .wrap(middleware::Logger::default())
                .wrap(Cors::permissive().supports_credentials())
                .data(Arc::clone(&server))
                .route("/ping", web::get().to(ping))
                .route("/version", web::get().to(version))
                .service(
                    web::resource("get_total_supply")
                        .route(web::get().to(get_total_supply)),
                )
                .service(
                    web::resource("circulating_supply")
                        .route(web::get().to(get_circulating_supply)),
                )
                .route(
                    &QueryServerRoutes::GetAddress.with_arg_template("txo_sid"),
                    web::get().to(get_address),
                )
                .route(
                    &QueryServerRoutes::GetOwnedUtxos.with_arg_template("address"),
                    web::get().to(get_owned_utxos),
                )
                .route(
                    &QueryServerRoutes::GetOwnedAbars.with_arg_template("commitment"),
                    web::get().to(get_owned_abar),
                )
                .route(
                    &QueryServerRoutes::GetOwnerMemo.with_arg_template("txo_sid"),
                    web::get().to(get_owner_memo),
                )
                .route(
                    &QueryServerRoutes::GetOwnerMemoBatch
                        .with_arg_template("txo_sid_list"),
                    web::get().to(get_owner_memo_batch),
                )
                .route(
                    &QueryServerRoutes::GetAbarCommitment.with_arg_template("atxo_sid"),
                    web::get().to(get_abar_commitment),
                )
                .route(
                    &QueryServerRoutes::GetAbarMemo.with_arg_template("atxo_sid"),
                    web::get().to(get_abar_memo),
                )
                .route(
                    &QueryServerRoutes::GetAbarMemos.route(),
                    web::get().to(get_abar_memos),
                )
                .route(
                    &QueryServerRoutes::GetAbarProof.with_arg_template("atxo_sid"),
                    web::get().to(get_abar_proof),
                )
                .route(
                    &QueryServerRoutes::CheckNullifierHash
                        .with_arg_template("null_hash"),
                    web::get().to(check_nullifier_hash),
                )
                .route(
                    &QueryServerRoutes::GetMaxATxoSid.route(),
                    web::get().to(get_max_atxo_sid),
                )
                .route(
                    &QueryServerRoutes::GetMaxATxoSidAtHeight
                        .with_arg_template("height"),
                    web::get().to(get_max_atxo_sid_at_height),
                )
                .route(
                    &QueryServerRoutes::GetRelatedTxns.with_arg_template("address"),
                    web::get().to(get_related_txns),
                )
                .service(
                    web::resource("claim_history").route(web::get().to(get_claim_txns)),
                )
                .service(
                    web::resource("coinbase_history")
                        .route(web::get().to(get_coinbase_oper_list)),
                )
                .route(
                    &QueryServerRoutes::GetRelatedXfrs.with_arg_template("asset_token"),
                    web::get().to(get_related_xfrs),
                )
                .route(
                    &QueryServerRoutes::GetCreatedAssets.with_arg_template("address"),
                    web::get().to(get_created_assets),
                )
                .route(
                    &QueryServerRoutes::GetIssuedRecords.with_arg_template("address"),
                    web::get().to(get_issued_records),
                )
                .route(
                    &QueryServerRoutes::GetIssuedRecordsByCode
                        .with_arg_template("asset_token"),
                    web::get().to(get_issued_records_by_code),
                )
                .route(
                    &QueryServerRoutes::GetAuthencatedTxnIDHash
                        .with_arg_template("txo_sid"),
                    web::get().to(get_authenticated_txnid_hash),
                )
                .route(
                    &QueryServerRoutes::GetTransactionHash.with_arg_template("txn_sid"),
                    web::get().to(get_transaction_hash),
                )
                .route(
                    &QueryServerRoutes::GetTransactionSid.with_arg_template("txn_hash"),
                    web::get().to(get_transaction_sid),
                )
                .route(
                    &QueryServerRoutes::GetCommits.route(),
                    web::get().to(get_commits),
                )
                .route(
                    &ApiRoutes::UtxoSid.with_arg_template("sid"),
                    web::get().to(query_utxo),
                )
                .route(
                    &ApiRoutes::UtxoSidLight.with_arg_template("sid"),
                    web::get().to(query_utxo_light),
                )
                .route(
                    &ApiRoutes::UtxoSidList.with_arg_template("sid_list"),
                    web::get().to(query_utxos),
                )
                .route(
                    &ApiRoutes::AssetIssuanceNum.with_arg_template("code"),
                    web::get().to(query_asset_issuance_num),
                )
                .route(
                    &ApiRoutes::AssetToken.with_arg_template("code"),
                    web::get().to(query_asset),
                )
                .route(
                    &ApiRoutes::GlobalState.route(),
                    web::get().to(query_global_state),
                )
                .route(
                    &ApiRoutes::TxnSid.with_arg_template("sid"),
                    web::get().to(query_txn),
                )
                .route(
                    &ApiRoutes::TxnSidLight.with_arg_template("sid"),
                    web::get().to(query_txn_light),
                )
                .route(
                    &ApiRoutes::GlobalStateVersion.with_arg_template("version"),
                    web::get().to(query_global_state_version),
                )
                .route(
                    &ApiRoutes::OwnedUtxos.with_arg_template("owner"),
                    web::get().to(query_owned_utxos),
                )
                .route(
                    &ApiRoutes::OwnedAbars.with_arg_template("owner"),
                    web::get().to(query_owned_abar),
                )
                .route(
                    &ApiRoutes::ValidatorList.route(),
                    web::get().to(query_validators),
                )
                .route(
                    &ApiRoutes::DelegationInfo.with_arg_template("XfrPublicKey"),
                    web::get().to(query_delegation_info),
                )
                .route(
                    &ApiRoutes::DelegatorList.with_arg_template("NodeAddress"),
                    web::get().to(query_delegator_list),
                )
                .service(
                    web::resource("/delegator_list")
                        .route(web::get().to(get_delegators_with_params)),
                )
                .service(
                    web::resource("/delegation_rewards")
                        .route(web::get().to(get_delegation_reward)),
                )
                .service(
                    web::resource("/validator_delegation")
                        .route(web::get().to(get_validator_delegation_history)),
                )
                .route(
                    &ApiRoutes::ValidatorDetail.with_arg_template("NodeAddress"),
                    web::get().to(query_validator_detail),
                )
                .service(
                    web::resource("/display_checkpoint")
                        .route(web::get().to(get_checkpoint)),
                )
                .service(web::resource("/heath_check").route(web::get().to(heath_check)))
        });

        for (host, port) in addrs.iter() {
            hdr = hdr.bind(&format!("{host}:{port}")).c(d!())?
        }

        hdr.run();

        info!("Query server started");

        Ok(QueryApi)
    }
}<|MERGE_RESOLUTION|>--- conflicted
+++ resolved
@@ -37,11 +37,8 @@
         collections::{BTreeMap, HashMap, HashSet},
         sync::{atomic::Ordering, Arc},
     },
-<<<<<<< HEAD
     tendermint_rpc::Client,
-=======
     tracing::info,
->>>>>>> e7a31757
 };
 
 /// Returns the git commit hash and commit date of this build
