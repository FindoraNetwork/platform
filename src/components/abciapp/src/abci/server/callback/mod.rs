--- conflicted
+++ resolved
@@ -509,26 +509,17 @@
     #[cfg(feature = "web3_service")]
     {
         use enterprise_web3::{
-<<<<<<< HEAD
-            BALANCE_MAP, BLOCK, CODE_MAP, NONCE_MAP, RECEIPTS, STATE_UPDATE_LIST, TXS,
-            WEB3_SERVICE_START_HEIGHT,
-=======
             Setter, BALANCE_MAP, BLOCK, CODE_MAP, NONCE_MAP, RECEIPTS, REDIS_CLIENT,
             STATE_UPDATE_LIST, TXS, WEB3_SERVICE_START_HEIGHT,
->>>>>>> 9236ac25
         };
         use std::collections::HashMap;
         use std::mem::replace;
 
         let height = state.get_tendermint_height() as u32;
         if height as u64 > *WEB3_SERVICE_START_HEIGHT {
-<<<<<<< HEAD
-            let mut setter = enterprise_web3::setter().expect("connection redis failed");
-=======
             let redis_pool = REDIS_CLIENT.lock().expect("REDIS_CLIENT error");
             let mut conn = redis_pool.get().expect("get redis connect");
             let mut setter = Setter::new(&mut *conn, "evm".to_string());
->>>>>>> 9236ac25
 
             let nonce_map = if let Ok(mut nonce_map) = NONCE_MAP.lock() {
                 replace(&mut *nonce_map, HashMap::new())
