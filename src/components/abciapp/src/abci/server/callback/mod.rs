--- conflicted
+++ resolved
@@ -523,19 +523,12 @@
                 || !receipts.is_empty()
                 || block.is_some()
             {
-<<<<<<< HEAD
                 let del_height = if *SAVE_HISTORY_NUM > height {
                     Some(height - (*SAVE_HISTORY_NUM))
                 } else {
                     None
                 };
-=======
-                setter
-                    .set_height(height)
-                    .map_err(|e| error!("{:?}", e))
-                    .unwrap_or(());
-
->>>>>>> c4c8dbf2
+
                 for (addr, code) in code_map.iter() {
                     setter
                         .set_byte_code(height, *addr, code.clone())
