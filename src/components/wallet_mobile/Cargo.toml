[package]
name = "wallet_mobile"
version = "0.1.0"
authors = ["tyler <tailin@findora.org>"]
edition = "2018"
build = "build.rs"

# See more keys and their definitions at https://doc.rust-lang.org/cargo/reference/manifest.html

[lib]
name = "wallet_mobile"
crate-type = ["cdylib", "staticlib", "rlib"]

# wasm-opt has a segfaulting issue. Disabling for now
[package.metadata.wasm-pack.profile.release]
wasm-opt = false

[dependencies]
<<<<<<< HEAD
aes-gcm = '=0.10.1'
base64 = "0.10"
=======
aes-gcm = '=0.10.0-pre'
base64 = "0.13"
>>>>>>> 2e9059d0
bech32 = "0.7.2"
ffi-support = "0.4"
futures = "0.1.20"
getrandom = { version = "0.2", features = ["js"] }
hex = "0.3.2"
js-sys = "0.3.27"
rand_chacha = "0.3"
rand_core = { version = "0.6", default-features = false, features = ["alloc"] }
ring = "0.16.19"
ruc = "1.0"
serde = { version = "1.0.124", features = ["derive"] }
serde_derive = "^1.0.59"
serde_json = "1.0"

noah = "0.2"
noah-algebra = "0.2"

finutils = { path = "../finutils", default-features = false, features = []}
fp-types = { path = "../contracts/primitives/types" }
fp-utils = { path = "../contracts/primitives/utils" }
globutils = { path = "../../libs/globutils" }
credentials = { path = "../../libs/credentials" }
cryptohash = { path = "../../libs/cryptohash" }

ledger = { path = "../../ledger" }

[dependencies.web-sys]
version = "0.3.4"
features = [
    'Headers',
    'Request',
    'RequestInit',
    'RequestMode',
    'Response',
    'Window',
    'console',
]

[target.'cfg(target_os="android")'.dependencies]
jni = "0.19"

[target.'cfg(target_arch="wasm32")'.dependencies]
wasm-bindgen = { version = "=0.2.83", features = ["serde-serialize"] }

[target.'cfg(not(target_arch="wasm32"))'.dependencies]
safer-ffi = "0.0.6"

[build-dependencies]
cbindgen = "0.20"
vergen = "3.1.0"<|MERGE_RESOLUTION|>--- conflicted
+++ resolved
@@ -16,13 +16,8 @@
 wasm-opt = false
 
 [dependencies]
-<<<<<<< HEAD
 aes-gcm = '=0.10.1'
-base64 = "0.10"
-=======
-aes-gcm = '=0.10.0-pre'
 base64 = "0.13"
->>>>>>> 2e9059d0
 bech32 = "0.7.2"
 ffi-support = "0.4"
 futures = "0.1.20"
