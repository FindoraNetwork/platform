use super::*;
use abci::*;
use fp_core::{
    context::Context,
    module::AppModule,
    transaction::{
        ActionResult, Applyable, Executable, SignedExtension, ValidateUnsigned,
    },
};
use fp_traits::evm::DecimalsMapping;
use fp_types::{
    actions,
    assemble::{convert_unsigned_transaction, CheckedTransaction, UncheckedTransaction},
    crypto::{Address, HA256},
};
use ledger::{
    converter::check_convert_account,
    data_model::{Transaction as FindoraTransaction, ASSET_TYPE_FRA},
};
use module_ethereum::storage::{PendingTransactions, TransactionIndex};
use ruc::*;
use serde::Serialize;

#[derive(Default)]
pub struct ModuleManager {
    // Ordered module list
    pub(crate) account_module: module_account::App<BaseApp>,
    pub(crate) ethereum_module: module_ethereum::App<BaseApp>,
    pub(crate) evm_module: module_evm::App<BaseApp>,
    pub(crate) xhub_module: module_xhub::App<BaseApp>,
    pub(crate) template_module: module_template::App<BaseApp>,
}

impl ModuleManager {
    pub fn query(
        &self,
        ctx: Context,
        mut path: Vec<&str>,
        req: &RequestQuery,
    ) -> ResponseQuery {
        let mut resp: ResponseQuery = Default::default();
        if path.is_empty() {
            resp.code = 1;
            resp.log = "Invalid custom query path without module route!".to_string();
            return resp;
        }

        // Note: adding new modules may need to be updated.
        let module_name = path.remove(0);
        if module_name == module_account::MODULE_NAME {
            self.account_module.query_route(ctx, path, req)
        } else if module_name == module_ethereum::MODULE_NAME {
            self.ethereum_module.query_route(ctx, path, req)
        } else if module_name == module_evm::MODULE_NAME {
            self.evm_module.query_route(ctx, path, req)
        } else if module_name == module_xhub::MODULE_NAME {
            self.xhub_module.query_route(ctx, path, req)
        } else if module_name == module_template::MODULE_NAME {
            self.template_module.query_route(ctx, path, req)
        } else {
            resp.code = 1;
            resp.log = format!("Invalid query module route: {}!", module_name);
            resp
        }
    }

    pub fn begin_block(&mut self, ctx: &mut Context, req: &RequestBeginBlock) {
        // Note: adding new modules need to be updated.
        self.account_module.begin_block(ctx, req);
        self.ethereum_module.begin_block(ctx, req);
        self.evm_module.begin_block(ctx, req);
        self.xhub_module.begin_block(ctx, req);
        self.template_module.begin_block(ctx, req);
    }

    pub fn end_block(
        &mut self,
        ctx: &mut Context,
        req: &RequestEndBlock,
    ) -> ResponseEndBlock {
        let mut resp: ResponseEndBlock = Default::default();
        // Note: adding new modules need to be updated.
        self.account_module.end_block(ctx, req);
        self.evm_module.end_block(ctx, req);
        self.xhub_module.end_block(ctx, req);
        let resp_template = self.template_module.end_block(ctx, req);
        if !resp_template.validator_updates.is_empty() {
            resp.validator_updates = resp_template.validator_updates;
        }
        resp
    }

    pub fn commit(
        &mut self,
        ctx: &mut Context,
        height: u64,
        root_hash: &[u8],
    ) -> Result<()> {
        self.ethereum_module
            .commit(ctx, U256::from(height), root_hash)
    }

    pub fn process_tx<
        Extra: Clone + Serialize + SignedExtension<AccountId = Address>,
    >(
        &mut self,
        ctx: Context,
        tx: UncheckedTransaction<Extra>,
    ) -> Result<ActionResult> {
        let checked = tx.clone().check()?;
        match tx.function.clone() {
            actions::Action::Ethereum(action) => Self::dispatch::<
                actions::ethereum::Action,
                module_ethereum::App<BaseApp>,
                Extra,
            >(&ctx, action, checked),
            _ => Self::dispatch::<actions::Action, BaseApp, Extra>(
                &ctx,
                tx.function,
                checked,
            ),
        }
    }

    pub fn process_findora_tx(
        &mut self,
        ctx: &Context,
        tx: &FindoraTransaction,
        hash: H256,
    ) -> Result<()> {
        let (from, to, amount, asset, lowlevel) = check_convert_account(tx)?;

        let from = Address::from(from);
        let owner = Address::from(to);

<<<<<<< HEAD
        if asset == ASSET_TYPE_FRA {
=======
        let mut pending_txs: Vec<_> =
            PendingTransactions::get(&*ctx.db.read()).unwrap_or_default();
        let transaction_index = pending_txs.len() as u32;

        let (tx, tx_status, receipt) = if asset == ASSET_TYPE_FRA {
>>>>>>> e1fddbc0
            let balance = EthereumDecimalsMapping::from_native_token(U256::from(amount))
                .ok_or_else(|| eg!("The transfer to account amount is too large"))?;
            let bridge_address = self.evm_module.contracts.bridge_address;
            let ba = Address::from(bridge_address);

            module_account::App::<BaseApp>::mint(ctx, &ba, balance)?;
<<<<<<< HEAD
            self.evm_module
                .withdraw_fra(ctx, &from, &owner, balance, lowlevel)?;
=======
            self.evm_module.withdraw_fra(
                ctx,
                &from,
                &owner,
                balance,
                lowlevel,
                transaction_index,
                hash,
            )?
>>>>>>> e1fddbc0
        } else {
            self.evm_module.withdraw_frc20(
                ctx,
                asset.0,
                &from,
                &owner,
                U256::from(amount),
                lowlevel,
<<<<<<< HEAD
            )?;
        }
=======
                transaction_index,
                hash,
            )?
        };

        TransactionIndex::insert(
            &mut *ctx.db.write(),
            &HA256::new(tx_status.transaction_hash),
            &(U256::from(ctx.header.height), tx_status.transaction_index),
        )?;

        pending_txs.push((tx, tx_status, receipt));
        PendingTransactions::put(&mut *ctx.db.write(), &pending_txs)?;
>>>>>>> e1fddbc0

        Ok(())
    }
}

impl ModuleManager {
    fn dispatch<Call, Module, Extra>(
        ctx: &Context,
        action: Call,
        tx: CheckedTransaction<Extra>,
    ) -> Result<ActionResult>
    where
        Module: ValidateUnsigned<Call = Call>,
        Module: Executable<Origin = Address, Call = Call>,
        Extra: SignedExtension<AccountId = Address> + Clone,
    {
        let origin_tx = convert_unsigned_transaction::<Call, Extra>(action, tx);

        origin_tx.validate::<Module>(ctx)?;
        if RunTxMode::Deliver == ctx.run_mode {
            return origin_tx.apply::<Module>(ctx);
        }
        Ok(ActionResult::default())
    }
}<|MERGE_RESOLUTION|>--- conflicted
+++ resolved
@@ -133,25 +133,17 @@
         let from = Address::from(from);
         let owner = Address::from(to);
 
-<<<<<<< HEAD
-        if asset == ASSET_TYPE_FRA {
-=======
         let mut pending_txs: Vec<_> =
             PendingTransactions::get(&*ctx.db.read()).unwrap_or_default();
         let transaction_index = pending_txs.len() as u32;
 
         let (tx, tx_status, receipt) = if asset == ASSET_TYPE_FRA {
->>>>>>> e1fddbc0
             let balance = EthereumDecimalsMapping::from_native_token(U256::from(amount))
                 .ok_or_else(|| eg!("The transfer to account amount is too large"))?;
             let bridge_address = self.evm_module.contracts.bridge_address;
             let ba = Address::from(bridge_address);
 
             module_account::App::<BaseApp>::mint(ctx, &ba, balance)?;
-<<<<<<< HEAD
-            self.evm_module
-                .withdraw_fra(ctx, &from, &owner, balance, lowlevel)?;
-=======
             self.evm_module.withdraw_fra(
                 ctx,
                 &from,
@@ -161,7 +153,6 @@
                 transaction_index,
                 hash,
             )?
->>>>>>> e1fddbc0
         } else {
             self.evm_module.withdraw_frc20(
                 ctx,
@@ -170,10 +161,6 @@
                 &owner,
                 U256::from(amount),
                 lowlevel,
-<<<<<<< HEAD
-            )?;
-        }
-=======
                 transaction_index,
                 hash,
             )?
@@ -187,7 +174,6 @@
 
         pending_txs.push((tx, tx_status, receipt));
         PendingTransactions::put(&mut *ctx.db.write(), &pending_txs)?;
->>>>>>> e1fddbc0
 
         Ok(())
     }
