--- conflicted
+++ resolved
@@ -131,34 +131,20 @@
         tx: &FindoraTransaction,
         hash: H256,
     ) -> Result<()> {
-<<<<<<< HEAD
-        let (from, target, amount, asset, lowlevel) = check_convert_account(tx)?;
-
-        if CFG.checkpoint.prismxx_inital_height < ctx.header.height {
-            let evm_from_bytes = keccak_256(from.as_bytes());
-=======
         let result = check_convert_account(tx)?;
 
         if CFG.checkpoint.prismxx_inital_height < ctx.header.height {
             let evm_from_bytes = keccak_256(result.from.as_bytes());
->>>>>>> 72b2a609
             let evm_from = H160::from_slice(&evm_from_bytes[..20]);
             let evm_from_addr = Address::from(evm_from);
 
             module_account::App::<BaseApp>::insert_evm_fra_address_mapping(
-<<<<<<< HEAD
-                ctx, &from, &evm_from,
-            )?;
-
-            let target = Address::from(target);
-=======
                 ctx,
                 &result.from,
                 &evm_from,
             )?;
 
             let target = Address::from(result.to);
->>>>>>> 72b2a609
 
             let mut pending_txs = DELIVER_PENDING_TRANSACTIONS.lock().c(d!())?;
             // if let Some(pending_txs)
@@ -171,11 +157,7 @@
                     .unwrap_or_default()
                     .nonce;
 
-<<<<<<< HEAD
-            let (tx, tx_status, receipt) = if asset == ASSET_TYPE_FRA {
-=======
             let (tx, tx_status, receipt) = if result.asset_type == ASSET_TYPE_FRA {
->>>>>>> 72b2a609
                 let balance =
                     EthereumDecimalsMapping::from_native_token(U256::from(result.value))
                         .ok_or_else(|| {
@@ -186,15 +168,6 @@
 
                 match self.evm_module.evm_call(
                     ctx,
-<<<<<<< HEAD
-                    &evm_from_addr,
-                    &target,
-                    balance,
-                    lowlevel,
-                    transaction_index,
-                    hash,
-                    nonce,
-=======
                     EvmCallParams {
                         from: evm_from_addr,
                         to: target,
@@ -206,7 +179,6 @@
                         gas_price: result.gas_price,
                         gas_limit: result.gas_limit,
                     },
->>>>>>> 72b2a609
                 ) {
                     Ok(r) => r,
                     Err(e) => {
@@ -218,19 +190,11 @@
             } else {
                 self.evm_module.withdraw_frc20(
                     ctx,
-<<<<<<< HEAD
-                    asset.0,
-                    &evm_from_addr,
-                    &target,
-                    U256::from(amount),
-                    lowlevel,
-=======
                     result.asset_type.0,
                     &evm_from_addr,
                     &target,
                     U256::from(result.value),
                     result.low_data,
->>>>>>> 72b2a609
                     transaction_index,
                     hash,
                 )?
@@ -246,16 +210,10 @@
 
             Ok(())
         } else {
-<<<<<<< HEAD
-            let balance = EthereumDecimalsMapping::from_native_token(U256::from(amount))
-                .ok_or_else(|| eg!("The transfer to account amount is too large"))?;
-            module_account::App::<BaseApp>::mint(ctx, &Address::from(target), balance)
-=======
             let balance =
                 EthereumDecimalsMapping::from_native_token(U256::from(result.value))
                     .ok_or_else(|| eg!("The transfer to account amount is too large"))?;
             module_account::App::<BaseApp>::mint(ctx, &Address::from(result.to), balance)
->>>>>>> 72b2a609
         }
     }
 }
