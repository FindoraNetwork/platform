use crate::extensions::SignedExtra;
use abci::*;
use fp_core::context::RunTxMode;
use fp_evm::BlockId;
use fp_types::assemble::convert_unchecked_transaction;
use fp_utils::tx::EvmRawTxWrapper;
use log::{debug, error, info};
use primitive_types::U256;
use ruc::*;

impl crate::BaseApp {
    /// info implements the ABCI interface.
    /// - Returns chain info (las height and hash where the node left off)
    /// - Tendermint uses info to decide from which height/hash to continue
    pub fn info(&mut self, _req: &RequestInfo) -> ResponseInfo {
        let mut info: ResponseInfo = Default::default();
        info.data = self.name.clone();
        info.version = self.version.clone();
        info.app_version = self.app_version;

        let height = self.chain_state.read().height().unwrap();
        let hash = self.chain_state.read().root_hash();
        info.last_block_height = height as i64;
        info.last_block_app_hash = hash;

        info
    }

    /// query implements the ABCI interface.
    pub fn query(&mut self, req: &RequestQuery) -> ResponseQuery {
        let err_resp = |err: String| -> ResponseQuery {
            let mut resp: ResponseQuery = Default::default();
            resp.code = 1;
            resp.log = err;
            resp
        };

        if req.height < 0 {
            return err_resp(
                "cannot query with height < 0; please provide a valid height"
                    .to_string(),
            );
        }

        // example: "module/evm/code"
        let mut path: Vec<_> = req.path.split('/').collect();
        if path.is_empty() {
            return err_resp("Empty query path!".to_string());
        }

        let ctx = self.create_query_context(Some(req.height as u64), req.prove);
        if let Err(e) = ctx {
            return err_resp(format!("Cannot create query context with err: {}!", e));
        }

        match path.remove(0) {
            // "store" => self.store.query(path, req),
            "module" => self.modules.query(ctx.unwrap(), path, req),
            _ => err_resp("Invalid query path!".to_string()),
        }
    }

    /// check_tx implements the ABCI interface and executes a tx in Check/ReCheck mode.
    pub fn check_tx(&self, req: &RequestCheckTx) -> ResponseCheckTx {
        let mut resp = ResponseCheckTx::new();

        let raw_tx = if let Ok(tx) = EvmRawTxWrapper::unwrap(req.get_tx()) {
            tx
        } else {
            info!(target: "baseapp", "Transaction evm tag check failed");
            resp.code = 1;
            resp.log = String::from("Transaction evm tag check failed");
            return resp;
        };

        if let Ok(tx) = convert_unchecked_transaction::<SignedExtra>(raw_tx) {
            let check_fn = |mode: RunTxMode| {
                let ctx = {
                    let mut ctx = self.check_state.clone();
                    ctx.run_mode = mode;
                    ctx
                };
                let result = self.modules.process_tx::<SignedExtra>(ctx, tx);
                match result {
                    Ok(ar) => {
                        resp.code = ar.code;
                        if ar.code != 0 {
                            info!(target: "baseapp", "Transaction check error, action result {:?}", ar);
                            resp.log = ar.log;
                        }
                    }
                    Err(e) => {
                        info!(target: "baseapp", "Transaction check error: {}", e);
                        resp.code = 1;
                        resp.log = format!("Transaction check error: {}", e);
                    }
                }
            };
            match req.get_field_type() {
                CheckTxType::New => check_fn(RunTxMode::Check),
                CheckTxType::Recheck => check_fn(RunTxMode::ReCheck),
            }
        } else {
            info!(target: "baseapp", "Could not unpack transaction");
        }
        resp
    }

    /// init_chain implements the ABCI interface.
    pub fn init_chain(&mut self, req: &RequestInitChain) -> ResponseInitChain {
        let mut init_header: Header = Default::default();
        init_header.chain_id = req.chain_id.clone();
        init_header.time = req.time.clone();

        // initialize the deliver state and check state with a correct header
        Self::update_state(&mut self.deliver_state, init_header.clone(), vec![]);
        Self::update_state(&mut self.check_state, init_header, vec![]);

        ResponseInitChain::default()
    }

    /// begin_block implements the ABCI application interface.
    pub fn begin_block(&mut self, req: &RequestBeginBlock) -> ResponseBeginBlock {
        pnk!(self.validate_height(req.header.clone().unwrap_or_default().height));

        // Initialize the DeliverTx state. If this is the first block, it should
        // already be initialized in InitChain. Otherwise app.deliverState will be
        // nil, since it is reset on Commit.
        Self::update_state(
            &mut self.deliver_state,
            req.header.clone().unwrap_or_default(),
            req.hash.clone(),
        );

        self.update_deliver_state_cache();

        self.modules.begin_block(&mut self.deliver_state, req);

        ResponseBeginBlock::default()
    }

    pub fn deliver_tx(&mut self, req: &RequestDeliverTx) -> ResponseDeliverTx {
        let mut resp = ResponseDeliverTx::new();

        let raw_tx = if let Ok(tx) = EvmRawTxWrapper::unwrap(req.get_tx()) {
            tx
        } else {
            info!(target: "baseapp", "Transaction deliver tx unwrap evm tag failed");
            resp.code = 1;
            resp.log = String::from("Transaction deliver tx unwrap evm tag failed");
            return resp;
        };

        if let Ok(tx) = convert_unchecked_transaction::<SignedExtra>(raw_tx) {
            let ctx = self.retrieve_context(RunTxMode::Deliver).clone();

            let ret = self.modules.process_tx::<SignedExtra>(ctx, tx);
            match ret {
                Ok(ar) => {
                    if ar.code != 0 {
                        info!(target: "baseapp", "deliver tx with result: {:?}", ar);
                    } else {
                        debug!(target: "baseapp", "deliver tx succeed with result: {:?}", ar);
                    }
                    resp.code = ar.code;
                    resp.data = ar.data;
                    resp.log = ar.log;
                    resp.gas_wanted = ar.gas_wanted as i64;
                    resp.gas_used = ar.gas_used as i64;
                    resp.events = protobuf::RepeatedField::from_vec(ar.events);
                    resp
                }
                Err(e) => {
                    error!(target: "baseapp", "Ethereum transaction deliver error: {}", e);
                    resp.code = 1;
                    resp.log = format!("Ethereum transaction deliver error: {}", e);
                    resp
                }
            }
        } else {
            resp.code = 1;
            resp.log = String::from("Failed to convert transaction when deliver tx!");
            resp
        }
    }

    #[cfg(any(feature = "abci_mock", test))]
    pub fn end_block(&mut self, _req: &RequestEndBlock) -> ResponseEndBlock {
        Default::default()
    }

    #[cfg(all(not(feature = "abci_mock"), not(test)))]
    pub fn end_block(&mut self, req: &RequestEndBlock) -> ResponseEndBlock {
        self.modules.end_block(&mut self.deliver_state, req)
    }

    pub fn commit(&mut self, _req: &RequestCommit) -> ResponseCommit {
        // Reset the Check state to the latest committed.
        // Cache data are dropped and cleared in check_state
        self.check_state = self.deliver_state.copy_with_new_state();

        let block_height = self.deliver_state.block_header().height as u64;
        let mut ctx = self.retrieve_context(RunTxMode::Deliver).clone();

        // Write the DeliverTx state into branched storage and commit the Store.
        // The write to the DeliverTx state writes all state transitions to the root
        // Store so when commit() is called is persists those values.
        let (root_hash, _) = self
            .deliver_state
            .state
            .write()
            .commit(block_height)
            .unwrap_or_else(|e| {
                println!("{:?}", e);
                panic!("Failed to commit chain state at height: {}", block_height)
            });

<<<<<<< HEAD
        // Reset the deliver state, but keep the ethereum cache
=======
        // Commit module data based on root_hash
        let _ = ruc::info!(self.modules.commit(&mut ctx, block_height, &root_hash));

        // Commit non chain-state data
        self.deliver_state
            .db
            .write()
            .commit(block_height)
            .unwrap_or_else(|_| {
                panic!("Failed to commit chain db at height: {}", block_height)
            });

        // Reset the deliver state
>>>>>>> 42193a03
        Self::update_state(&mut self.deliver_state, Default::default(), vec![]);

        pnk!(self
            .event_notify
            .notify(BlockId::Number(U256::from(block_height))));

        // Set root hash
        let mut res: ResponseCommit = Default::default();
        res.data = root_hash;
        res
    }
}<|MERGE_RESOLUTION|>--- conflicted
+++ resolved
@@ -215,9 +215,6 @@
                 panic!("Failed to commit chain state at height: {}", block_height)
             });
 
-<<<<<<< HEAD
-        // Reset the deliver state, but keep the ethereum cache
-=======
         // Commit module data based on root_hash
         let _ = ruc::info!(self.modules.commit(&mut ctx, block_height, &root_hash));
 
@@ -230,8 +227,7 @@
                 panic!("Failed to commit chain db at height: {}", block_height)
             });
 
-        // Reset the deliver state
->>>>>>> 42193a03
+        // Reset the deliver state, but keep the ethereum cache
         Self::update_state(&mut self.deliver_state, Default::default(), vec![]);
 
         pnk!(self
