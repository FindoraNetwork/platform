use crate::extensions::SignedExtra;
use abci::*;
use fp_core::context::RunTxMode;
use fp_evm::BlockId;
use fp_types::assemble::convert_unchecked_transaction;
use fp_utils::tx::EvmRawTxWrapper;
use log::{debug, error, info};
use primitive_types::U256;
use ruc::*;

impl crate::BaseApp {
    /// info implements the ABCI interface.
    /// - Returns chain info (las height and hash where the node left off)
    /// - Tendermint uses info to decide from which height/hash to continue
    pub fn info(&mut self, _req: &RequestInfo) -> ResponseInfo {
        let mut info: ResponseInfo = Default::default();
        info.data = self.name.clone();
        info.version = self.version.clone();
        info.app_version = self.app_version;

        let height = self.chain_state.read().height().unwrap();
        let hash = self.chain_state.read().root_hash();
        info.last_block_height = height as i64;
        info.last_block_app_hash = hash;

        info
    }

    /// query implements the ABCI interface.
    pub fn query(&mut self, req: &RequestQuery) -> ResponseQuery {
        let err_resp = |err: String| -> ResponseQuery {
            let mut resp: ResponseQuery = Default::default();
            resp.code = 1;
            resp.log = err;
            resp
        };

        if req.height < 0 {
            return err_resp(
                "cannot query with height < 0; please provide a valid height"
                    .to_string(),
            );
        }

        // example: "module/evm/code"
        let mut path: Vec<_> = req.path.split('/').collect();
        if path.is_empty() {
            return err_resp("Empty query path!".to_string());
        }

        let ctx = self.create_query_context(Some(req.height as u64), req.prove);
        if let Err(e) = ctx {
            return err_resp(format!("Cannot create query context with err: {}!", e));
        }

        match path.remove(0) {
            // "store" => self.store.query(path, req),
            "module" => self.modules.query(ctx.unwrap(), path, req),
            _ => err_resp("Invalid query path!".to_string()),
        }
    }

    /// check_tx implements the ABCI interface and executes a tx in Check/ReCheck mode.
    pub fn check_tx(&self, req: &RequestCheckTx) -> ResponseCheckTx {
        let mut resp = ResponseCheckTx::new();

        let raw_tx = if let Ok(tx) = EvmRawTxWrapper::unwrap(req.get_tx()) {
            tx
        } else {
            info!(target: "baseapp", "Transaction evm tag check failed");
            resp.code = 1;
            resp.log = String::from("Transaction evm tag check failed");
            return resp;
        };

        if let Ok(tx) = convert_unchecked_transaction::<SignedExtra>(raw_tx) {
            let check_fn = |mode: RunTxMode| {
                let ctx = {
                    let mut ctx = self.check_state.clone();
                    ctx.run_mode = mode;
                    ctx
                };
                let result = self.modules.process_tx::<SignedExtra>(ctx, tx);
                match result {
                    Ok(ar) => {
                        resp.code = ar.code;
                        if ar.code != 0 {
                            info!(target: "baseapp", "Transaction check error, action result {:?}", ar);
                            resp.log = ar.log;
                        }
                    }
                    Err(e) => {
                        info!(target: "baseapp", "Transaction check error: {}", e);
                        resp.code = 1;
                        resp.log = format!("Transaction check error: {}", e);
                    }
                }
            };
            match req.get_field_type() {
                CheckTxType::New => check_fn(RunTxMode::Check),
                CheckTxType::Recheck => check_fn(RunTxMode::ReCheck),
            }
        } else {
            info!(target: "baseapp", "Could not unpack transaction");
        }
        resp
    }

    /// init_chain implements the ABCI interface.
    pub fn init_chain(&mut self, req: &RequestInitChain) -> ResponseInitChain {
        let mut init_header: Header = Default::default();
        init_header.chain_id = req.chain_id.clone();
        init_header.time = req.time.clone();

        // initialize the deliver state and check state with a correct header
        Self::update_state(&mut self.deliver_state, init_header.clone(), vec![]);
        Self::update_state(&mut self.check_state, init_header, vec![]);

        ResponseInitChain::default()
    }

    /// begin_block implements the ABCI application interface.
    pub fn begin_block(&mut self, req: &RequestBeginBlock) -> ResponseBeginBlock {
        pnk!(self.validate_height(req.header.clone().unwrap_or_default().height));

        // Initialize the DeliverTx state. If this is the first block, it should
        // already be initialized in InitChain. Otherwise app.deliverState will be
        // nil, since it is reset on Commit.
        Self::update_state(
            &mut self.deliver_state,
            req.header.clone().unwrap_or_default(),
            req.hash.clone(),
        );

        self.update_deliver_state_cache();

        self.modules.begin_block(&mut self.deliver_state, req);

        ResponseBeginBlock::default()
    }

    pub fn deliver_tx(&mut self, req: &RequestDeliverTx) -> ResponseDeliverTx {
        let mut resp = ResponseDeliverTx::new();

        let raw_tx = if let Ok(tx) = EvmRawTxWrapper::unwrap(req.get_tx()) {
            tx
        } else {
            info!(target: "baseapp", "Transaction deliver tx unwrap evm tag failed");
            resp.code = 1;
            resp.log = String::from("Transaction deliver tx unwrap evm tag failed");
            return resp;
        };

        if let Ok(tx) = convert_unchecked_transaction::<SignedExtra>(raw_tx) {
            let ctx = self.retrieve_context(RunTxMode::Deliver).clone();

            let ret = self.modules.process_tx::<SignedExtra>(ctx, tx);
            match ret {
                Ok(ar) => {
                    if ar.code != 0 {
                        info!(target: "baseapp", "deliver tx with result: {:?}", ar);
                    } else {
                        debug!(target: "baseapp", "deliver tx succeed with result: {:?}", ar);
                    }
                    resp.code = ar.code;
                    resp.data = ar.data;
                    resp.log = ar.log;
                    resp.gas_wanted = ar.gas_wanted as i64;
                    resp.gas_used = ar.gas_used as i64;
                    resp.events = protobuf::RepeatedField::from_vec(ar.events);
                    resp
                }
                Err(e) => {
                    error!(target: "baseapp", "Ethereum transaction deliver error: {}", e);
                    resp.code = 1;
                    resp.log = format!("Ethereum transaction deliver error: {}", e);
                    resp
                }
            }
        } else {
            resp.code = 1;
            resp.log = String::from("Failed to convert transaction when deliver tx!");
            resp
        }
    }

    #[cfg(any(feature = "abci_mock", test))]
    pub fn end_block(&mut self, _req: &RequestEndBlock) -> ResponseEndBlock {
        Default::default()
    }

    #[cfg(all(not(feature = "abci_mock"), not(test)))]
    pub fn end_block(&mut self, req: &RequestEndBlock) -> ResponseEndBlock {
        self.modules.end_block(&mut self.deliver_state, req)
    }

    pub fn commit(&mut self, _req: &RequestCommit) -> ResponseCommit {
        // Reset the Check state to the latest committed.
        // Cache data are dropped and cleared in check_state
        self.check_state = self.deliver_state.copy_with_new_state();

        let block_height = self.deliver_state.block_header().height as u64;
        let mut ctx = self.retrieve_context(RunTxMode::Deliver).clone();

        // Write the DeliverTx state into branched storage and commit the Store.
        // The write to the DeliverTx state writes all state transitions to the root
        // Store so when commit() is called is persists those values.
        let (root_hash, _) = self
            .deliver_state
            .state
            .write()
            .commit(block_height)
            .unwrap_or_else(|e| {
                println!("{:?}", e);
                panic!("Failed to commit chain state at height: {}", block_height)
            });

<<<<<<< HEAD
        // Commit module data based on root_hash
        let _ = ruc::info!(self.modules.commit(&mut ctx, block_height, &root_hash));

        // Commit non chain-state data
        self.deliver_state
            .db
            .write()
            .commit(block_height)
            .unwrap_or_else(|_| {
                panic!("Failed to commit chain db at height: {}", block_height)
            });

        // Reset the deliver state
=======
        // Reset the deliver state, but keep the ethereum cache
>>>>>>> 783a3e67
        Self::update_state(&mut self.deliver_state, Default::default(), vec![]);

        pnk!(self
            .event_notify
            .notify(BlockId::Number(U256::from(block_height))));

        // Set root hash
        let mut res: ResponseCommit = Default::default();
        res.data = root_hash;
        res
    }
}<|MERGE_RESOLUTION|>--- conflicted
+++ resolved
@@ -215,7 +215,6 @@
                 panic!("Failed to commit chain state at height: {}", block_height)
             });
 
-<<<<<<< HEAD
         // Commit module data based on root_hash
         let _ = ruc::info!(self.modules.commit(&mut ctx, block_height, &root_hash));
 
@@ -228,10 +227,7 @@
                 panic!("Failed to commit chain db at height: {}", block_height)
             });
 
-        // Reset the deliver state
-=======
         // Reset the deliver state, but keep the ethereum cache
->>>>>>> 783a3e67
         Self::update_state(&mut self.deliver_state, Default::default(), vec![]);
 
         pnk!(self
