//! BaseApp is an ABCI application, this instance manages state storage and all module functions,
//! and provides a state query interface to the outside.

#![deny(warnings)]
#![allow(missing_docs)]
#![allow(clippy::field_reassign_with_default)]

mod app;
pub mod extensions;
mod modules;
mod notify;
pub mod tm_events;

use crate::modules::ModuleManager;
use abci::Header;
use ethereum::BlockV0 as Block;
use fin_db::{FinDB, RocksDB};
use fp_core::{
    account::SmartAccount,
    context::{Context, RunTxMode},
    ensure, parameter_types,
    transaction::{ActionResult, Executable, ValidateUnsigned},
};
use fp_evm::BlockId;
use fp_traits::{
    account::{AccountAsset, FeeCalculator},
    base::BaseProvider,
    evm::{DecimalsMapping, EthereumAddressMapping, EthereumDecimalsMapping},
};
use fp_types::{actions::xhub::NonConfidentialOutput, actions::Action, crypto::Address};
use lazy_static::lazy_static;
use ledger::data_model::{Transaction as FindoraTransaction, ASSET_TYPE_FRA};
use notify::*;
use parking_lot::RwLock;
use primitive_types::{H160, H256, U256};
use ruc::{eg, Result};
<<<<<<< HEAD
use std::{borrow::BorrowMut, path::Path, sync::Arc};
=======
use std::borrow::BorrowMut;
use std::path::Path;
use std::sync::Arc;
>>>>>>> 42193a03
use storage::state::ChainState;

lazy_static! {
    /// An identifier that distinguishes different EVM chains.
    static ref EVM_CAHIN_ID: u64 = std::env::var("EVM_CHAIN_ID").map(
        |id| id.as_str().parse::<u64>().unwrap()).unwrap_or(2152);
}

const APP_NAME: &str = "findora";
const CHAIN_STATE_PATH: &str = "state.db";
const CHAIN_HISTORY_DATA_PATH: &str = "history.db";
const CHAIN_STATE_MIN_VERSIONS: u64 = 4 * 60 * 24 * 90;

#[derive(Clone)]
pub struct BaseApp {
    /// application name from abci.Info
    pub name: String,
    /// application's version string
    pub version: String,
    /// application's protocol version that increments on every upgrade
    /// if BaseApp is passed to the upgrade keeper's NewKeeper method.
    pub app_version: u64,
    /// Chain persistent state with merkle root hash
    pub chain_state: Arc<RwLock<ChainState<FinDB>>>,
    /// Chain persistent state without merkle root hash
    pub chain_db: Arc<RwLock<ChainState<RocksDB>>>,
    /// volatile states
    ///
    /// check_state is set on InitChain and reset on Commit
    /// deliver_state is set on InitChain and BeginBlock and set to nil on Commit
    pub check_state: Context,
    pub deliver_state: Context,
    /// Ordered module set
    pub modules: ModuleManager,
    /// New Block event notify
    pub event_notify: Arc<Notifications<BlockId>>,
}

impl module_template::Config for BaseApp {}

pub struct StableTxFee;

impl FeeCalculator for StableTxFee {
    fn min_fee() -> U256 {
        // TX_FEE_MIN
        U256::from(1_0000_0000_0000_0000_u64)
    }
}

impl module_account::Config for BaseApp {
    type FeeCalculator = StableTxFee;
}

parameter_types! {
    pub ChainId: u64 = *EVM_CAHIN_ID;
    pub BlockGasLimit: U256 = U256::from(u32::max_value());
    pub const BlockHashCount: u32 = 256;
}

impl module_ethereum::Config for BaseApp {
    type AccountAsset = module_account::App<Self>;
    type AddressMapping = EthereumAddressMapping;
    type BlockGasLimit = BlockGasLimit;
    type BlockHashCount = BlockHashCount;
    type ChainId = ChainId;
    type DecimalsMapping = EthereumDecimalsMapping;
    type FeeCalculator = ();
    type Runner = module_evm::runtime::runner::ActionRunner<Self>;
}

impl module_evm::Config for BaseApp {
    type AccountAsset = module_account::App<Self>;
    type AddressMapping = EthereumAddressMapping;
    type BlockGasLimit = BlockGasLimit;
    type BlockHashMapping = module_ethereum::App<Self>;
    type ChainId = ChainId;
    type DecimalsMapping = EthereumDecimalsMapping;
    type FeeCalculator = ();
    type Precompiles = (
        evm_precompile_basic::ECRecover,
        evm_precompile_basic::Sha256,
        evm_precompile_basic::Ripemd160,
        evm_precompile_basic::Identity,
        evm_precompile_modexp::Modexp,
        evm_precompile_basic::ECRecoverPublicKey,
        evm_precompile_sha3fips::Sha3FIPS256,
        evm_precompile_sha3fips::Sha3FIPS512,
        evm_precompile_frc20::FRC20<Self>,
    );
}

impl module_xhub::Config for BaseApp {
    type AccountAsset = module_account::App<Self>;
    type DecimalsMapping = EthereumDecimalsMapping;
}

impl BaseApp {
    pub fn new(basedir: &Path, empty_block: bool) -> Result<Self> {
        // Creates a fresh chain state db and history db
        let fdb_path = basedir.join(CHAIN_STATE_PATH);
        let fdb = FinDB::open(fdb_path.as_path())?;
        let chain_state = Arc::new(RwLock::new(ChainState::new(
            fdb,
            "findora_db".to_owned(),
            CHAIN_STATE_MIN_VERSIONS,
        )));

        let rdb_path = basedir.join(CHAIN_HISTORY_DATA_PATH);
        let rdb = RocksDB::open(rdb_path.as_path())?;
        let chain_db =
            Arc::new(RwLock::new(ChainState::new(rdb, "rocks_db".to_owned(), 0)));

        //Migrate any existing data from one database to the other.
        BaseApp::migrate_initial_db(chain_state.clone(), chain_db.clone())?;

        Ok(BaseApp {
            name: APP_NAME.to_string(),
            version: "1.0.0".to_string(),
            app_version: 1,
            chain_state: chain_state.clone(),
            chain_db: chain_db.clone(),
            check_state: Context::new(chain_state.clone(), chain_db.clone()),
            deliver_state: Context::new(chain_state, chain_db),
            modules: ModuleManager {
                ethereum_module: module_ethereum::App::<Self>::new(empty_block),
                ..Default::default()
            },
            event_notify: Arc::new(Notifications::new()),
        })
    }

    pub fn derive_app(&self) -> Self {
        let chain_state = self.chain_state.clone();
        let chain_db = self.chain_db.clone();

        BaseApp {
            name: APP_NAME.to_string(),
            version: "1.0.0".to_string(),
            app_version: 1,
            chain_state: chain_state.clone(),
            chain_db: chain_db.clone(),
            check_state: Context::new(chain_state.clone(), chain_db.clone()),
            deliver_state: Context::new(chain_state, chain_db),
            modules: ModuleManager::default(),
            event_notify: self.event_notify.clone(),
        }
    }

    //Migrate any pre-existing data from one database to the other if necessary
    pub fn migrate_initial_db(
        state_merkle: Arc<RwLock<ChainState<FinDB>>>,
        state_db: Arc<RwLock<ChainState<RocksDB>>>,
    ) -> Result<()> {
        //Create context.
        let mut ctx = Context::new(state_merkle, state_db);
        let height = ctx.db.read().height()?;

        //Migrate data for ethereum module.
        if module_ethereum::App::<Self>::migrate(ctx.borrow_mut()).is_err() {
            ctx.db.write().discard_session();
        };
        ctx.db.write().commit(height)?;
        Ok(())
    }
}

impl ValidateUnsigned for BaseApp {
    type Call = Action;

    fn pre_execute(_ctx: &Context, _call: &Self::Call) -> Result<()> {
        Ok(())
    }

    fn validate_unsigned(_ctx: &Context, _call: &Self::Call) -> Result<()> {
        Err(eg!(
            "Could not find an unsigned validator for the unsigned transaction"
        ))
    }
}

impl Executable for BaseApp {
    type Origin = Address;
    type Call = Action;

    fn execute(
        origin: Option<Self::Origin>,
        call: Self::Call,
        ctx: &Context,
    ) -> Result<ActionResult> {
        match call {
            Action::Ethereum(action) => {
                module_ethereum::App::<Self>::execute(origin, action, ctx)
            }
            Action::Evm(action) => module_evm::App::<Self>::execute(origin, action, ctx),
            Action::XHub(action) => {
                module_xhub::App::<Self>::execute(origin, action, ctx)
            }
            Action::Template(action) => {
                module_template::App::<Self>::execute(origin, action, ctx)
            }
        }
    }
}

impl BaseApp {
    pub fn create_query_context(
        &self,
        height: Option<u64>,
        prove: bool,
    ) -> Result<Context> {
        if let Some(h) = height {
            if h <= 1 && prove {
                return Err(eg!(
                    "cannot query with proof when height <= 1; please provide a valid height"
                ));
            }
        }

        // query from pending state if height is not provided
        // query from latest state otherwise, including versioned data
        if height.is_none() {
            Ok(self.check_state.copy_with_state())
        } else {
            Ok(self.check_state.copy_with_new_state())
        }
    }

    /// retrieve the context for the txBytes and other memoized values.
    pub fn retrieve_context(&mut self, mode: RunTxMode) -> &mut Context {
        let ctx = if mode == RunTxMode::Deliver {
            &mut self.deliver_state
        } else {
            &mut self.check_state
        };
        ctx.run_mode = mode;
        ctx
    }

    fn validate_height(&self, height: i64) -> Result<()> {
        ensure!(height >= 1, format!("invalid height: {}", height));
        let mut expected_height =
            self.chain_state.read().height().unwrap_or_default() as i64;
        if expected_height == 0 {
            expected_height = height;
        } else {
            expected_height += 1;
        }
        ensure!(
            height == expected_height,
            format!("invalid height: {}; expected: {}", height, expected_height)
        );
        Ok(())
    }

    fn update_state(ctx: &mut Context, header: Header, header_hash: Vec<u8>) {
        ctx.run_mode = RunTxMode::None;
        ctx.header_hash = header_hash;
        ctx.header = header;
    }

<<<<<<< HEAD
    fn update_deliver_state_cache(&mut self) {
        // Clone newest cache from check_state to deliver_state
        // Oldest cache will be dropped, currently drop cache two blocks ago
        self.deliver_state.eth_cache.current = Default::default();
        self.deliver_state.eth_cache.history_n =
            self.deliver_state.eth_cache.history_1.clone();
        // Deliver_state history_1 cache will share the newest transactions from check_state
        self.deliver_state.eth_cache.history_1 =
            self.check_state.eth_cache.current.clone();
    }

    pub fn deliver_findora_tx(&mut self, tx: &FindoraTransaction) -> Result<()> {
        self.modules.process_findora_tx(&self.deliver_state, tx)
=======
    pub fn deliver_findora_tx(
        &mut self,
        tx: &FindoraTransaction,
        hash: &[u8],
    ) -> Result<()> {
        self.modules
            .process_findora_tx(&self.deliver_state, tx, H256::from_slice(hash))
>>>>>>> 42193a03
    }

    pub fn consume_mint(&self) -> Option<Vec<NonConfidentialOutput>> {
        let mut outputs = self.modules.evm_module.consume_mint(&self.deliver_state);

        for output in &outputs {
            if output.asset == ASSET_TYPE_FRA {
                let address =
                    Address::from(self.modules.evm_module.contracts.bridge_address);
                if let Some(amount) =
                    EthereumDecimalsMapping::from_native_token(U256::from(output.amount))
                {
                    if let Err(e) = module_account::App::<Self>::burn(
                        &self.deliver_state,
                        &address,
                        amount,
                    ) {
                        log::error!("Error when burn account: {:?}", e);
                    }
                }
            }
        }

        let outputs2 = module_xhub::App::<Self>::consume_mint(&self.deliver_state);

        if let Some(mut e) = outputs2 {
            outputs.append(&mut e);
        }

        Some(outputs)
    }
}

impl BaseProvider for BaseApp {
    fn account_of(&self, who: &Address, height: Option<u64>) -> Result<SmartAccount> {
        let ctx = self.create_query_context(height, false)?;
        module_account::App::<Self>::account_of(&ctx, who, height)
            .ok_or(eg!(format!("account does not exist: {}", who)))
    }

    fn current_block(&self, id: Option<BlockId>) -> Option<Block> {
        if let Ok(ctx) = self.create_query_context(Some(0), false) {
            self.modules.ethereum_module.current_block(&ctx, id)
        } else {
            None
        }
    }

    fn current_block_number(&self) -> Option<U256> {
        if let Ok(ctx) = self.create_query_context(Some(0), false) {
            module_ethereum::App::<Self>::current_block_number(&ctx)
        } else {
            None
        }
    }

    fn current_transaction_statuses(
        &self,
        id: Option<BlockId>,
    ) -> Option<Vec<fp_evm::TransactionStatus>> {
        if let Ok(ctx) = self.create_query_context(Some(0), false) {
            self.modules
                .ethereum_module
                .current_transaction_statuses(&ctx, id)
        } else {
            None
        }
    }

    fn current_receipts(&self, id: Option<BlockId>) -> Option<Vec<ethereum::Receipt>> {
        if let Ok(ctx) = self.create_query_context(Some(0), false) {
            self.modules.ethereum_module.current_receipts(&ctx, id)
        } else {
            None
        }
    }

    fn block_hash(&self, id: Option<BlockId>) -> Option<H256> {
        if let Ok(ctx) = self.create_query_context(Some(0), false) {
            module_ethereum::App::<Self>::block_hash(&ctx, id)
        } else {
            None
        }
    }

    fn transaction_index(&self, hash: H256) -> Option<(U256, u32)> {
        if let Ok(ctx) = self.create_query_context(Some(0), false) {
            module_ethereum::App::<Self>::transaction_index(&ctx, hash)
        } else {
            None
        }
    }

    fn account_code_at(&self, address: H160, height: Option<u64>) -> Option<Vec<u8>> {
        if let Ok(ctx) = self.create_query_context(Some(0), false) {
            module_evm::App::<Self>::account_codes(&ctx, &address.into(), height)
        } else {
            None
        }
    }

    fn account_storage_at(
        &self,
        address: H160,
        index: H256,
        height: Option<u64>,
    ) -> Option<H256> {
        if let Ok(ctx) = self.create_query_context(None, false) {
            module_evm::App::<Self>::account_storages(
                &ctx,
                &address.into(),
                &index.into(),
                height,
            )
        } else {
            None
        }
    }
}<|MERGE_RESOLUTION|>--- conflicted
+++ resolved
@@ -34,13 +34,7 @@
 use parking_lot::RwLock;
 use primitive_types::{H160, H256, U256};
 use ruc::{eg, Result};
-<<<<<<< HEAD
 use std::{borrow::BorrowMut, path::Path, sync::Arc};
-=======
-use std::borrow::BorrowMut;
-use std::path::Path;
-use std::sync::Arc;
->>>>>>> 42193a03
 use storage::state::ChainState;
 
 lazy_static! {
@@ -301,7 +295,6 @@
         ctx.header = header;
     }
 
-<<<<<<< HEAD
     fn update_deliver_state_cache(&mut self) {
         // Clone newest cache from check_state to deliver_state
         // Oldest cache will be dropped, currently drop cache two blocks ago
@@ -313,9 +306,6 @@
             self.check_state.eth_cache.current.clone();
     }
 
-    pub fn deliver_findora_tx(&mut self, tx: &FindoraTransaction) -> Result<()> {
-        self.modules.process_findora_tx(&self.deliver_state, tx)
-=======
     pub fn deliver_findora_tx(
         &mut self,
         tx: &FindoraTransaction,
@@ -323,7 +313,6 @@
     ) -> Result<()> {
         self.modules
             .process_findora_tx(&self.deliver_state, tx, H256::from_slice(hash))
->>>>>>> 42193a03
     }
 
     pub fn consume_mint(&self) -> Option<Vec<NonConfidentialOutput>> {
