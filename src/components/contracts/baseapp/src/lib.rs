//! BaseApp is an ABCI application, this instance manages state storage and all module functions,
//! and provides a state query interface to the outside.

#![deny(warnings)]
#![allow(missing_docs)]
#![allow(clippy::field_reassign_with_default)]

mod app;
pub mod extensions;
mod modules;
mod notify;
pub mod tm_events;

use crate::modules::ModuleManager;
use abci::Header;
use ethereum::BlockV0 as Block;
use fin_db::{FinDB, RocksDB};
use fp_core::{
    account::SmartAccount,
    context::{Context, RunTxMode},
    ensure, parameter_types,
    transaction::{ActionResult, Executable, ValidateUnsigned},
};
use fp_evm::BlockId;
use fp_traits::{
    account::{AccountAsset, FeeCalculator},
    base::BaseProvider,
    evm::{DecimalsMapping, EthereumAddressMapping, EthereumDecimalsMapping},
};
use fp_types::{actions::xhub::NonConfidentialOutput, actions::Action, crypto::Address};
use lazy_static::lazy_static;
use ledger::data_model::{Transaction as FindoraTransaction, ASSET_TYPE_FRA};
use notify::*;
use parking_lot::RwLock;
use primitive_types::{H160, H256, U256};
use ruc::{eg, Result};
<<<<<<< HEAD
use std::{borrow::BorrowMut, path::Path, sync::Arc};
use storage::{
    db::{FinDB, RocksDB},
    state::ChainState,
};
=======
use std::borrow::BorrowMut;
use std::path::Path;
use std::sync::Arc;
use storage::state::ChainState;
>>>>>>> 19c5e7e2

lazy_static! {
    /// An identifier that distinguishes different EVM chains.
    static ref EVM_CAHIN_ID: u64 = std::env::var("EVM_CHAIN_ID").map(
        |id| id.as_str().parse::<u64>().unwrap()).unwrap_or(2152);
}

const APP_NAME: &str = "findora";
const CHAIN_STATE_PATH: &str = "state.db";
const CHAIN_HISTORY_DATA_PATH: &str = "history.db";
const CHAIN_STATE_MIN_VERSIONS: u64 = 4 * 60 * 24 * 90;

#[derive(Clone)]
pub struct BaseApp {
    /// application name from abci.Info
    pub name: String,
    /// application's version string
    pub version: String,
    /// application's protocol version that increments on every upgrade
    /// if BaseApp is passed to the upgrade keeper's NewKeeper method.
    pub app_version: u64,
    /// Chain persistent state with merkle root hash
    pub chain_state: Arc<RwLock<ChainState<FinDB>>>,
    /// Chain persistent state without merkle root hash
    pub chain_db: Arc<RwLock<ChainState<RocksDB>>>,
    /// volatile states
    ///
    /// check_state is set on InitChain and reset on Commit
    /// deliver_state is set on InitChain and BeginBlock and set to nil on Commit
    pub check_state: Context,
    pub deliver_state: Context,
    /// Ordered module set
    pub modules: ModuleManager,
    /// New Block event notify
    pub event_notify: Arc<Notifications<BlockId>>,
}

impl module_template::Config for BaseApp {}

pub struct StableTxFee;

impl FeeCalculator for StableTxFee {
    fn min_fee() -> U256 {
        // TX_FEE_MIN
        U256::from(1_0000_0000_0000_0000_u64)
    }
}

impl module_account::Config for BaseApp {
    type FeeCalculator = StableTxFee;
}

parameter_types! {
    pub ChainId: u64 = *EVM_CAHIN_ID;
    pub BlockGasLimit: U256 = U256::from(u32::max_value());
    pub const BlockHashCount: u32 = 256;
}

impl module_ethereum::Config for BaseApp {
    type AccountAsset = module_account::App<Self>;
    type AddressMapping = EthereumAddressMapping;
    type BlockGasLimit = BlockGasLimit;
    type BlockHashCount = BlockHashCount;
    type ChainId = ChainId;
    type DecimalsMapping = EthereumDecimalsMapping;
    type FeeCalculator = ();
    type Runner = module_evm::runtime::runner::ActionRunner<Self>;
}

impl module_evm::Config for BaseApp {
    type AccountAsset = module_account::App<Self>;
    type AddressMapping = EthereumAddressMapping;
    type BlockGasLimit = BlockGasLimit;
    type BlockHashMapping = module_ethereum::App<Self>;
    type ChainId = ChainId;
    type DecimalsMapping = EthereumDecimalsMapping;
    type FeeCalculator = ();
    type Precompiles = (
        evm_precompile_basic::ECRecover,
        evm_precompile_basic::Sha256,
        evm_precompile_basic::Ripemd160,
        evm_precompile_basic::Identity,
        evm_precompile_modexp::Modexp,
        evm_precompile_basic::ECRecoverPublicKey,
        evm_precompile_sha3fips::Sha3FIPS256,
        evm_precompile_sha3fips::Sha3FIPS512,
        evm_precompile_frc20::FRC20<Self>,
    );
}

impl module_xhub::Config for BaseApp {
    type AccountAsset = module_account::App<Self>;
    type DecimalsMapping = EthereumDecimalsMapping;
}

impl BaseApp {
    pub fn new(basedir: &Path, empty_block: bool) -> Result<Self> {
        // Creates a fresh chain state db and history db
        let fdb_path = basedir.join(CHAIN_STATE_PATH);
        let fdb = FinDB::open(fdb_path.as_path())?;
        let chain_state = Arc::new(RwLock::new(ChainState::new(
            fdb,
            "findora_db".to_owned(),
            CHAIN_STATE_MIN_VERSIONS,
        )));

        let rdb_path = basedir.join(CHAIN_HISTORY_DATA_PATH);
        let rdb = RocksDB::open(rdb_path.as_path())?;
        let chain_db =
            Arc::new(RwLock::new(ChainState::new(rdb, "rocks_db".to_owned(), 0)));

        //Migrate any existing data from one database to the other.
        BaseApp::migrate_initial_db(chain_state.clone(), chain_db.clone())?;

        Ok(BaseApp {
            name: APP_NAME.to_string(),
            version: "1.0.0".to_string(),
            app_version: 1,
            chain_state: chain_state.clone(),
            chain_db: chain_db.clone(),
            check_state: Context::new(chain_state.clone(), chain_db.clone()),
            deliver_state: Context::new(chain_state, chain_db),
            modules: ModuleManager {
                ethereum_module: module_ethereum::App::<Self>::new(empty_block),
                ..Default::default()
            },
            event_notify: Arc::new(Notifications::new()),
        })
    }

    pub fn derive_app(&self) -> Self {
        let chain_state = self.chain_state.clone();
        let chain_db = self.chain_db.clone();

        let mut app = BaseApp {
            name: APP_NAME.to_string(),
            version: "1.0.0".to_string(),
            app_version: 1,
            chain_state: chain_state.clone(),
            chain_db: chain_db.clone(),
            check_state: Context::new(chain_state.clone(), chain_db.clone()),
            deliver_state: Context::new(chain_state, chain_db),
            modules: ModuleManager::default(),
            event_notify: self.event_notify.clone(),
        };
        app.check_state.run_mode = RunTxMode::Check;
        app.deliver_state.run_mode = RunTxMode::Deliver;

        app
    }

    //Migrate any pre-existing data from one database to the other if necessary
    pub fn migrate_initial_db(
        state_merkle: Arc<RwLock<ChainState<FinDB>>>,
        state_db: Arc<RwLock<ChainState<RocksDB>>>,
    ) -> Result<()> {
        //Create context.
        let mut ctx = Context::new(state_merkle, state_db);
        let height = ctx.db.read().height()?;

        //Migrate data for ethereum module.
        if module_ethereum::App::<Self>::migrate(ctx.borrow_mut()).is_err() {
            ctx.db.write().discard_session();
        };
        ctx.db.write().commit(height)?;
        Ok(())
    }
}

impl ValidateUnsigned for BaseApp {
    type Call = Action;

    fn pre_execute(_ctx: &Context, _call: &Self::Call) -> Result<()> {
        Ok(())
    }

    fn validate_unsigned(_ctx: &Context, _call: &Self::Call) -> Result<()> {
        Err(eg!(
            "Could not find an unsigned validator for the unsigned transaction"
        ))
    }
}

impl Executable for BaseApp {
    type Origin = Address;
    type Call = Action;

    fn execute(
        origin: Option<Self::Origin>,
        call: Self::Call,
        ctx: &Context,
    ) -> Result<ActionResult> {
        match call {
            Action::Ethereum(action) => {
                module_ethereum::App::<Self>::execute(origin, action, ctx)
            }
            Action::Evm(action) => module_evm::App::<Self>::execute(origin, action, ctx),
            Action::XHub(action) => {
                module_xhub::App::<Self>::execute(origin, action, ctx)
            }
            Action::Template(action) => {
                module_template::App::<Self>::execute(origin, action, ctx)
            }
        }
    }
}

impl BaseApp {
    pub fn create_query_context(
        &self,
        height: Option<u64>,
        prove: bool,
    ) -> Result<Context> {
        if let Some(h) = height {
            if h <= 1 && prove {
                return Err(eg!(
                    "cannot query with proof when height <= 1; please provide a valid height"
                ));
            }
        }

        // query from pending state if height is not provided
        // query from latest state otherwise, including versioned data
        if height.is_none() {
            Ok({
                let mut ctx = self.check_state.copy_with_state();
                ctx.run_mode = RunTxMode::Check;
                ctx
            })
        } else {
            Ok({
                let mut ctx = self.check_state.copy_with_new_state();
                ctx.run_mode = RunTxMode::Check;
                ctx
            })
        }
    }

    /// retrieve the context for the txBytes and other memoized values.
    pub fn retrieve_context(&mut self, mode: RunTxMode) -> &mut Context {
        let ctx = if mode == RunTxMode::Deliver {
            &mut self.deliver_state
        } else {
            &mut self.check_state
        };
        ctx.run_mode = mode;
        ctx
    }

    fn validate_height(&self, height: i64) -> Result<()> {
        ensure!(height >= 1, format!("invalid height: {}", height));
        let mut expected_height =
            self.chain_state.read().height().unwrap_or_default() as i64;
        if expected_height == 0 {
            expected_height = height;
        } else {
            expected_height += 1;
        }
        ensure!(
            height == expected_height,
            format!("invalid height: {}; expected: {}", height, expected_height)
        );
        Ok(())
    }

    fn update_state(ctx: &mut Context, header: Header, header_hash: Vec<u8>) {
        ctx.header_hash = header_hash;
        ctx.header = header;
    }

    pub fn deliver_findora_tx(
        &mut self,
        tx: &FindoraTransaction,
        hash: &[u8],
    ) -> Result<()> {
        self.modules
            .process_findora_tx(&self.deliver_state, tx, H256::from_slice(hash))
    }

    pub fn consume_mint(&self) -> Option<Vec<NonConfidentialOutput>> {
        let mut outputs = self.modules.evm_module.consume_mint(&self.deliver_state);
        let outputs2 = module_xhub::App::<Self>::consume_mint(&self.deliver_state);

        if let Some(mut e) = outputs2 {
            outputs.append(&mut e);
        }

        for output in &outputs {
            if output.asset == ASSET_TYPE_FRA {
                let address =
                    Address::from(self.modules.evm_module.contracts.bridge_address);
                if let Some(amount) =
                    EthereumDecimalsMapping::from_native_token(U256::from(output.amount))
                {
                    if let Err(e) = module_account::App::<Self>::burn(
                        &self.deliver_state,
                        &address,
                        amount,
                    ) {
                        log::error!("Error when burn account: {:?}", e);
                    }
                }
            }
        }

        Some(outputs)
    }
}

impl BaseProvider for BaseApp {
    fn account_of(&self, who: &Address, height: Option<u64>) -> Result<SmartAccount> {
        let ctx = self.create_query_context(height, false)?;
        module_account::App::<Self>::account_of(&ctx, who, height)
            .ok_or(eg!(format!("account does not exist: {}", who)))
    }

    fn current_block(&self, id: Option<BlockId>) -> Option<Block> {
        if let Ok(ctx) = self.create_query_context(Some(0), false) {
            self.modules.ethereum_module.current_block(&ctx, id)
        } else {
            None
        }
    }

    fn current_block_number(&self) -> Option<U256> {
        if let Ok(ctx) = self.create_query_context(Some(0), false) {
            module_ethereum::App::<Self>::current_block_number(&ctx)
        } else {
            None
        }
    }

    fn current_transaction_statuses(
        &self,
        id: Option<BlockId>,
    ) -> Option<Vec<fp_evm::TransactionStatus>> {
        if let Ok(ctx) = self.create_query_context(Some(0), false) {
            self.modules
                .ethereum_module
                .current_transaction_statuses(&ctx, id)
        } else {
            None
        }
    }

    fn current_receipts(&self, id: Option<BlockId>) -> Option<Vec<ethereum::Receipt>> {
        if let Ok(ctx) = self.create_query_context(Some(0), false) {
            self.modules.ethereum_module.current_receipts(&ctx, id)
        } else {
            None
        }
    }

    fn block_hash(&self, id: Option<BlockId>) -> Option<H256> {
        if let Ok(ctx) = self.create_query_context(Some(0), false) {
            module_ethereum::App::<Self>::block_hash(&ctx, id)
        } else {
            None
        }
    }

    fn transaction_index(&self, hash: H256) -> Option<(U256, u32)> {
        if let Ok(ctx) = self.create_query_context(Some(0), false) {
            module_ethereum::App::<Self>::transaction_index(&ctx, hash)
        } else {
            None
        }
    }

    fn account_code_at(&self, address: H160, height: Option<u64>) -> Option<Vec<u8>> {
        if let Ok(ctx) = self.create_query_context(Some(0), false) {
            module_evm::App::<Self>::account_codes(&ctx, &address.into(), height)
        } else {
            None
        }
    }

    fn account_storage_at(
        &self,
        address: H160,
        index: H256,
        height: Option<u64>,
    ) -> Option<H256> {
        if let Ok(ctx) = self.create_query_context(None, false) {
            module_evm::App::<Self>::account_storages(
                &ctx,
                &address.into(),
                &index.into(),
                height,
            )
        } else {
            None
        }
    }
}<|MERGE_RESOLUTION|>--- conflicted
+++ resolved
@@ -34,18 +34,9 @@
 use parking_lot::RwLock;
 use primitive_types::{H160, H256, U256};
 use ruc::{eg, Result};
-<<<<<<< HEAD
 use std::{borrow::BorrowMut, path::Path, sync::Arc};
-use storage::{
-    db::{FinDB, RocksDB},
-    state::ChainState,
-};
-=======
-use std::borrow::BorrowMut;
-use std::path::Path;
-use std::sync::Arc;
+use fin_db::{FinDB, RocksDB};
 use storage::state::ChainState;
->>>>>>> 19c5e7e2
 
 lazy_static! {
     /// An identifier that distinguishes different EVM chains.
