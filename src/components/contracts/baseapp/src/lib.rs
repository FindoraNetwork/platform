//! BaseApp is an ABCI application, this instance manages state storage and all module functions,
//! and provides a state query interface to the outside.

#![deny(warnings)]
#![allow(missing_docs)]
#![allow(clippy::field_reassign_with_default)]

mod app;
pub mod extensions;
mod modules;
mod notify;
pub mod tm_events;

use crate::modules::ModuleManager;
use abci::Header;
use ethereum::BlockV0 as Block;
use evm_precompile::{self, FindoraPrecompiles};
use fin_db::{FinDB, RocksDB};
use fp_core::context::Context as Context2;
use fp_core::{
    account::SmartAccount,
    context::{Context, RunTxMode},
    ensure, parameter_types,
    transaction::{ActionResult, Executable, ValidateUnsigned},
};
use fp_evm::BlockId;
use fp_traits::{
    account::{AccountAsset, FeeCalculator},
    base::BaseProvider,
    evm::{DecimalsMapping, EthereumAddressMapping, EthereumDecimalsMapping},
};
use fp_types::{actions::xhub::NonConfidentialOutput, actions::Action, crypto::Address};
use lazy_static::lazy_static;
use ledger::data_model::{Transaction as FindoraTransaction, ASSET_TYPE_FRA};
use notify::*;
use parking_lot::RwLock;
use primitive_types::{H160, H256, U256};
use ruc::{eg, Result};
use std::{borrow::BorrowMut, path::Path, sync::Arc};
use storage::state::ChainState;

lazy_static! {
    /// An identifier that distinguishes different EVM chains.
    static ref EVM_CAHIN_ID: u64 = std::env::var("EVM_CHAIN_ID").map(
        |id| id.as_str().parse::<u64>().unwrap()).unwrap_or(2152);

    static ref CHAIN_STATE_MIN_VERSIONS: u64 = BLOCKS_IN_DAY * std::env::var("CHAIN_STATE_VERSIONS").map(
        |ver|ver.as_str().parse::<u64>().expect("chainstate versions should be a valid integer")
    ).unwrap_or(90);
}

const APP_NAME: &str = "findora";
const CHAIN_STATE_PATH: &str = "state.db";
const CHAIN_HISTORY_DATA_PATH: &str = "history.db";
const BLOCKS_IN_DAY: u64 = 4 * 60 * 24;

#[derive(Clone)]
pub struct BaseApp {
    /// application name from abci.Info
    pub name: String,
    /// application's version string
    pub version: String,
    /// application's protocol version that increments on every upgrade
    /// if BaseApp is passed to the upgrade keeper's NewKeeper method.
    pub app_version: u64,
    /// Chain persistent state with merkle root hash
    pub chain_state: Arc<RwLock<ChainState<FinDB>>>,
    /// Chain persistent state without merkle root hash
    pub chain_db: Arc<RwLock<ChainState<RocksDB>>>,
    /// volatile states
    ///
    /// check_state is set on InitChain and reset on Commit
    /// deliver_state is set on InitChain and BeginBlock and set to nil on Commit
    pub check_state: Context,
    pub deliver_state: Context,
    /// Ordered module set
    pub modules: ModuleManager,
    /// New Block event notify
    pub event_notify: Arc<Notifications<BlockId>>,
}

impl module_template::Config for BaseApp {}

pub struct StableTxFee;

impl FeeCalculator for StableTxFee {
    fn min_fee() -> U256 {
        // TX_FEE_MIN
        U256::from(1_0000_0000_0000_0000_u64)
    }
}

impl module_account::Config for BaseApp {
    type FeeCalculator = StableTxFee;
}

parameter_types! {
    pub ChainId: u64 = *EVM_CAHIN_ID;
    pub BlockGasLimit: U256 = U256::from(u32::max_value());
    pub const BlockHashCount: u32 = 256;
}

impl module_ethereum::Config for BaseApp {
    type AccountAsset = module_account::App<Self>;
    type AddressMapping = EthereumAddressMapping;
    type BlockGasLimit = BlockGasLimit;
    type BlockHashCount = BlockHashCount;
    type ChainId = ChainId;
    type DecimalsMapping = EthereumDecimalsMapping;
    type FeeCalculator = ();
    type Runner = module_evm::runtime::runner::ActionRunner<Self>;
}

<<<<<<< HEAD
// parameter_types! {
//     pub PrecompilesValue: FindoraPrecompiles<BaseApp> = FindoraPrecompiles::<_>::new();
// }

=======
>>>>>>> 783a3e67
pub struct PrecompilesValue;

impl PrecompilesValue {
    #[doc = " Returns the value of this parameter type."]
    pub fn get(ctx: Context2) -> FindoraPrecompiles<BaseApp> {
        FindoraPrecompiles::<_>::new(ctx)
    }
}
impl<I: From<FindoraPrecompiles<BaseApp>>> fp_core::macros::Get2<I, Context2>
    for PrecompilesValue
{
    fn get(ctx: Context2) -> I {
        I::from(FindoraPrecompiles::<_>::new(ctx))
    }
}

impl module_evm::Config for BaseApp {
    type AccountAsset = module_account::App<Self>;
    type AddressMapping = EthereumAddressMapping;
    type BlockGasLimit = BlockGasLimit;
    type BlockHashMapping = module_ethereum::App<Self>;
    type ChainId = ChainId;
    type DecimalsMapping = EthereumDecimalsMapping;
    type FeeCalculator = ();
    type Precompiles = (
        evm_precompile_basic::ECRecover,
        evm_precompile_basic::Sha256,
        evm_precompile_basic::Ripemd160,
        evm_precompile_basic::Identity,
        evm_precompile_modexp::Modexp,
        evm_precompile_basic::ECRecoverPublicKey,
        evm_precompile_sha3fips::Sha3FIPS256,
        evm_precompile_sha3fips::Sha3FIPS512,
        evm_precompile_frc20::FRC20<Self>,
        evm_precompile_eth_pairings::EthPairing,
    );
    type PrecompilesType = FindoraPrecompiles<Self>;
    type PrecompilesValue = PrecompilesValue;
}

impl module_xhub::Config for BaseApp {
    type AccountAsset = module_account::App<Self>;
    type DecimalsMapping = EthereumDecimalsMapping;
}

impl BaseApp {
    pub fn new(basedir: &Path, empty_block: bool) -> Result<Self> {
        log::info!(
            "create new baseapp with basedir {:?}, empty_block {}, history {} blocks",
            basedir,
            empty_block,
            *CHAIN_STATE_MIN_VERSIONS
        );

        // Creates a fresh chain state db and history db
        let fdb_path = basedir.join(CHAIN_STATE_PATH);
        let fdb = FinDB::open(fdb_path.as_path())?;
        let chain_state = Arc::new(RwLock::new(ChainState::new(
            fdb,
            "findora_db".to_owned(),
            *CHAIN_STATE_MIN_VERSIONS,
        )));

        let rdb_path = basedir.join(CHAIN_HISTORY_DATA_PATH);
        let rdb = RocksDB::open(rdb_path.as_path())?;
        let chain_db =
            Arc::new(RwLock::new(ChainState::new(rdb, "rocks_db".to_owned(), 0)));

        //Migrate any existing data from one database to the other.
        BaseApp::migrate_initial_db(chain_state.clone(), chain_db.clone())?;

        Ok(BaseApp {
            name: APP_NAME.to_string(),
            version: "1.0.0".to_string(),
            app_version: 1,
            chain_state: chain_state.clone(),
            chain_db: chain_db.clone(),
            check_state: Context::new(chain_state.clone(), chain_db.clone()),
            deliver_state: Context::new(chain_state, chain_db),
            modules: ModuleManager {
                ethereum_module: module_ethereum::App::<Self>::new(empty_block),
                ..Default::default()
            },
            event_notify: Arc::new(Notifications::new()),
        })
    }

    pub fn derive_app(&self) -> Self {
        let chain_state = self.chain_state.clone();
        let chain_db = self.chain_db.clone();

        BaseApp {
            name: APP_NAME.to_string(),
            version: "1.0.0".to_string(),
            app_version: 1,
            chain_state: chain_state.clone(),
            chain_db: chain_db.clone(),
            check_state: Context::new(chain_state.clone(), chain_db.clone()),
            deliver_state: Context::new(chain_state, chain_db),
            modules: ModuleManager::default(),
            event_notify: self.event_notify.clone(),
        }
    }

    //Migrate any pre-existing data from one database to the other if necessary
    pub fn migrate_initial_db(
        state_merkle: Arc<RwLock<ChainState<FinDB>>>,
        state_db: Arc<RwLock<ChainState<RocksDB>>>,
    ) -> Result<()> {
        //Create context.
        let mut ctx = Context::new(state_merkle, state_db);
        let height = ctx.db.read().height()?;

        //Migrate data for ethereum module.
        if module_ethereum::App::<Self>::migrate(ctx.borrow_mut()).is_err() {
            ctx.db.write().discard_session();
        };
        ctx.db.write().commit(height)?;
        Ok(())
    }
}

impl ValidateUnsigned for BaseApp {
    type Call = Action;

    fn pre_execute(_ctx: &Context, _call: &Self::Call) -> Result<()> {
        Ok(())
    }

    fn validate_unsigned(_ctx: &Context, _call: &Self::Call) -> Result<()> {
        Err(eg!(
            "Could not find an unsigned validator for the unsigned transaction"
        ))
    }
}

impl Executable for BaseApp {
    type Origin = Address;
    type Call = Action;

    fn execute(
        origin: Option<Self::Origin>,
        call: Self::Call,
        ctx: &Context,
    ) -> Result<ActionResult> {
        match call {
            Action::Ethereum(action) => {
                module_ethereum::App::<Self>::execute(origin, action, ctx)
            }
            Action::Evm(action) => module_evm::App::<Self>::execute(origin, action, ctx),
            Action::XHub(action) => {
                module_xhub::App::<Self>::execute(origin, action, ctx)
            }
            Action::Template(action) => {
                module_template::App::<Self>::execute(origin, action, ctx)
            }
        }
    }
}

impl BaseApp {
    pub fn create_query_context(
        &self,
        height: Option<u64>,
        prove: bool,
    ) -> Result<Context> {
        if let Some(h) = height {
            if h <= 1 && prove {
                return Err(eg!(
                    "cannot query with proof when height <= 1; please provide a valid height"
                ));
            }
        }

        // query from pending state if height is not provided
        // query from latest state otherwise, including versioned data
        if height.is_none() {
            Ok(self.check_state.copy_with_state())
        } else {
            Ok(self.check_state.copy_with_new_state())
        }
    }

    /// retrieve the context for the txBytes and other memoized values.
    pub fn retrieve_context(&mut self, mode: RunTxMode) -> &mut Context {
        let ctx = if mode == RunTxMode::Deliver {
            &mut self.deliver_state
        } else {
            &mut self.check_state
        };
        ctx.run_mode = mode;
        ctx
    }

    fn validate_height(&self, height: i64) -> Result<()> {
        ensure!(height >= 1, format!("invalid height: {}", height));
        let mut expected_height =
            self.chain_state.read().height().unwrap_or_default() as i64;
        if expected_height == 0 {
            expected_height = height;
        } else {
            expected_height += 1;
        }
        ensure!(
            height == expected_height,
            format!("invalid height: {}; expected: {}", height, expected_height)
        );
        Ok(())
    }

    fn update_state(ctx: &mut Context, header: Header, header_hash: Vec<u8>) {
        ctx.run_mode = RunTxMode::None;
        ctx.header_hash = header_hash;
        ctx.header = header;
    }

    fn update_deliver_state_cache(&mut self) {
        // Clone newest cache from check_state to deliver_state
        // Oldest cache will be dropped, currently drop cache two blocks ago
        self.deliver_state.eth_cache.current = Default::default();
        self.deliver_state.eth_cache.history_n =
            self.deliver_state.eth_cache.history_1.clone();
        // Deliver_state history_1 cache will share the newest transactions from check_state
        self.deliver_state.eth_cache.history_1 =
            self.check_state.eth_cache.current.clone();
<<<<<<< HEAD
=======
    }

    pub fn deliver_findora_tx(&mut self, tx: &FindoraTransaction) -> Result<()> {
        self.modules.process_findora_tx(&self.deliver_state, tx)
>>>>>>> 783a3e67
    }

    pub fn deliver_findora_tx(
        &mut self,
        tx: &FindoraTransaction,
        hash: &[u8],
    ) -> Result<()> {
        self.modules
            .process_findora_tx(&self.deliver_state, tx, H256::from_slice(hash))
    }

    pub fn consume_mint(&self) -> Option<Vec<NonConfidentialOutput>> {
        let mut outputs = self.modules.evm_module.consume_mint(&self.deliver_state);

        for output in &outputs {
            if output.asset == ASSET_TYPE_FRA {
                let address =
                    Address::from(self.modules.evm_module.contracts.bridge_address);
                if let Some(amount) =
                    EthereumDecimalsMapping::from_native_token(U256::from(output.amount))
                {
                    if let Err(e) = module_account::App::<Self>::burn(
                        &self.deliver_state,
                        &address,
                        amount,
                    ) {
                        log::error!("Error when burn account: {:?}", e);
                    }
                }
            }
        }

        let outputs2 = module_xhub::App::<Self>::consume_mint(&self.deliver_state);

        if let Some(mut e) = outputs2 {
            outputs.append(&mut e);
        }

        Some(outputs)
    }
}

impl BaseProvider for BaseApp {
    fn account_of(&self, who: &Address, height: Option<u64>) -> Result<SmartAccount> {
        let ctx = self.create_query_context(height, false)?;
        module_account::App::<Self>::account_of(&ctx, who, height)
            .ok_or(eg!(format!("account does not exist: {}", who)))
    }

    fn current_block(&self, id: Option<BlockId>) -> Option<Block> {
        if let Ok(ctx) = self.create_query_context(Some(0), false) {
            self.modules.ethereum_module.current_block(&ctx, id)
        } else {
            None
        }
    }

    fn current_block_number(&self) -> Option<U256> {
        if let Ok(ctx) = self.create_query_context(Some(0), false) {
            module_ethereum::App::<Self>::current_block_number(&ctx)
        } else {
            None
        }
    }

    fn current_transaction_statuses(
        &self,
        id: Option<BlockId>,
    ) -> Option<Vec<fp_evm::TransactionStatus>> {
        if let Ok(ctx) = self.create_query_context(Some(0), false) {
            self.modules
                .ethereum_module
                .current_transaction_statuses(&ctx, id)
        } else {
            None
        }
    }

    fn current_receipts(&self, id: Option<BlockId>) -> Option<Vec<ethereum::ReceiptV0>> {
        if let Ok(ctx) = self.create_query_context(Some(0), false) {
            self.modules.ethereum_module.current_receipts(&ctx, id)
        } else {
            None
        }
    }

    fn block_hash(&self, id: Option<BlockId>) -> Option<H256> {
        if let Ok(ctx) = self.create_query_context(Some(0), false) {
            module_ethereum::App::<Self>::block_hash(&ctx, id)
        } else {
            None
        }
    }

    fn transaction_index(&self, hash: H256) -> Option<(U256, u32)> {
        if let Ok(ctx) = self.create_query_context(Some(0), false) {
            module_ethereum::App::<Self>::transaction_index(&ctx, hash)
        } else {
            None
        }
    }

    fn account_code_at(&self, address: H160, height: Option<u64>) -> Option<Vec<u8>> {
        if let Ok(ctx) = self.create_query_context(Some(0), false) {
            module_evm::App::<Self>::account_codes(&ctx, &address.into(), height)
        } else {
            None
        }
    }

    fn account_storage_at(
        &self,
        address: H160,
        index: H256,
        height: Option<u64>,
    ) -> Option<H256> {
        if let Ok(ctx) = self.create_query_context(None, false) {
            module_evm::App::<Self>::account_storages(
                &ctx,
                &address.into(),
                &index.into(),
                height,
            )
        } else {
            None
        }
    }
}<|MERGE_RESOLUTION|>--- conflicted
+++ resolved
@@ -111,13 +111,10 @@
     type Runner = module_evm::runtime::runner::ActionRunner<Self>;
 }
 
-<<<<<<< HEAD
 // parameter_types! {
 //     pub PrecompilesValue: FindoraPrecompiles<BaseApp> = FindoraPrecompiles::<_>::new();
 // }
 
-=======
->>>>>>> 783a3e67
 pub struct PrecompilesValue;
 
 impl PrecompilesValue {
@@ -343,13 +340,6 @@
         // Deliver_state history_1 cache will share the newest transactions from check_state
         self.deliver_state.eth_cache.history_1 =
             self.check_state.eth_cache.current.clone();
-<<<<<<< HEAD
-=======
-    }
-
-    pub fn deliver_findora_tx(&mut self, tx: &FindoraTransaction) -> Result<()> {
-        self.modules.process_findora_tx(&self.deliver_state, tx)
->>>>>>> 783a3e67
     }
 
     pub fn deliver_findora_tx(
