--- conflicted
+++ resolved
@@ -16,21 +16,12 @@
 lazy_static = "1.4.0"
 ledger = { path = "../../../ledger" }
 log = "0.4"
-<<<<<<< HEAD
-parking_lot = "0.12.1"
-primitive-types = { version = "0.10.0", default-features = false, features = ["rlp", "byteorder", "serde"] }
-=======
 parking_lot = "0.12"
 primitive-types = { version = "0.10.1", default-features = false, features = ["rlp", "byteorder", "serde"] }
->>>>>>> 42193a03
 protobuf = "2.16"
 ruc = "1.0"
 serde = { version = "1.0.124", features = ["derive"] }
 serde_json = "1.0.40"
-<<<<<<< HEAD
-storage = { git = "https://github.com/FindoraNetwork/storage.git", tag = "v0.1.5" }
-fin_db = { git = "https://github.com/FindoraNetwork/storage.git", tag = "v0.1.5" }
-=======
 attohttpc = { version = "0.18", default-features = false, features = ["compress", "json", "tls-rustls"] }
 base64 = "0.12"
 once_cell = "1.10.0"
@@ -38,7 +29,6 @@
 fin_db = { git = "https://github.com/FindoraNetwork/storage.git", tag = "v0.2.1" }
 
 config = { path = "../../config"}
->>>>>>> 42193a03
 
 # primitives
 fp-core = { path = "../primitives/core" }
