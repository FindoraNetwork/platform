--- conflicted
+++ resolved
@@ -22,12 +22,7 @@
 ruc = "1.0"
 serde = { version = "1.0.124", features = ["derive"] }
 serde_json = "1.0.40"
-<<<<<<< HEAD
-
-storage = { git = "https://github.com/FindoraNetwork/storage.git", tag = "v0.1.2a" }
-=======
 storage = { git = "https://github.com/FindoraNetwork/storage.git", tag = "v0.1.4" }
->>>>>>> e2e4173a
 
 # primitives
 fp-core = { path = "../primitives/core" }
