--- conflicted
+++ resolved
@@ -13,13 +13,8 @@
 ethereum = { version = "0.12.0", default-features = false, features = ["with-serde"] }
 lazy_static = "1.4.0"
 libsecp256k1 = { version = "0.5", features = ["static-context", "hmac"] }
-<<<<<<< HEAD
-primitive-types = { version = "0.10.0", default-features = false, features = ["rlp", "byteorder", "serde"] }
+primitive-types = { version = "0.11.1", default-features = false, features = ["rlp", "byteorder", "serde"] }
 rand_chacha = "0.2"
-=======
-primitive-types = { version = "0.11.1", default-features = false, features = ["rlp", "byteorder", "serde"] }
-rand_chacha = "0.2.0"
->>>>>>> 3adaee92
 rlp = "0.5"
 serde_json = "1.0"
 sha3 = "0.8"
