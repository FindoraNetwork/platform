[package]
name = "fp-storage"
version = "0.1.0"
authors = ["FindoraNetwork"]
edition = "2021"
homepage = "https://findora.org/technology"
repository = "https://github.com/findoranetwork/platform/"
description = "Findora Primitive storage structure definition"
readme = "README.md"

[dependencies]
parking_lot = "0.12"
paste = "1.0"
ruc = "1.0"
serde = { version = "1.0.124", features = ["derive"] }
serde_json = "1.0"
<<<<<<< HEAD
sha2 = "0.10"
storage = { git = "https://github.com/FindoraNetwork/storage.git", tag = "v0.2.2" }
=======
sha2 = "0.9.5"
storage = { git = "https://github.com/FindoraNetwork/storage.git", tag = "v1.0.0" }
>>>>>>> 5077ac93

# primitives
fp-core = { path = "../core" }

[dev-dependencies]
<<<<<<< HEAD
temp_db = { git = "https://github.com/FindoraNetwork/storage.git", tag = "v0.2.2" }
=======
temp_db = { git = "https://github.com/FindoraNetwork/storage.git", tag = "v1.0.0" }
>>>>>>> 5077ac93
<|MERGE_RESOLUTION|>--- conflicted
+++ resolved
@@ -14,20 +14,11 @@
 ruc = "1.0"
 serde = { version = "1.0.124", features = ["derive"] }
 serde_json = "1.0"
-<<<<<<< HEAD
 sha2 = "0.10"
-storage = { git = "https://github.com/FindoraNetwork/storage.git", tag = "v0.2.2" }
-=======
-sha2 = "0.9.5"
 storage = { git = "https://github.com/FindoraNetwork/storage.git", tag = "v1.0.0" }
->>>>>>> 5077ac93
 
 # primitives
 fp-core = { path = "../core" }
 
 [dev-dependencies]
-<<<<<<< HEAD
-temp_db = { git = "https://github.com/FindoraNetwork/storage.git", tag = "v0.2.2" }
-=======
-temp_db = { git = "https://github.com/FindoraNetwork/storage.git", tag = "v1.0.0" }
->>>>>>> 5077ac93
+temp_db = { git = "https://github.com/FindoraNetwork/storage.git", tag = "v1.0.0" }