--- conflicted
+++ resolved
@@ -16,12 +16,8 @@
 primitive-types = { version = "0.10.1", default-features = false, features = ["rlp", "byteorder", "serde"] }
 ruc = "1.0"
 serde = { version = "1.0.124", features = ["derive"] }
-<<<<<<< HEAD
 storage = { git = "https://github.com/FindoraNetwork/storage.git", tag = "v0.2.0", optional = true }
 fin_db = { git = "https://github.com/FindoraNetwork/storage.git", tag = "v0.2.0", optional = true }
-=======
-storage = { git = "https://github.com/FindoraNetwork/storage.git", tag = "v0.1.5", optional = true }
->>>>>>> f03aa5d8
 serde_with = { version = "1.9.4"}
 
 # primitives
