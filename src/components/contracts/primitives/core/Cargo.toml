[package]
name = "fp-core"
version = "0.1.0"
authors = ["FindoraNetwork"]
edition = "2021"
homepage = "https://findora.org/technology"
repository = "https://github.com/findoranetwork/platform/"
description = "Findora Primitive core types"
readme = "README.md"

[dependencies]
abci = { git = "https://github.com/FindoraNetwork/tendermint-abci", tag = "0.7.4", optional = true }
ethereum = { version = "0.12.0", default-features = false, features = ["with-serde"] }
impl-trait-for-tuples = "0.2"
<<<<<<< HEAD
parking_lot = "0.12"
primitive-types = { version = "0.10.0", default-features = false, features = ["rlp", "byteorder", "serde"] }
=======
parking_lot = "0.11.1"
primitive-types = { version = "0.11.1", default-features = false, features = ["rlp", "byteorder", "serde"] }
>>>>>>> 3adaee92
ruc = "1.0"
serde = { version = "1.0.124", features = ["derive"] }
storage = { git = "https://github.com/FindoraNetwork/storage.git", tag = "v0.2.2", optional = true }
fin_db = { git = "https://github.com/FindoraNetwork/storage.git", tag = "v0.2.2", optional = true }
serde_with = { version = "1.9.4"}

# primitives
fp-types = { path = "../types" }
config = { path = "../../../config"}

[features]
default = ["with-storage-net"]
with-storage-net = ["storage", "fin_db", "abci"]<|MERGE_RESOLUTION|>--- conflicted
+++ resolved
@@ -12,13 +12,8 @@
 abci = { git = "https://github.com/FindoraNetwork/tendermint-abci", tag = "0.7.4", optional = true }
 ethereum = { version = "0.12.0", default-features = false, features = ["with-serde"] }
 impl-trait-for-tuples = "0.2"
-<<<<<<< HEAD
 parking_lot = "0.12"
-primitive-types = { version = "0.10.0", default-features = false, features = ["rlp", "byteorder", "serde"] }
-=======
-parking_lot = "0.11.1"
 primitive-types = { version = "0.11.1", default-features = false, features = ["rlp", "byteorder", "serde"] }
->>>>>>> 3adaee92
 ruc = "1.0"
 serde = { version = "1.0.124", features = ["derive"] }
 storage = { git = "https://github.com/FindoraNetwork/storage.git", tag = "v0.2.2", optional = true }
