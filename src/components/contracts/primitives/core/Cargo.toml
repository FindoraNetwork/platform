--- conflicted
+++ resolved
@@ -12,21 +12,12 @@
 abci = { git = "https://github.com/FindoraNetwork/tendermint-abci", tag = "0.7.4", optional = true }
 ethereum = { version = "0.9.0", default-features = false, features = ["with-serde"] }
 impl-trait-for-tuples = "0.2"
-<<<<<<< HEAD
-parking_lot = "0.12.1"
-primitive-types = { version = "0.10.0", default-features = false, features = ["rlp", "byteorder", "serde"] }
-ruc = "1.0"
-serde = { version = "1.0.124", features = ["derive"] }
-storage = { git = "https://github.com/FindoraNetwork/storage.git", tag = "v0.1.5", optional = true }
-fin_db = { git = "https://github.com/FindoraNetwork/storage.git", tag = "v0.1.5", optional = true }
-=======
 parking_lot = "0.12"
 primitive-types = { version = "0.10.1", default-features = false, features = ["rlp", "byteorder", "serde"] }
 ruc = "1.0"
 serde = { version = "1.0.124", features = ["derive"] }
 storage = { git = "https://github.com/FindoraNetwork/storage.git", tag = "v0.2.1", optional = true }
 fin_db = { git = "https://github.com/FindoraNetwork/storage.git", tag = "v0.2.1", optional = true }
->>>>>>> 42193a03
 serde_with = { version = "1.9.4"}
 
 # primitives
@@ -35,8 +26,4 @@
 
 [features]
 default = ["with-storage-net"]
-<<<<<<< HEAD
-with-storage-net = ["storage", "abci", "fin_db"]
-=======
-with-storage-net = ["storage", "fin_db", "abci"]
->>>>>>> 42193a03
+with-storage-net = ["storage", "fin_db", "abci"]