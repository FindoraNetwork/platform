use abci::Header;
<<<<<<< HEAD
use std::{collections::HashMap, sync::Arc};
use storage::{
    db::{FinDB, RocksDB},
    state::{ChainState, State},
};
=======
use fin_db::{FinDB, RocksDB};
use storage::state::{ChainState, State};
>>>>>>> 19c5e7e2

pub use parking_lot::RwLock;
use primitive_types::{H160, H256};

#[derive(Clone, PartialEq, Eq, Debug, Hash, Copy)]
pub enum RunTxMode {
    None = 0,
    /// Check a transaction
    Check = 1,
    /// Recheck a (pending) transaction after a commit
    ReCheck = 2,
    /// Simulate a transaction
    Simulate = 3,
    /// Deliver a transaction
    Deliver = 4,
}

pub type SignerCache = HashMap<H256, Option<H160>>;

#[derive(Clone, Default)]
pub struct EthereumCache {
    pub current: Arc<RwLock<SignerCache>>,
    pub history_1: Arc<RwLock<SignerCache>>,
    pub history_n: Arc<RwLock<SignerCache>>,
}

#[derive(Clone)]
pub struct Context {
    pub state: Arc<RwLock<State<FinDB>>>,
    pub db: Arc<RwLock<State<RocksDB>>>,
    pub run_mode: RunTxMode,
    pub header: Header,
    pub header_hash: Vec<u8>,
    pub eth_cache: EthereumCache,
}

impl Context {
    pub fn new(
        state_merkle: Arc<RwLock<ChainState<FinDB>>>,
        state_db: Arc<RwLock<ChainState<RocksDB>>>,
    ) -> Self {
        Context {
            state: Arc::new(RwLock::new(State::new(state_merkle, true))),
            db: Arc::new(RwLock::new(State::new(state_db, false))),
            run_mode: RunTxMode::None,
            header: Default::default(),
            header_hash: vec![],
            eth_cache: Default::default(),
        }
    }

    pub fn copy_with_state(&self) -> Self {
        Context {
            state: Arc::new(RwLock::new(self.state.read().copy())),
            db: Arc::new(RwLock::new(self.db.read().copy())),
            run_mode: RunTxMode::None,
            header: self.header.clone(),
            header_hash: self.header_hash(),
            eth_cache: if self.run_mode == RunTxMode::Check {
                self.eth_cache.clone()
            } else {
                Default::default()
            },
        }
    }

    pub fn copy_with_new_state(&self) -> Self {
        Context {
            state: Arc::new(RwLock::new(State::new(
                self.state.read().chain_state(),
                true,
            ))),
            db: Arc::new(RwLock::new(State::new(self.db.read().chain_state(), false))),
            run_mode: RunTxMode::None,
            header: self.header.clone(),
            header_hash: self.header_hash(),
            eth_cache: if self.run_mode == RunTxMode::Check {
                self.eth_cache.clone()
            } else {
                Default::default()
            },
        }
    }
}

impl Context {
    pub fn run_mode(&self) -> RunTxMode {
        self.run_mode
    }

    pub fn block_header(&self) -> &Header {
        &self.header
    }

    pub fn header_hash(&self) -> Vec<u8> {
        self.header_hash.clone()
    }
}<|MERGE_RESOLUTION|>--- conflicted
+++ resolved
@@ -1,14 +1,7 @@
 use abci::Header;
-<<<<<<< HEAD
 use std::{collections::HashMap, sync::Arc};
-use storage::{
-    db::{FinDB, RocksDB},
-    state::{ChainState, State},
-};
-=======
 use fin_db::{FinDB, RocksDB};
 use storage::state::{ChainState, State};
->>>>>>> 19c5e7e2
 
 pub use parking_lot::RwLock;
 use primitive_types::{H160, H256};
