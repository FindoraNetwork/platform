[package]
name = "evm-wasm-util"
version = "0.2.0"
authors = ["FindoraNetwork"]
edition = "2021"

description = ""
repository = ""
license = ""

# wasm-opt has a segfaulting issue. Disabling for now
[package.metadata.wasm-pack.profile.release]
wasm-opt = false

[dependencies]
<<<<<<< HEAD
base64 = "0.13"
=======
base64 = "0.12"
>>>>>>> 783a3e67
ethereum = { version = "0.12.0", default-features = false, features = ["with-serde"] }
ethereum-types = { version = "0.13.1", default-features = false }
fp-types = { path = "../../primitives/types" }
fp-utils = { path = "../../primitives/utils" }
rlp = "0.5"
ruc = "1.0"
sha3 = "0.10"
serde_json = "1.0"
wasm-bindgen = { version = "=0.2.73", features = ["serde-serialize"] }

# Must enable the "js"-feature,
# OR the compiling will fail.
getrandom = { version = "0.2", features = ["js"] }

[lib]
crate-type = ["cdylib", "rlib"]
path = "src/wasm.rs"<|MERGE_RESOLUTION|>--- conflicted
+++ resolved
@@ -13,11 +13,7 @@
 wasm-opt = false
 
 [dependencies]
-<<<<<<< HEAD
 base64 = "0.13"
-=======
-base64 = "0.12"
->>>>>>> 783a3e67
 ethereum = { version = "0.12.0", default-features = false, features = ["with-serde"] }
 ethereum-types = { version = "0.13.1", default-features = false }
 fp-types = { path = "../../primitives/types" }
@@ -26,7 +22,7 @@
 ruc = "1.0"
 sha3 = "0.10"
 serde_json = "1.0"
-wasm-bindgen = { version = "=0.2.73", features = ["serde-serialize"] }
+wasm-bindgen = { version = "0.2.83", features = ["serde-serialize"] }
 
 # Must enable the "js"-feature,
 # OR the compiling will fail.
