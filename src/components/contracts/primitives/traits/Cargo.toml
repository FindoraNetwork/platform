[package]
name = "fp-traits"
version = "0.1.0"
authors = ["FindoraNetwork"]
edition = "2021"
homepage = "https://findora.org/technology"
repository = "https://github.com/findoranetwork/platform/"
description = "Findora Primitive Trait definitions for all module interactions"
readme = "README.md"

[dependencies]
ethereum = { version = "0.9.0", default-features = false, features = ["with-serde"] }
<<<<<<< HEAD
primitive-types = { version = "0.10.0", default-features = false, features = ["rlp", "byteorder", "serde"] }
=======
primitive-types = { version = "0.10.1", default-features = false, features = ["rlp", "byteorder", "serde"] }
>>>>>>> 80446880
ruc = "1.0"

# primitives
fp-core = { path = "../core" }
fp-evm = { path = "../evm" }
fp-types = { path = "../types" }<|MERGE_RESOLUTION|>--- conflicted
+++ resolved
@@ -10,11 +10,7 @@
 
 [dependencies]
 ethereum = { version = "0.9.0", default-features = false, features = ["with-serde"] }
-<<<<<<< HEAD
-primitive-types = { version = "0.10.0", default-features = false, features = ["rlp", "byteorder", "serde"] }
-=======
 primitive-types = { version = "0.10.1", default-features = false, features = ["rlp", "byteorder", "serde"] }
->>>>>>> 80446880
 ruc = "1.0"
 
 # primitives
