[package]
name = "fp-types"
version = "0.1.0"
authors = ["FindoraNetwork"]
edition = "2018"
homepage = "https://findora.org/technology"
repository = "https://github.com/findoranetwork/platform/"
description = "Findora Primitive data types"
readme = "README.md"

[dependencies]
bech32 = "0.7.2"
ethereum = { version = "0.9.0", default-features = false, features = ["with-serde"] }
hex = "0.4.2"
globutils = { path = "../../../../libs/globutils" }
libsecp256k1 = { version = "0.5", features = ["static-context", "hmac"] }
primitive-types = { version = "0.10.0", default-features = false, features = ["rlp", "byteorder", "serde"] }
ruc = { git = "https://github.com/FindoraNetwork/RUC.git", branch = "master" }
serde = { version = "1.0.124", features = ["derive"] }
serde_json = "1.0"
sha3 = "0.8"
<<<<<<< HEAD
zei = { git = "ssh://git@github.com/FindoraNetwork/zei", branch = "develop"  }
=======
zei = { git = "https://github.com/FindoraNetwork/zei", tag = "v0.1.4d" }
>>>>>>> f307d479

# primitives
fp-utils = { path = "../utils" }

[dev-dependencies]
rand_chacha = "0.2.0"<|MERGE_RESOLUTION|>--- conflicted
+++ resolved
@@ -19,11 +19,7 @@
 serde = { version = "1.0.124", features = ["derive"] }
 serde_json = "1.0"
 sha3 = "0.8"
-<<<<<<< HEAD
-zei = { git = "ssh://git@github.com/FindoraNetwork/zei", branch = "develop"  }
-=======
-zei = { git = "https://github.com/FindoraNetwork/zei", tag = "v0.1.4d" }
->>>>>>> f307d479
+zei = { git = "https://@github.com/FindoraNetwork/zei", branch = "develop" }
 
 # primitives
 fp-utils = { path = "../utils" }
