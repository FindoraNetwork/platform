--- conflicted
+++ resolved
@@ -93,15 +93,9 @@
         let mut logs_bloom = Bloom::default();
         let mut is_store_block = true;
 
-<<<<<<< HEAD
         let pending_txs: Vec<(Transaction, TransactionStatus, Receipt)> = {
             let mut txns = DELIVER_PENDING_TRANSACTIONS.lock().c(d!())?;
             std::mem::take(&mut txns)
-=======
-        let pending_txs = {
-            let mut txns = DELIVER_PENDING_TRANSACTIONS.lock().c(d!())?;
-            std::mem::take(&mut *txns)
->>>>>>> 4b8ff9de
         };
 
         if block_number < U256::from(CFG.checkpoint.evm_first_block_height)
@@ -189,10 +183,7 @@
             0
         } else {
             let txns = DELIVER_PENDING_TRANSACTIONS.lock().c(d!())?;
-<<<<<<< HEAD
             // let txns = txns_guard.get_mut();
-=======
->>>>>>> 4b8ff9de
             txns.len() as u32
         };
 
@@ -330,11 +321,7 @@
         if !just_check {
             {
                 let mut pending_txs = DELIVER_PENDING_TRANSACTIONS.lock().c(d!())?;
-<<<<<<< HEAD
                 pending_txs.push((transaction, status, receipt))
-=======
-                pending_txs.push((transaction, status, receipt));
->>>>>>> 4b8ff9de
             }
 
             TransactionIndex::insert(
