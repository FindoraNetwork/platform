--- conflicted
+++ resolved
@@ -85,15 +85,9 @@
         let mut logs_bloom = Bloom::default();
         let mut is_store_block = true;
 
-<<<<<<< HEAD
         let pending_txs = {
             let mut txns = DELIVER_PENDING_TRANSACTIONS.lock().c(d!())?;
             std::mem::take(&mut *txns)
-=======
-        let pending_txs: Vec<(Transaction, TransactionStatus, Receipt)> = {
-            let mut txns = DELIVER_PENDING_TRANSACTIONS.lock().c(d!())?;
-            std::mem::take(&mut txns)
->>>>>>> 19c5e7e2
         };
 
         if block_number < U256::from(CFG.checkpoint.evm_first_block_height)
@@ -181,10 +175,6 @@
             0
         } else {
             let txns = DELIVER_PENDING_TRANSACTIONS.lock().c(d!())?;
-<<<<<<< HEAD
-=======
-            // let txns = txns_guard.get_mut();
->>>>>>> 19c5e7e2
             txns.len() as u32
         };
 
@@ -322,11 +312,7 @@
         if !just_check {
             {
                 let mut pending_txs = DELIVER_PENDING_TRANSACTIONS.lock().c(d!())?;
-<<<<<<< HEAD
                 pending_txs.push((transaction, status, receipt));
-=======
-                pending_txs.push((transaction, status, receipt))
->>>>>>> 19c5e7e2
             }
 
             TransactionIndex::insert(
