--- conflicted
+++ resolved
@@ -19,12 +19,8 @@
 ruc = "1.0"
 serde = { version = "1.0.124", features = ["derive"] }
 serde_json = "1.0.64"
-<<<<<<< HEAD
 sha3 = "0.10"
-=======
-sha3 = "0.8"
 lazy_static = "1.4.0"
->>>>>>> f03aa5d8
 
 # primitives, don't depend on any modules
 fp-core = { path = "../../primitives/core" }
@@ -40,12 +36,8 @@
 baseapp = { path = "../../baseapp" }
 fp-mocks = { path = "../../primitives/mocks" }
 module-account = { path = "../account" }
-<<<<<<< HEAD
 storage = { git = "https://github.com/FindoraNetwork/storage.git", tag = "v0.2.0" }
 fin_db = { git = "https://github.com/FindoraNetwork/storage.git", tag = "v0.2.0" }
-=======
-storage = { git = "https://github.com/FindoraNetwork/storage.git", tag = "v0.1.5" }
->>>>>>> f03aa5d8
 
 [features]
 default = []
