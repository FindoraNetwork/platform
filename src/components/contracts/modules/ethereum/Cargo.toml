[package]
name = "module-ethereum"
version = "0.1.0"
authors = ["FindoraNetwork"]
edition = "2021"
homepage = "https://findora.org/technology"
repository = "https://github.com/findoranetwork/platform/"
description = "Findora module supporting execute ethereum transaction"
readme = "README.md"

[dependencies]
abci = { git = "https://github.com/FindoraNetwork/tendermint-abci", tag = "0.7.4" }
ethereum = { version = "0.9.0", default-features = false, features = ["with-serde"] }
ethereum-types = { version = "0.12", default-features = false }
evm = { version = "0.29.0", default-features = false, features = ["with-serde"] }
log = "0.4"
rand = "0.8"
rlp = "0.5"
ruc = "1.0"
serde = { version = "1.0.124", features = ["derive"] }
serde_json = "1.0.64"
sha3 = "0.10"
lazy_static = "1.4.0"

# primitives, don't depend on any modules
fp-core = { path = "../../primitives/core" }
fp-events = { path = "../../primitives/events" }
fp-evm = { path = "../../primitives/evm" }
fp-storage = { path = "../../primitives/storage" }
fp-traits = { path = "../../primitives/traits" }
fp-types = { path = "../../primitives/types" }
fp-utils = { path = "../../primitives/utils" }
config = { path = "../../../config"}

[dev-dependencies]
baseapp = { path = "../../baseapp" }
fp-mocks = { path = "../../primitives/mocks" }
module-account = { path = "../account" }
<<<<<<< HEAD
storage = { git = "https://github.com/FindoraNetwork/storage.git", tag = "v0.1.5" }
fin_db = { git = "https://github.com/FindoraNetwork/storage.git", tag = "v0.1.5" }
=======
storage = { git = "https://github.com/FindoraNetwork/storage.git", tag = "v0.2.1" }
fin_db = { git = "https://github.com/FindoraNetwork/storage.git", tag = "v0.2.1" }
>>>>>>> 42193a03

[features]
default = []
debug_env = []<|MERGE_RESOLUTION|>--- conflicted
+++ resolved
@@ -36,13 +36,8 @@
 baseapp = { path = "../../baseapp" }
 fp-mocks = { path = "../../primitives/mocks" }
 module-account = { path = "../account" }
-<<<<<<< HEAD
-storage = { git = "https://github.com/FindoraNetwork/storage.git", tag = "v0.1.5" }
-fin_db = { git = "https://github.com/FindoraNetwork/storage.git", tag = "v0.1.5" }
-=======
 storage = { git = "https://github.com/FindoraNetwork/storage.git", tag = "v0.2.1" }
 fin_db = { git = "https://github.com/FindoraNetwork/storage.git", tag = "v0.2.1" }
->>>>>>> 42193a03
 
 [features]
 default = []
