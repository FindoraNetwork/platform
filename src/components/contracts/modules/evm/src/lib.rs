--- conflicted
+++ resolved
@@ -167,32 +167,6 @@
     pub fn evm_call(
         &self,
         ctx: &Context,
-<<<<<<< HEAD
-        _from: &Address,
-        _to: &Address,
-        _value: U256,
-        _lowlevel: Vec<u8>,
-        transaction_index: u32,
-        transaction_hash: H256,
-        nonce: U256,
-    ) -> Result<(TransactionV0, TransactionStatus, Receipt)> {
-        let bytes: &[u8] = _from.as_ref();
-        let source = H160::from_slice(&bytes[4..24]);
-
-        let bytes: &[u8] = _to.as_ref();
-        let target = H160::from_slice(&bytes[4..24]);
-
-        let gas_limit = 9999999;
-        let gas_price = U256::one();
-
-        let result = ActionRunner::<C>::execute_systemc_contract(
-            ctx,
-            _lowlevel.clone(),
-            source,
-            gas_limit,
-            target,
-            _value,
-=======
         params: EvmCallParams,
     ) -> Result<(TransactionV0, TransactionStatus, Receipt)> {
         let bytes: &[u8] = params.from.as_ref();
@@ -208,7 +182,6 @@
             params.gas_limit.as_u64(),
             target,
             params.value,
->>>>>>> 72b2a609
         )?;
 
         let target = if let Some(ca) = result.contract_address {
@@ -220,20 +193,6 @@
         let action = TransactionAction::Call(target);
 
         Ok(Self::system_transaction(
-<<<<<<< HEAD
-            transaction_hash,
-            _lowlevel,
-            _value,
-            action,
-            U256::from(gas_limit),
-            gas_price,
-            result.gas_used,
-            transaction_index,
-            source,
-            target,
-            result.logs,
-            nonce,
-=======
             params.transaction_hash,
             params.low_data,
             params.value,
@@ -246,7 +205,6 @@
             target,
             result.logs,
             params.nonce,
->>>>>>> 72b2a609
         ))
     }
 
