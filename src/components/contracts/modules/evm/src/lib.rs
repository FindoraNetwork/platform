#![deny(warnings)]
#![allow(missing_docs)]
#![allow(clippy::too_many_arguments)]

extern crate core;

mod basic;
pub mod impls;
pub mod precompile;
pub mod runtime;
pub mod system_contracts;
pub mod utils;

use abci::{RequestQuery, ResponseQuery};
use ethabi::Token;
use ethereum_types::{Bloom, BloomInput, H160, H256, U256};
use fp_core::{
    context::Context,
    macros::Get,
    macros::Get2,
    module::AppModule,
    transaction::{ActionResult, Executable},
};
use fp_storage::Borrow;
use fp_traits::{
    account::AccountAsset,
    evm::{AddressMapping, BlockHashMapping, DecimalsMapping, FeeCalculator},
};

use fp_evm::TransactionStatus;

use evm::executor::stack::PrecompileSet as EvmPrecompileSet;

use ethereum::{
    Log, ReceiptV0 as Receipt, TransactionAction, TransactionSignature, TransactionV0,
};

use fp_types::{
    actions::evm::Action,
    crypto::{Address, HA160},
};
use ledger::staking::evm::EVM_STAKING_MINTS;
// use ledger::staking::evm::EVM_STAKING_MINTS;
use noah::xfr::sig::XfrPublicKey;
use noah_algebra::serialization::NoahFromToBytes;
use precompile::PrecompileSet;
use protobuf::RepeatedField;
use ruc::*;
use runtime::runner::ActionRunner;
use std::marker::PhantomData;
use std::str::FromStr;
use system_contracts::{SystemContracts, SYSTEM_ADDR};

pub use runtime::*;

use crate::utils::parse_evm_staking_mint_event;

// use crate::utils::build_undelegation_mints;

pub const MODULE_NAME: &str = "evm";

pub trait Config {
    /// Account module interface to read/write account assets.
    type AccountAsset: AccountAsset<Address>;
    /// Mapping from address to account id.
    type AddressMapping: AddressMapping;
    /// The block gas limit. Can be a simple constant, or an adjustment algorithm in another pallet.
    type BlockGasLimit: Get<U256>;
    /// Block number to block hash.
    type BlockHashMapping: BlockHashMapping;
    /// Chain ID of EVM.
    type ChainId: Get<u64>;
    /// Mapping from eth decimals to native token decimals.
    type DecimalsMapping: DecimalsMapping;
    /// Calculator for current gas price.
    type FeeCalculator: FeeCalculator;
    /// Precompiles associated with this EVM engine.
    type Precompiles: PrecompileSet;
    type PrecompilesType: EvmPrecompileSet;
    type PrecompilesValue: Get2<Self::PrecompilesType, Context>;
}

pub mod storage {
    use ethereum_types::H256;
    use fp_storage::*;
    use fp_types::crypto::{HA160, HA256};

    // The code corresponding to the contract account.
    generate_storage!(EVM, AccountCodes => Map<HA160, Vec<u8>>);
    // Storage root hash related to the contract account.
    generate_storage!(EVM, AccountStorages => DoubleMap<HA160, HA256, H256>);
}

#[derive(Clone)]
pub struct App<C> {
    phantom: PhantomData<C>,
    pub contracts: SystemContracts,
    pub abci_begin_block: abci::RequestBeginBlock,
    pub mint_ops: Vec<(H160, U256)>,
}

impl<C: Config> Default for App<C> {
    fn default() -> Self {
        App {
            phantom: Default::default(),
            contracts: pnk!(SystemContracts::new()),
            abci_begin_block: Default::default(),
            mint_ops: Default::default(),
        }
    }
}

impl<C: Config> App<C> {
    pub fn withdraw_frc20(
        &self,
        ctx: &Context,
        _asset: [u8; 32],
        from: &XfrPublicKey,
        to: &H160,
        _value: U256,
        _lowlevel: Vec<u8>,
        transaction_index: u32,
        transaction_hash: H256,
    ) -> Result<(TransactionV0, TransactionStatus, Receipt)> {
        let function = self.contracts.bridge.function("withdrawAsset").c(d!())?;

        let asset = Token::FixedBytes(Vec::from(_asset));

        let from = Token::Bytes(from.noah_to_bytes());

        let to = Token::Address(*to);

        let value = Token::Uint(_value);

        let lowlevel = Token::Bytes(_lowlevel);

        let input = function
            .encode_input(&[asset, from, to, value, lowlevel])
            .c(d!())?;

        let from = H160::from_str(SYSTEM_ADDR).unwrap();
        let gas_limit = 9999999;
        let value = U256::zero();

        let (_, logs, used_gas) = ActionRunner::<C>::execute_systemc_contract(
            ctx,
            input.clone(),
            from,
            gas_limit,
            self.contracts.bridge_address,
            value,
        )?;

        let action = TransactionAction::Call(self.contracts.bridge_address);
        let gas_price = U256::one();

        Ok(Self::system_transaction(
            transaction_hash,
            input,
            value,
            action,
            U256::from(gas_limit),
            gas_price,
            used_gas,
            transaction_index,
            from,
            self.contracts.bridge_address,
            logs,
        ))
    }

    pub fn withdraw_fra(
        &self,
        ctx: &Context,
        _from: &XfrPublicKey,
        to: &H160,
        _value: U256,
        _lowlevel: Vec<u8>,
        transaction_index: u32,
        transaction_hash: H256,
    ) -> Result<(TransactionV0, TransactionStatus, Receipt)> {
        let function = self.contracts.bridge.function("withdrawFRA").c(d!())?;

        // let to = Token::Address(H160::from_slice(&bytes[4..24]));
        let to = Token::Address(*to);
        let value = Token::Uint(_value);
        let lowlevel = Token::Bytes(_lowlevel);

        //println!("{:?}, {:?}, {:?}, {:?}", from, to, value, lowlevel);

        let input = function.encode_input(&[to, value, lowlevel]).c(d!())?;

        let gas_limit = 9999999;
        let value = U256::zero();
        let gas_price = U256::one();
        let from = H160::from_str(SYSTEM_ADDR).unwrap();

        let (_, logs, used_gas) = ActionRunner::<C>::execute_systemc_contract(
            ctx,
            input.clone(),
            from,
            gas_limit,
            self.contracts.bridge_address,
            value,
        )?;

        let action = TransactionAction::Call(self.contracts.bridge_address);

        Ok(Self::system_transaction(
            transaction_hash,
            input,
            value,
            action,
            U256::from(gas_limit),
            gas_price,
            used_gas,
            transaction_index,
            from,
            self.contracts.bridge_address,
            logs,
        ))
    }

<<<<<<< HEAD
    fn execute_staking_contract(
        &self,
        ctx: &Context,
        req: &abci::RequestBeginBlock,
    ) -> Result<()> {
        let input = utils::build_evm_staking_input(&self.contracts, req)?;

        let gas_limit = 9999999;
        let value = U256::zero();
        let from = H160::zero();

        let (_, logs, _) = ActionRunner::<C>::execute_systemc_contract(
            ctx,
            input,
            from,
            gas_limit,
            self.contracts.staking_address,
            value,
        )?;

        println!("Logs: {:?}", logs);

        let mut mints = vec![];
        for log in logs.into_iter() {
            match parse_evm_staking_mint_event(log.data) {
                Ok((pk, am)) => {
                    if am != 0 {
                        mints.push((pk, am));
                    }
                }
                Err(e) => {
                    tracing::warn!("Parse evm staking mint error: {}", e);
                }
            }
        }

        if mints.len() > 0 {
            EVM_STAKING_MINTS.lock().extend(mints);
        }

        Ok(())
    }

    pub fn stake(
        &self,
        ctx: &Context,
        from: H160,
        value: U256,
        validator: H160,
        td_pubkey: Vec<u8>,
        staker: H160,
        staker_pk: Vec<u8>,
        memo: String,
        rate: U256,
    ) -> Result<()> {
        println!(
            "Stake: from {:x} to {:x}, amount: {}",
            &staker, &validator, &value
        );

        let function = self.contracts.staking.function("stake").c(d!())?;

        let validator = Token::Address(validator);
        let td_pubkey = Token::Bytes(td_pubkey);
        let staker = Token::Address(staker);
        let staker_pk = Token::Bytes(staker_pk);
        let memo = Token::String(memo);
        let rate = Token::Uint(rate);

        let input = function
            .encode_input(&[validator, td_pubkey, staker, staker_pk, memo, rate])
            .c(d!())?;

        let gas_limit = 99999999999;

        let (_, logs, _) = ActionRunner::<C>::execute_systemc_contract(
            ctx,
            input,
            from,
            gas_limit,
            self.contracts.staking_address,
            value,
        )?;

        println!("Logs: {:?}", logs);

        Ok(())
    }

    pub fn delegate(
        &self,
        ctx: &Context,
        from: H160,
        validator: H160,
        delegator: H160,
        delegator_pk: Vec<u8>,
        amount: U256,
    ) -> Result<()> {
        println!(
            "Delegate from {:X} to {:X}, amount:{}",
            &delegator, &validator, &amount
        );

        let function = self.contracts.staking.function("delegate").c(d!())?;
        let validator = Token::Address(validator);
        let delegator = Token::Address(delegator);
        let delegator_pk = Token::Bytes(delegator_pk);
        let input = function
            .encode_input(&[validator, delegator, delegator_pk])
            .c(d!())?;

        let gas_limit = 99999999999;

        let (_, logs, _) = ActionRunner::<C>::execute_systemc_contract(
            ctx,
            input,
            from,
            gas_limit,
            self.contracts.staking_address,
            amount,
        )?;

        println!("Delegate logs: {:?}", logs);

        Ok(())
    }

    pub fn undelegate(
        &self,
        ctx: &Context,
        from: H160,
        validator: H160,
        delegator: H160,
        amount: U256,
    ) -> Result<()> {
        let function = self.contracts.staking.function("undelegate").c(d!())?;

        let validator = Token::Address(validator);
        let delegator = Token::Address(delegator);
        let amount = Token::Uint(amount);
        let input = function
            .encode_input(&[validator, delegator, amount])
            .c(d!())?;

        let gas_limit = 99999999999;
        let value = U256::zero();

        let (_, _, _) = ActionRunner::<C>::execute_systemc_contract(
            ctx,
            input,
            from,
            gas_limit,
            self.contracts.staking_address,
            value,
        )?;

        Ok(())
    }

    pub fn claim(&self, ctx: &Context, from: H160, amount: U256) -> Result<()> {
        let function = self.contracts.staking.function("claim").c(d!())?;

        let amount = Token::Uint(amount);
        let input = function.encode_input(&[amount]).c(d!())?;

        let gas_limit = 99999999999;
        let value = U256::zero();

        let (_, _, _) = ActionRunner::<C>::execute_systemc_contract(
            ctx,
            input,
            from,
            gas_limit,
            self.contracts.staking_address,
            value,
        )?;

        Ok(())
    }

    pub fn update_validator(
        &self,
        ctx: &Context,
        staker: H160,
        validator: H160,
        memo: String,
        rate: U256,
    ) -> Result<()> {
        let func = self.contracts.staking.function("updateValidator").c(d!())?;

        let staker = Token::Address(staker);
        let validator = Token::Address(validator);
        let memo = Token::String(memo);
        let rate = Token::Uint(rate);

        let input = func
            .encode_input(&[staker, validator, memo, rate])
            .c(d!())?;

        let gas_limit = 99999999999;
        let value = U256::zero();
        let from = H160::zero();

        let (_, _, _) = ActionRunner::<C>::execute_systemc_contract(
            ctx,
            input,
            from,
            gas_limit,
            self.contracts.staking_address,
            value,
        )?;

        Ok(())
    }

    fn get_validator_list(&self, ctx: &Context) -> Result<Vec<abci::ValidatorUpdate>> {
        let func = self
            .contracts
            .staking
            .function("getValidatorsList")
            .c(d!())?;
        let input = func.encode_input(&[]).c(d!())?;

        let gas_limit = 99999999999;
        let value = U256::zero();
        let from = H160::zero();

        let (data, _, _) = ActionRunner::<C>::execute_systemc_contract(
            ctx,
            input,
            from,
            gas_limit,
            self.contracts.staking_address,
            value,
        )?;

        utils::build_validator_updates(&self.contracts, &data)
    }

    pub fn get_claim_ops(&self, ctx: &Context) -> Result<Vec<(H160, U256)>> {
        let func = self.contracts.staking.function("getClaimOps").c(d!())?;
        let input = func.encode_input(&[]).c(d!())?;

        let gas_limit = 99999999999;
        let value = U256::zero();
        let from = H160::zero();

        let (data, _, _) = ActionRunner::<C>::execute_systemc_contract(
            ctx,
            input,
            from,
            gas_limit,
            self.contracts.staking_address,
            value,
        )?;

        utils::build_claim_ops(&self.contracts, &data)
    }

    pub fn consume_mint(&self, ctx: &Context) -> Vec<NonConfidentialOutput> {
        let height = CFG.checkpoint.prismxx_inital_height;

        let mut pending_outputs = Vec::new();

        if height < ctx.header.height {
            if let Err(e) =
                utils::fetch_mint::<C>(ctx, &self.contracts, &mut pending_outputs)
            {
                tracing::error!("Collect mint ops error: {:?}", e);
            }
        }

        pending_outputs
    }

=======
>>>>>>> 996f59aa
    fn logs_bloom(logs: &[ethereum::Log], bloom: &mut Bloom) {
        for log in logs {
            bloom.accrue(BloomInput::Raw(&log.address[..]));
            for topic in log.topics.iter() {
                bloom.accrue(BloomInput::Raw(&topic[..]));
            }
        }
    }

    fn system_transaction(
        transaction_hash: H256,
        input: Vec<u8>,
        value: U256,
        action: TransactionAction,
        gas_limit: U256,
        gas_price: U256,
        used_gas: U256,
        transaction_index: u32,
        from: H160,
        to: H160,
        logs: Vec<Log>,
    ) -> (TransactionV0, TransactionStatus, Receipt) {
        let signature_fake = H256([
            0x00, 0x00, 0x00, 0x00, 0x00, 0x00, 0x00, 0x00, 0x00, 0x00, 0x00, 0x00,
            0x00, 0x00, 0x00, 0x00, 0x00, 0x00, 0x00, 0x00, 0x00, 0x00, 0x00, 0x00,
            0x00, 0x00, 0x00, 0x00, 0x00, 0x00, 0x00, 0x02,
        ]);
        let tx = TransactionV0 {
            nonce: U256::zero(),
            gas_price,
            gas_limit,
            value,
            signature: TransactionSignature::new(28, signature_fake, signature_fake)
                .unwrap(),
            input,
            action,
        };

        let mut logs_bloom = Bloom::default();
        Self::logs_bloom(&logs, &mut logs_bloom);

        let tx_status = TransactionStatus {
            transaction_hash,
            transaction_index,
            from,
            to: Some(to),
            contract_address: Some(to),
            logs,
            logs_bloom,
        };

        let receipt = Receipt {
            state_root: H256::from_low_u64_be(1), //ExitReason::Succeed(_) => H256::from_low_u64_be(1),
            used_gas,
            logs_bloom: tx_status.logs_bloom,
            logs: tx_status.logs.clone(),
        };

        (tx, tx_status, receipt)
    }
}

impl<C: Config> AppModule for App<C> {
    fn query_route(
        &self,
        ctx: Context,
        path: Vec<&str>,
        _req: &RequestQuery,
    ) -> ResponseQuery {
        let mut resp: ResponseQuery = Default::default();
        if path.len() != 1 {
            resp.code = 1;
            resp.log = String::from("account: invalid query path");
            return resp;
        }
        match path[0] {
            "contract-number" => {
                let contracts: Vec<(HA160, Vec<u8>)> =
                    storage::AccountCodes::iterate(ctx.state.read().borrow());
                resp.value = serde_json::to_vec(&contracts.len()).unwrap_or_default();
                resp
            }
            _ => resp,
        }
    }

<<<<<<< HEAD
    fn begin_block(&mut self, ctx: &mut Context, req: &abci::RequestBeginBlock) {
        let height = CFG.checkpoint.prismxx_inital_height;

        if ctx.header.height == height {
            let bytecode_str = include_str!("../contracts/PrismXXProxy.bytecode");

            if let Err(e) =
                utils::deploy_contract::<C>(ctx, &self.contracts, bytecode_str)
            {
                pd!(e);
                return;
            }
            tracing::info!(
                "Bridge contract address: {:?}",
                self.contracts.bridge_address
            );

            if !ctx.state.write().cache_mut().good2_commit() {
                ctx.state.write().discard_session();
                pd!(eg!("ctx state commit no good"));
            } else {
                ctx.state.write().commit_session();
            }
        }

        if ctx.header.height == CFG.checkpoint.evm_staking {
            let bytecode_str =
                include_str!("../contracts/EVMStakingSystemProxy.bytecode");

            if let Err(e) =
                utils::deploy_contract::<C>(ctx, &self.contracts, bytecode_str)
            {
                pd!(e);
                return;
            }
            tracing::info!(
                "EVMStaking system contract address: {:?}",
                self.contracts.bridge_address
            );

            if !ctx.state.write().cache_mut().good2_commit() {
                ctx.state.write().discard_session();
                pd!(eg!("ctx state commit no good"));
            } else {
                ctx.state.write().commit_session();
            }
        }

        if ctx.header.height > CFG.checkpoint.evm_staking {
            self.abci_begin_block = req.clone();
        }
    }

    fn end_block(
        &mut self,
        ctx: &mut Context,
        _req: &abci::RequestEndBlock,
    ) -> abci::ResponseEndBlock {
        let mut resp = abci::ResponseEndBlock::default();

        if ctx.header.height > CFG.checkpoint.evm_staking {
            if let Err(e) = self.execute_staking_contract(ctx, &self.abci_begin_block) {
                println!("Error on evm staking trigger: {}", &e);
                tracing::error!("Error on evm staking trigger: {}", e);
            }

            match self.get_validator_list(ctx) {
                Ok(r) => {
                    if !r.is_empty() {
                        resp.set_validator_updates(RepeatedField::from_vec(r));
                    }
                }
                Err(e) => tracing::error!("Error on get validator list: {}", e),
            }
        }

        resp
    }
=======
    fn begin_block(&mut self, _ctx: &mut Context, _req: &abci::RequestBeginBlock) {}
>>>>>>> 996f59aa
}

impl<C: Config> Executable for App<C> {
    type Origin = Address;
    type Call = Action;

    fn execute(
        _origin: Option<Self::Origin>,
        _call: Self::Call,
        _ctx: &Context,
    ) -> Result<ActionResult> {
        Err(eg!("Unsupported evm action!"))
    }
}<|MERGE_RESOLUTION|>--- conflicted
+++ resolved
@@ -12,6 +12,7 @@
 pub mod utils;
 
 use abci::{RequestQuery, ResponseQuery};
+use config::abci::global_cfg::CFG;
 use ethabi::Token;
 use ethereum_types::{Bloom, BloomInput, H160, H256, U256};
 use fp_core::{
@@ -221,7 +222,6 @@
         ))
     }
 
-<<<<<<< HEAD
     fn execute_staking_contract(
         &self,
         ctx: &Context,
@@ -481,24 +481,6 @@
         utils::build_claim_ops(&self.contracts, &data)
     }
 
-    pub fn consume_mint(&self, ctx: &Context) -> Vec<NonConfidentialOutput> {
-        let height = CFG.checkpoint.prismxx_inital_height;
-
-        let mut pending_outputs = Vec::new();
-
-        if height < ctx.header.height {
-            if let Err(e) =
-                utils::fetch_mint::<C>(ctx, &self.contracts, &mut pending_outputs)
-            {
-                tracing::error!("Collect mint ops error: {:?}", e);
-            }
-        }
-
-        pending_outputs
-    }
-
-=======
->>>>>>> 996f59aa
     fn logs_bloom(logs: &[ethereum::Log], bloom: &mut Bloom) {
         for log in logs {
             bloom.accrue(BloomInput::Raw(&log.address[..]));
@@ -585,32 +567,7 @@
         }
     }
 
-<<<<<<< HEAD
     fn begin_block(&mut self, ctx: &mut Context, req: &abci::RequestBeginBlock) {
-        let height = CFG.checkpoint.prismxx_inital_height;
-
-        if ctx.header.height == height {
-            let bytecode_str = include_str!("../contracts/PrismXXProxy.bytecode");
-
-            if let Err(e) =
-                utils::deploy_contract::<C>(ctx, &self.contracts, bytecode_str)
-            {
-                pd!(e);
-                return;
-            }
-            tracing::info!(
-                "Bridge contract address: {:?}",
-                self.contracts.bridge_address
-            );
-
-            if !ctx.state.write().cache_mut().good2_commit() {
-                ctx.state.write().discard_session();
-                pd!(eg!("ctx state commit no good"));
-            } else {
-                ctx.state.write().commit_session();
-            }
-        }
-
         if ctx.header.height == CFG.checkpoint.evm_staking {
             let bytecode_str =
                 include_str!("../contracts/EVMStakingSystemProxy.bytecode");
@@ -664,9 +621,6 @@
 
         resp
     }
-=======
-    fn begin_block(&mut self, _ctx: &mut Context, _req: &abci::RequestBeginBlock) {}
->>>>>>> 996f59aa
 }
 
 impl<C: Config> Executable for App<C> {
