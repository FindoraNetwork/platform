#![deny(warnings)]
#![allow(missing_docs)]
#![allow(clippy::too_many_arguments)]

extern crate core;

mod basic;
pub mod impls;
pub mod precompile;
pub mod runtime;
pub mod system_contracts;
pub mod utils;

use abci::{RequestQuery, ResponseQuery};
use ethabi::Token;
use ethereum_types::{Bloom, BloomInput, H160, H256, U256};
use fp_core::{
    context::Context,
    macros::Get,
    macros::Get2,
    module::AppModule,
    transaction::{ActionResult, Executable},
};
use fp_storage::Borrow;
use fp_traits::{
    account::AccountAsset,
    evm::{AddressMapping, BlockHashMapping, DecimalsMapping, FeeCalculator},
};

use fp_evm::TransactionStatus;

use evm::executor::stack::PrecompileSet as EvmPrecompileSet;

use ethereum::{
    Log, ReceiptV0 as Receipt, TransactionAction, TransactionSignature, TransactionV0,
};

use fp_types::{
    actions::evm::Action,
    crypto::{Address, HA160},
};
use ledger::staking::evm::EVM_STAKING_MINTS;
// use ledger::staking::evm::EVM_STAKING_MINTS;
use noah::xfr::sig::XfrPublicKey;
use noah_algebra::serialization::NoahFromToBytes;
use precompile::PrecompileSet;
use protobuf::RepeatedField;
use ruc::*;
use runtime::runner::ActionRunner;
use std::marker::PhantomData;
use std::str::FromStr;
use system_contracts::{SystemContracts, SYSTEM_ADDR};

pub use runtime::*;

use crate::utils::{parse_evm_staking_mint_claim_event, parse_evm_staking_mint_event};

// use crate::utils::build_undelegation_mints;

pub const MODULE_NAME: &str = "evm";

pub trait Config {
    /// Account module interface to read/write account assets.
    type AccountAsset: AccountAsset<Address>;
    /// Mapping from address to account id.
    type AddressMapping: AddressMapping;
    /// The block gas limit. Can be a simple constant, or an adjustment algorithm in another pallet.
    type BlockGasLimit: Get<U256>;
    /// Block number to block hash.
    type BlockHashMapping: BlockHashMapping;
    /// Chain ID of EVM.
    type ChainId: Get<u64>;
    /// Mapping from eth decimals to native token decimals.
    type DecimalsMapping: DecimalsMapping;
    /// Calculator for current gas price.
    type FeeCalculator: FeeCalculator;
    /// Precompiles associated with this EVM engine.
    type Precompiles: PrecompileSet;
    type PrecompilesType: EvmPrecompileSet;
    type PrecompilesValue: Get2<Self::PrecompilesType, Context>;
}

pub mod storage {
    use ethereum_types::H256;
    use fp_storage::*;
    use fp_types::crypto::{HA160, HA256};

    // The code corresponding to the contract account.
    generate_storage!(EVM, AccountCodes => Map<HA160, Vec<u8>>);
    // Storage root hash related to the contract account.
    generate_storage!(EVM, AccountStorages => DoubleMap<HA160, HA256, H256>);
}

#[derive(Clone)]
pub struct App<C> {
    phantom: PhantomData<C>,
    pub contracts: SystemContracts,
    pub abci_begin_block: abci::RequestBeginBlock,
    pub mint_ops: Vec<(H160, U256)>,
}

impl<C: Config> Default for App<C> {
    fn default() -> Self {
        App {
            phantom: Default::default(),
            contracts: pnk!(SystemContracts::new()),
            abci_begin_block: Default::default(),
            mint_ops: Default::default(),
        }
    }
}

impl<C: Config> App<C> {
    pub fn withdraw_frc20(
        &self,
        ctx: &Context,
        _asset: [u8; 32],
        from: &XfrPublicKey,
        to: &H160,
        _value: U256,
        _lowlevel: Vec<u8>,
        transaction_index: u32,
        transaction_hash: H256,
    ) -> Result<(TransactionV0, TransactionStatus, Receipt)> {
        let function = self.contracts.bridge.function("withdrawAsset").c(d!())?;

        let asset = Token::FixedBytes(Vec::from(_asset));

        let from = Token::Bytes(from.noah_to_bytes());

        let to = Token::Address(*to);

        let value = Token::Uint(_value);

        let lowlevel = Token::Bytes(_lowlevel);

        let input = function
            .encode_input(&[asset, from, to, value, lowlevel])
            .c(d!())?;

        let from = H160::from_str(SYSTEM_ADDR).unwrap();
        let gas_limit = 9999999;
        let value = U256::zero();

        let (_, logs, used_gas) = ActionRunner::<C>::execute_systemc_contract(
            ctx,
            input.clone(),
            from,
            gas_limit,
            self.contracts.bridge_address,
            value,
        )?;

        let action = TransactionAction::Call(self.contracts.bridge_address);
        let gas_price = U256::one();

        Ok(Self::system_transaction(
            transaction_hash,
            input,
            value,
            action,
            U256::from(gas_limit),
            gas_price,
            used_gas,
            transaction_index,
            from,
            self.contracts.bridge_address,
            logs,
        ))
    }

    pub fn withdraw_fra(
        &self,
        ctx: &Context,
        _from: &XfrPublicKey,
        to: &H160,
        _value: U256,
        _lowlevel: Vec<u8>,
        transaction_index: u32,
        transaction_hash: H256,
    ) -> Result<(TransactionV0, TransactionStatus, Receipt)> {
        let function = self.contracts.bridge.function("withdrawFRA").c(d!())?;

<<<<<<< HEAD
=======
        // let to = Token::Address(H160::from_slice(&bytes[4..24]));
>>>>>>> faebb770
        let to = Token::Address(*to);
        let value = Token::Uint(_value);
        let lowlevel = Token::Bytes(_lowlevel);

<<<<<<< HEAD
=======
        //println!("{:?}, {:?}, {:?}, {:?}", from, to, value, lowlevel);

>>>>>>> faebb770
        let input = function.encode_input(&[to, value, lowlevel]).c(d!())?;

        let gas_limit = 9999999;
        let value = U256::zero();
        let gas_price = U256::one();
        let from = H160::from_str(SYSTEM_ADDR).unwrap();

        let (_, logs, used_gas) = ActionRunner::<C>::execute_systemc_contract(
            ctx,
            input.clone(),
            from,
            gas_limit,
            self.contracts.bridge_address,
            value,
        )?;

        let action = TransactionAction::Call(self.contracts.bridge_address);

        Ok(Self::system_transaction(
            transaction_hash,
            input,
            value,
            action,
            U256::from(gas_limit),
            gas_price,
            used_gas,
            transaction_index,
            from,
            self.contracts.bridge_address,
            logs,
        ))
    }

<<<<<<< HEAD
    fn execute_staking_contract(
        &self,
        ctx: &Context,
        req: &abci::RequestBeginBlock,
    ) -> Result<()> {
        let input = utils::build_evm_staking_input(&self.contracts, req)?;

        let gas_limit = 9999999;
        let value = U256::zero();
        let from = H160::zero();

        let (_, logs, _) = ActionRunner::<C>::execute_systemc_contract(
            ctx,
            input,
            from,
            gas_limit,
            self.contracts.staking_address,
            value,
        )?;

        let mut mints = vec![];
        for log in logs.into_iter() {
            match parse_evm_staking_mint_event(log.data) {
                Ok((pk, am)) => {
                    if am != 0 {
                        mints.push((pk, am));
                    }
                }
                Err(e) => {
                    tracing::warn!("Parse evm staking mint error: {}", e);
                }
            }
        }

        if !mints.is_empty() {
            EVM_STAKING_MINTS.lock().extend(mints);
        }

        Ok(())
    }

    pub fn stake(
        &self,
        ctx: &Context,
        from: H160,
        value: U256,
        validator: H160,
        td_pubkey: Vec<u8>,
        staker: H160,
        staker_pk: Vec<u8>,
        memo: String,
        rate: U256,
    ) -> Result<()> {
        println!(
            "Stake: from {:x} to {:x}, amount: {}",
            &staker, &validator, &value
        );

        let function = self.contracts.staking.function("stake").c(d!())?;

        let validator = Token::Address(validator);
        let td_pubkey = Token::Bytes(td_pubkey);
        let staker = Token::Address(staker);
        let staker_pk = Token::Bytes(staker_pk);
        let memo = Token::String(memo);
        let rate = Token::Uint(rate);

        let input = function
            .encode_input(&[validator, td_pubkey, staker, staker_pk, memo, rate])
            .c(d!())?;

        let gas_limit = 99999999999;

        let (_, _, _) = ActionRunner::<C>::execute_systemc_contract(
            ctx,
            input,
            from,
            gas_limit,
            self.contracts.staking_address,
            value,
        )?;

        Ok(())
    }

    pub fn delegate(
        &self,
        ctx: &Context,
        from: H160,
        validator: H160,
        delegator: H160,
        delegator_pk: Vec<u8>,
        amount: U256,
    ) -> Result<()> {
        println!(
            "Delegate from {:X} to {:X}, amount:{}",
            &delegator, &validator, &amount
        );

        let function = self.contracts.staking.function("delegate").c(d!())?;
        let validator = Token::Address(validator);
        let delegator = Token::Address(delegator);
        let delegator_pk = Token::Bytes(delegator_pk);
        let input = function
            .encode_input(&[validator, delegator, delegator_pk])
            .c(d!())?;

        let gas_limit = 99999999999;

        let (_, _, _) = ActionRunner::<C>::execute_systemc_contract(
            ctx,
            input,
            from,
            gas_limit,
            self.contracts.staking_address,
            amount,
        )?;
        Ok(())
    }

    pub fn undelegate(
        &self,
        ctx: &Context,
        from: H160,
        validator: H160,
        delegator: H160,
        amount: U256,
    ) -> Result<()> {
        let function = self.contracts.staking.function("undelegate").c(d!())?;

        let validator = Token::Address(validator);
        let delegator = Token::Address(delegator);
        let amount = Token::Uint(amount);
        let input = function
            .encode_input(&[validator, delegator, amount])
            .c(d!())?;

        let gas_limit = 99999999999;
        let value = U256::zero();

        let (_, _, _) = ActionRunner::<C>::execute_systemc_contract(
            ctx,
            input,
            from,
            gas_limit,
            self.contracts.staking_address,
            value,
        )?;

        Ok(())
    }

    pub fn claim(
        &self,
        ctx: &Context,
        from: H160,
        delegator: H160,
        delegator_pk: &XfrPublicKey,
        amount: U256,
    ) -> Result<()> {
        let function = self.contracts.staking.function("claim").c(d!())?;
        let delegator_address = Token::Address(delegator);
        let amount = Token::Uint(amount);
        let input = function
            .encode_input(&[delegator_address, amount])
            .c(d!())?;

        let gas_limit = 99999999999;
        let value = U256::zero();

        let (_, logs, _) = ActionRunner::<C>::execute_systemc_contract(
            ctx,
            input,
            from,
            gas_limit,
            self.contracts.staking_address,
            value,
        )?;

        let mut mints = Vec::new();
        for log in logs.into_iter() {
            match parse_evm_staking_mint_claim_event(log.data) {
                Ok((_delegator, am)) => {
                    if delegator != _delegator {
                        return Err(eg!("Invalid delegator."));
                    }
                    if am != 0 {
                        mints.push((*delegator_pk, am));
                    }
                }
                Err(e) => {
                    tracing::warn!("Parse claim mint error: {}", e);
                }
            }
        }

        if !mints.is_empty() {
            EVM_STAKING_MINTS.lock().extend(mints);
        }

        Ok(())
    }

    pub fn update_validator(
        &self,
        ctx: &Context,
        staker: H160,
        validator: H160,
        memo: String,
        rate: U256,
    ) -> Result<()> {
        let func = self.contracts.staking.function("updateValidator").c(d!())?;

        let staker = Token::Address(staker);
        let validator = Token::Address(validator);
        let memo = Token::String(memo);
        let rate = Token::Uint(rate);

        let input = func
            .encode_input(&[staker, validator, memo, rate])
            .c(d!())?;

        let gas_limit = 99999999999;
        let value = U256::zero();
        let from = H160::zero();

        let (_, _, _) = ActionRunner::<C>::execute_systemc_contract(
            ctx,
            input,
            from,
            gas_limit,
            self.contracts.staking_address,
            value,
        )?;

        Ok(())
    }

    fn get_validator_list(&self, ctx: &Context) -> Result<Vec<abci::ValidatorUpdate>> {
        let func = self
            .contracts
            .staking
            .function("getValidatorsList")
            .c(d!())?;
        let input = func.encode_input(&[]).c(d!())?;

        let gas_limit = 99999999999;
        let value = U256::zero();
        let from = H160::zero();

        let (data, _, _) = ActionRunner::<C>::execute_systemc_contract(
            ctx,
            input,
            from,
            gas_limit,
            self.contracts.staking_address,
            value,
        )?;

        utils::build_validator_updates(&self.contracts, &data)
    }

    pub fn mint_claims(&self, ctx: &Context) -> Result<Vec<(H160, U256)>> {
        let func = self.contracts.staking.function("mintClaims").c(d!())?;
        let input = func.encode_input(&[]).c(d!())?;

        let gas_limit = 99999999999;
        let value = U256::zero();
        let from = H160::zero();

        let (_, logs, _) = ActionRunner::<C>::execute_systemc_contract(
            ctx,
            input,
            from,
            gas_limit,
            self.contracts.staking_address,
            value,
        )?;

        let mut mints = Vec::new();
        for log in logs.into_iter() {
            match parse_evm_staking_mint_claim_event(log.data) {
                Ok((delegator, amount)) => {
                    mints.push((delegator, U256::from(amount)));
                }
                Err(e) => {
                    tracing::warn!("Parse claim mint error: {}", e);
                }
            }
        }

        Ok(mints)
    }

=======
>>>>>>> faebb770
    fn logs_bloom(logs: &[ethereum::Log], bloom: &mut Bloom) {
        for log in logs {
            bloom.accrue(BloomInput::Raw(&log.address[..]));
            for topic in log.topics.iter() {
                bloom.accrue(BloomInput::Raw(&topic[..]));
            }
        }
    }

    fn system_transaction(
        transaction_hash: H256,
        input: Vec<u8>,
        value: U256,
        action: TransactionAction,
        gas_limit: U256,
        gas_price: U256,
        used_gas: U256,
        transaction_index: u32,
        from: H160,
        to: H160,
        logs: Vec<Log>,
    ) -> (TransactionV0, TransactionStatus, Receipt) {
        let signature_fake = H256([
            0x00, 0x00, 0x00, 0x00, 0x00, 0x00, 0x00, 0x00, 0x00, 0x00, 0x00, 0x00,
            0x00, 0x00, 0x00, 0x00, 0x00, 0x00, 0x00, 0x00, 0x00, 0x00, 0x00, 0x00,
            0x00, 0x00, 0x00, 0x00, 0x00, 0x00, 0x00, 0x02,
        ]);
        let tx = TransactionV0 {
            nonce: U256::zero(),
            gas_price,
            gas_limit,
            value,
            signature: TransactionSignature::new(28, signature_fake, signature_fake)
                .unwrap(),
            input,
            action,
        };

        let mut logs_bloom = Bloom::default();
        Self::logs_bloom(&logs, &mut logs_bloom);

        let tx_status = TransactionStatus {
            transaction_hash,
            transaction_index,
            from,
            to: Some(to),
            contract_address: Some(to),
            logs,
            logs_bloom,
        };

        let receipt = Receipt {
            state_root: H256::from_low_u64_be(1), //ExitReason::Succeed(_) => H256::from_low_u64_be(1),
            used_gas,
            logs_bloom: tx_status.logs_bloom,
            logs: tx_status.logs.clone(),
        };

        (tx, tx_status, receipt)
    }
}

impl<C: Config> AppModule for App<C> {
    fn query_route(
        &self,
        ctx: Context,
        path: Vec<&str>,
        _req: &RequestQuery,
    ) -> ResponseQuery {
        let mut resp: ResponseQuery = Default::default();
        if path.len() != 1 {
            resp.code = 1;
            resp.log = String::from("account: invalid query path");
            return resp;
        }
        match path[0] {
            "contract-number" => {
                let contracts: Vec<(HA160, Vec<u8>)> =
                    storage::AccountCodes::iterate(ctx.state.read().borrow());
                resp.value = serde_json::to_vec(&contracts.len()).unwrap_or_default();
                resp
            }
            _ => resp,
        }
    }

<<<<<<< HEAD
    fn begin_block(&mut self, ctx: &mut Context, req: &abci::RequestBeginBlock) {
        if ctx.header.height == CFG.checkpoint.evm_staking {
            let bytecode_str =
                include_str!("../contracts/EVMStakingSystemProxy.bytecode");

            if let Err(e) =
                utils::deploy_contract::<C>(ctx, &self.contracts, bytecode_str)
            {
                pd!(e);
                return;
            }
            tracing::info!(
                "EVMStaking system contract address: {:?}",
                self.contracts.bridge_address
            );

            if !ctx.state.write().cache_mut().good2_commit() {
                ctx.state.write().discard_session();
                pd!(eg!("ctx state commit no good"));
            } else {
                ctx.state.write().commit_session();
            }
        }

        if ctx.header.height > CFG.checkpoint.evm_staking {
            self.abci_begin_block = req.clone();
        }
    }

    fn end_block(
        &mut self,
        ctx: &mut Context,
        _req: &abci::RequestEndBlock,
    ) -> abci::ResponseEndBlock {
        let mut resp = abci::ResponseEndBlock::default();

        if ctx.header.height > CFG.checkpoint.evm_staking {
            if let Err(e) = self.execute_staking_contract(ctx, &self.abci_begin_block) {
                println!("Error on evm staking trigger: {}", &e);
                tracing::error!("Error on evm staking trigger: {}", e);
            }

            match self.get_validator_list(ctx) {
                Ok(r) => {
                    if !r.is_empty() {
                        resp.set_validator_updates(RepeatedField::from_vec(r));
                    }
                }
                Err(e) => tracing::error!("Error on get validator list: {}", e),
            }
        }

        resp
    }
=======
    fn begin_block(&mut self, _ctx: &mut Context, _req: &abci::RequestBeginBlock) {}
>>>>>>> faebb770
}

impl<C: Config> Executable for App<C> {
    type Origin = Address;
    type Call = Action;

    fn execute(
        _origin: Option<Self::Origin>,
        _call: Self::Call,
        _ctx: &Context,
    ) -> Result<ActionResult> {
        Err(eg!("Unsupported evm action!"))
    }
}<|MERGE_RESOLUTION|>--- conflicted
+++ resolved
@@ -12,6 +12,7 @@
 pub mod utils;
 
 use abci::{RequestQuery, ResponseQuery};
+use config::abci::global_cfg::CFG;
 use ethabi::Token;
 use ethereum_types::{Bloom, BloomInput, H160, H256, U256};
 use fp_core::{
@@ -181,19 +182,13 @@
     ) -> Result<(TransactionV0, TransactionStatus, Receipt)> {
         let function = self.contracts.bridge.function("withdrawFRA").c(d!())?;
 
-<<<<<<< HEAD
-=======
         // let to = Token::Address(H160::from_slice(&bytes[4..24]));
->>>>>>> faebb770
         let to = Token::Address(*to);
         let value = Token::Uint(_value);
         let lowlevel = Token::Bytes(_lowlevel);
 
-<<<<<<< HEAD
-=======
         //println!("{:?}, {:?}, {:?}, {:?}", from, to, value, lowlevel);
 
->>>>>>> faebb770
         let input = function.encode_input(&[to, value, lowlevel]).c(d!())?;
 
         let gas_limit = 9999999;
@@ -227,7 +222,6 @@
         ))
     }
 
-<<<<<<< HEAD
     fn execute_staking_contract(
         &self,
         ctx: &Context,
@@ -522,8 +516,6 @@
         Ok(mints)
     }
 
-=======
->>>>>>> faebb770
     fn logs_bloom(logs: &[ethereum::Log], bloom: &mut Bloom) {
         for log in logs {
             bloom.accrue(BloomInput::Raw(&log.address[..]));
@@ -610,7 +602,6 @@
         }
     }
 
-<<<<<<< HEAD
     fn begin_block(&mut self, ctx: &mut Context, req: &abci::RequestBeginBlock) {
         if ctx.header.height == CFG.checkpoint.evm_staking {
             let bytecode_str =
@@ -665,9 +656,6 @@
 
         resp
     }
-=======
-    fn begin_block(&mut self, _ctx: &mut Context, _req: &abci::RequestBeginBlock) {}
->>>>>>> faebb770
 }
 
 impl<C: Config> Executable for App<C> {
