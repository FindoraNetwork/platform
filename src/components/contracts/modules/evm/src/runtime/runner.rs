use super::stack::FindoraStackState;
// use crate::precompile::PrecompileSet;
use crate::{App, Config};
use ethereum_types::{H160, H256, U256};
use evm::{
    executor::stack::{StackExecutor, StackSubstateMetadata},
    ExitReason,
};
<<<<<<< HEAD
use fp_core::{
    macros::Get2,
    {context::Context, ensure},
};
=======
use fp_core::{context::Context, ensure, macros::Get2};
>>>>>>> 4b8ff9de
use fp_evm::*;
use fp_traits::evm::{FeeCalculator, OnChargeEVMTransaction};
use fp_types::actions::evm::*;
use ruc::*;
use sha3::{Digest, Keccak256};
use std::marker::PhantomData;

#[derive(Default)]
pub struct ActionRunner<C: Config> {
    _marker: PhantomData<C>,
}

impl<C: Config> ActionRunner<C> {
    #[allow(clippy::too_many_arguments)]
    /// Execute an EVM operation.
    pub fn execute<'config, 'precompiles, F, R>(
        ctx: &Context,
        source: H160,
        value: U256,
        gas_limit: u64,
        gas_price: Option<U256>,
        nonce: Option<U256>,
        config: &'config evm::Config,
        precompiles: &'precompiles C::PrecompilesType,
        f: F,
    ) -> Result<ExecutionInfo<R>>
    where
        F: FnOnce(
            &mut StackExecutor<
                'config,
                'precompiles,
                FindoraStackState<'_, '_, 'config, C>,
                C::PrecompilesType,
            >,
        ) -> (ExitReason, R),
    {
        // Gas price check is skipped when performing a gas estimation.
        let gas_price = match gas_price {
            Some(gas_price) => {
                ensure!(
                    gas_price >= C::FeeCalculator::min_gas_price(),
                    "GasPriceTooLow"
                );
                gas_price
            }
            None => Default::default(),
        };

        let vicinity = Vicinity {
            gas_price,
            origin: source,
        };

        let metadata = StackSubstateMetadata::new(gas_limit, config);
        let state = FindoraStackState::new(ctx, &vicinity, metadata);
        let mut executor =
            StackExecutor::new_with_precompiles(state, config, precompiles);

        let total_fee = gas_price
            .checked_mul(U256::from(gas_limit))
            .ok_or(eg!("FeeOverflow"))?;
        let total_payment =
            value.checked_add(total_fee).ok_or(eg!("PaymentOverflow"))?;
        let source_account = App::<C>::account_basic(ctx, &source);

        if let Some(nonce) = nonce {
            ensure!(
                source_account.nonce == nonce,
                format!(
                    "InvalidNonce, expected: {}, actual: {}",
                    source_account.nonce, nonce
                )
            );
        }

        if !config.estimate {
            ensure!(source_account.balance >= total_payment, "BalanceLow");

            // Deduct fee from the `source` account.
            App::<C>::withdraw_fee(ctx, &source, total_fee)?;
        }

        // Execute the EVM call.
        let (reason, retv) = f(&mut executor);

        let used_gas = U256::from(executor.used_gas());
        let actual_fee = executor.fee(gas_price);
        log::debug!(
            target: "evm",
            "Execution {:?} [source: {:?}, value: {}, gas_price {}, gas_limit: {}, actual_fee: {}]",
            reason,
            source,
            value,
            gas_price,
            gas_limit,
            actual_fee
        );

        if !config.estimate {
            // Refund fees to the `source` account if deducted more before,
            App::<C>::correct_and_deposit_fee(ctx, &source, actual_fee, total_fee)?;
        }

        let state = executor.into_state();

        for address in state.substate.deletes {
            log::debug!(
                target: "evm",
                "Deleting account at {:?}",
                address
            );
            App::<C>::remove_account(ctx, &address.into())
        }

        for log in &state.substate.logs {
            log::trace!(
                target: "evm",
                "Inserting log for {:?}, topics ({}) {:?}, data ({}): {:?}]",
                log.address,
                log.topics.len(),
                log.topics,
                log.data.len(),
                log.data
            );
        }

        Ok(ExecutionInfo {
            value: retv,
            exit_reason: reason,
            used_gas,
            logs: state.substate.logs,
        })
    }

    pub fn inital_system_contract(
        ctx: &Context,
        bytecode: Vec<u8>,
        gas_limit: u64,
        source: H160,
        salt: H256,
    ) -> Result<()> {
        let config = evm::Config::istanbul();

        let vicinity = Vicinity {
            gas_price: U256::zero(),
            origin: source,
        };
        let metadata = StackSubstateMetadata::new(gas_limit, &config);
        let state = FindoraStackState::<C>::new(ctx, &vicinity, metadata);

        let precompiles = C::PrecompilesValue::get(ctx.clone());
        let mut executor =
            StackExecutor::new_with_precompiles(state, &config, &precompiles);

        let access_list = Vec::new();
        let result = executor.transact_create2(
            source,
            U256::zero(),
            bytecode,
            salt,
            gas_limit,
            access_list,
        );

        let state = executor.into_state();

        for address in state.substate.deletes {
            log::debug!(
                target: "evm",
                "Deleting account at {:?}",
                address
            );
            App::<C>::remove_account(ctx, &address.into())
        }

        for log in &state.substate.logs {
            log::trace!(
                target: "evm",
                "Inserting log for {:?}, topics ({}) {:?}, data ({}): {:?}]",
                log.address,
                log.topics.len(),
                log.topics,
                log.data.len(),
                log.data
            );
        }

        if let ExitReason::Succeed(_) = result.0 {
            Ok(())
        } else {
            Err(eg!("Deploy system error: {:?}", result.0))
        }
    }

    pub fn execute_systemc_contract(
        ctx: &Context,
        input: Vec<u8>,
        source: H160,
        gas_limit: u64,
        target: H160,
        value: U256,
    ) -> Result<(Vec<u8>, Vec<Log>, U256)> {
        let config = evm::Config::istanbul();

        let vicinity = Vicinity {
            gas_price: U256::one(),
            origin: source,
        };
        let metadata = StackSubstateMetadata::new(gas_limit, &config);
        let state = FindoraStackState::<C>::new(ctx, &vicinity, metadata);

        let precompiles = C::PrecompilesValue::get(ctx.clone());
        let mut executor =
            StackExecutor::new_with_precompiles(state, &config, &precompiles);

        let access_list = Vec::new();
        let (result, data) =
            executor.transact_call(source, target, value, input, gas_limit, access_list);

        let gas_used = U256::from(executor.used_gas());
        let state = executor.into_state();

        for address in state.substate.deletes {
            log::debug!(
                target: "evm",
                "Deleting account at {:?}",
                address
            );
            App::<C>::remove_account(ctx, &address.into())
        }

        for log in &state.substate.logs {
            log::trace!(
                target: "evm",
                "Inserting log for {:?}, topics ({}) {:?}, data ({}): {:?}]",
                log.address,
                log.topics.len(),
                log.topics,
                log.data.len(),
                log.data
            );
        }

        if let ExitReason::Succeed(_) = result {
            Ok((data, state.substate.logs, gas_used))
        } else {
            // TODO: store error execution on pending tx later.
            Err(eg!(
                "Execute system error: {:?}, data is: {}",
                result,
                hex::encode(data)
            ))
        }
    }
}

impl<C: Config> Runner for ActionRunner<C> {
    fn call(ctx: &Context, args: Call, config: &evm::Config) -> Result<CallInfo> {
        let precompiles = C::PrecompilesValue::get(ctx.clone());
        let access_list = Vec::new();
<<<<<<< HEAD
=======

>>>>>>> 4b8ff9de
        Self::execute(
            ctx,
            args.source,
            args.value,
            args.gas_limit,
            args.gas_price,
            args.nonce,
            config,
            &precompiles,
            |executor| {
                executor.transact_call(
                    args.source,
                    args.target,
                    args.value,
                    args.input,
                    args.gas_limit,
                    access_list,
                )
            },
        )
    }

    fn create(ctx: &Context, args: Create, config: &evm::Config) -> Result<CreateInfo> {
        let precompiles = C::PrecompilesValue::get(ctx.clone());
        let access_list = Vec::new();
<<<<<<< HEAD
=======

>>>>>>> 4b8ff9de
        Self::execute(
            ctx,
            args.source,
            args.value,
            args.gas_limit,
            args.gas_price,
            args.nonce,
            config,
            &precompiles,
            |executor| {
                let address = executor.create_address(evm::CreateScheme::Legacy {
                    caller: args.source,
                });
                (
                    executor
                        .transact_create(
                            args.source,
                            args.value,
                            args.init,
                            args.gas_limit,
                            access_list,
                        )
                        .0,
                    address,
                )
            },
        )
    }

    fn create2(
        ctx: &Context,
        args: Create2,
        config: &evm::Config,
    ) -> Result<CreateInfo> {
        let code_hash = H256::from_slice(Keccak256::digest(&args.init).as_slice());
        let precompiles = C::PrecompilesValue::get(ctx.clone());
        let access_list = Vec::new();
<<<<<<< HEAD
=======

>>>>>>> 4b8ff9de
        Self::execute(
            ctx,
            args.source,
            args.value,
            args.gas_limit,
            args.gas_price,
            args.nonce,
            config,
            &precompiles,
            |executor| {
                let address = executor.create_address(evm::CreateScheme::Create2 {
                    caller: args.source,
                    code_hash,
                    salt: args.salt,
                });
                (
                    executor
                        .transact_create2(
                            args.source,
                            args.value,
                            args.init,
                            args.salt,
                            args.gas_limit,
                            access_list,
                        )
                        .0,
                    address,
                )
            },
        )
    }
}<|MERGE_RESOLUTION|>--- conflicted
+++ resolved
@@ -6,14 +6,10 @@
     executor::stack::{StackExecutor, StackSubstateMetadata},
     ExitReason,
 };
-<<<<<<< HEAD
 use fp_core::{
     macros::Get2,
     {context::Context, ensure},
 };
-=======
-use fp_core::{context::Context, ensure, macros::Get2};
->>>>>>> 4b8ff9de
 use fp_evm::*;
 use fp_traits::evm::{FeeCalculator, OnChargeEVMTransaction};
 use fp_types::actions::evm::*;
@@ -274,10 +270,6 @@
     fn call(ctx: &Context, args: Call, config: &evm::Config) -> Result<CallInfo> {
         let precompiles = C::PrecompilesValue::get(ctx.clone());
         let access_list = Vec::new();
-<<<<<<< HEAD
-=======
-
->>>>>>> 4b8ff9de
         Self::execute(
             ctx,
             args.source,
@@ -303,10 +295,7 @@
     fn create(ctx: &Context, args: Create, config: &evm::Config) -> Result<CreateInfo> {
         let precompiles = C::PrecompilesValue::get(ctx.clone());
         let access_list = Vec::new();
-<<<<<<< HEAD
-=======
-
->>>>>>> 4b8ff9de
+
         Self::execute(
             ctx,
             args.source,
@@ -344,10 +333,7 @@
         let code_hash = H256::from_slice(Keccak256::digest(&args.init).as_slice());
         let precompiles = C::PrecompilesValue::get(ctx.clone());
         let access_list = Vec::new();
-<<<<<<< HEAD
-=======
-
->>>>>>> 4b8ff9de
+
         Self::execute(
             ctx,
             args.source,
