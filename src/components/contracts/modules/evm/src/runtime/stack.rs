use crate::{storage::*, AddressMapping, App, Config};
use config::abci::global_cfg::CFG;
use ethereum_types::{H160, H256, U256};
use evm::{
    backend::Backend,
    executor::stack::{Accessed, StackState, StackSubstateMetadata},
    ExitError, Transfer,
};
use fp_core::{context::Context, macros::Get};
use fp_evm::{Log, Vicinity};
use fp_storage::BorrowMut;
use fp_traits::{
    account::AccountAsset,
    evm::{BlockHashMapping, FeeCalculator},
};
use fp_utils::timestamp_converter;
use log::info;
use std::{collections::btree_set::BTreeSet, marker::PhantomData, mem};

pub struct FindoraStackSubstate<'context, 'config> {
    pub ctx: &'context Context,
    pub metadata: StackSubstateMetadata<'config>,
    pub deletes: BTreeSet<H160>,
    pub logs: Vec<Log>,
    pub parent: Option<Box<FindoraStackSubstate<'context, 'config>>>,
}

impl<'context, 'config> FindoraStackSubstate<'context, 'config> {
    pub fn metadata(&self) -> &StackSubstateMetadata<'config> {
        &self.metadata
    }

    pub fn metadata_mut(&mut self) -> &mut StackSubstateMetadata<'config> {
        &mut self.metadata
    }

    pub fn enter(&mut self, gas_limit: u64, is_static: bool) {
        self.ctx.state.write().stack_push();

        let mut entering = Self {
            ctx: self.ctx,
            metadata: self.metadata.spit_child(gas_limit, is_static),
            parent: None,
            deletes: BTreeSet::new(),
            logs: Vec::new(),
        };
        mem::swap(&mut entering, self);

        self.parent = Some(Box::new(entering));
    }

    pub fn exit_commit(&mut self) -> Result<(), ExitError> {
        let mut exited = *self.parent.take().expect("Cannot commit on root substate");
        mem::swap(&mut exited, self);

        self.metadata.swallow_commit(exited.metadata)?;
        self.logs.append(&mut exited.logs);
        self.deletes.append(&mut exited.deletes);

        self.ctx.state.write().stack_commit();

        Ok(())
    }

    pub fn exit_revert(&mut self) -> Result<(), ExitError> {
        let mut exited = *self.parent.take().expect("Cannot discard on root substate");
        mem::swap(&mut exited, self);
        self.metadata.swallow_revert(exited.metadata)?;

        if self.ctx.header.height >= CFG.checkpoint.evm_substate_height {
            self.ctx.state.write().stack_discard();
        } else {
            info!(target: "evm", "EVM stack exit_revert(), height: {:?}", self.ctx.header.height);
        }

        Ok(())
    }

    pub fn exit_discard(&mut self) -> Result<(), ExitError> {
        let mut exited = *self.parent.take().expect("Cannot discard on root substate");
        mem::swap(&mut exited, self);
        self.metadata.swallow_discard(exited.metadata)?;

        if self.ctx.header.height >= CFG.checkpoint.evm_substate_height {
            self.ctx.state.write().stack_discard();
        } else {
            info!(target: "evm", "EVM stack exit_discard(), height: {:?}", self.ctx.header.height);
        }

        Ok(())
    }

    pub fn deleted(&self, address: H160) -> bool {
        if self.deletes.contains(&address) {
            return true;
        }

        if let Some(parent) = self.parent.as_ref() {
            return parent.deleted(address);
        }

        false
    }

    pub fn set_deleted(&mut self, address: H160) {
        self.deletes.insert(address);
    }

    pub fn log(&mut self, address: H160, topics: Vec<H256>, data: Vec<u8>) {
        self.logs.push(Log {
            address,
            topics,
            data,
        });
    }

    pub fn recursive_is_cold<F: Fn(&Accessed) -> bool>(&self, f: &F) -> bool {
        let local_is_accessed =
            self.metadata.accessed().as_ref().map(f).unwrap_or(false);
        if local_is_accessed {
            false
        } else {
            self.parent
                .as_ref()
                .map(|p| p.recursive_is_cold(f))
                .unwrap_or(true)
        }
    }
}

/// Findora backend for EVM.
pub struct FindoraStackState<'context, 'vicinity, 'config, T> {
    pub ctx: &'context Context,
    pub vicinity: &'vicinity Vicinity,
    pub substate: FindoraStackSubstate<'context, 'config>,
    _marker: PhantomData<T>,
}

impl<'context, 'vicinity, 'config, C: Config>
    FindoraStackState<'context, 'vicinity, 'config, C>
{
    /// Create a new backend with given vicinity.
    pub fn new(
        ctx: &'context Context,
        vicinity: &'vicinity Vicinity,
        metadata: StackSubstateMetadata<'config>,
    ) -> Self {
        Self {
            ctx,
            vicinity,
            substate: FindoraStackSubstate {
                ctx,
                metadata,
                deletes: BTreeSet::new(),
                logs: Vec::new(),
                parent: None,
            },
            _marker: PhantomData,
        }
    }
}

impl<'context, 'vicinity, 'config, C: Config> Backend
    for FindoraStackState<'context, 'vicinity, 'config, C>
{
    fn gas_price(&self) -> U256 {
        self.vicinity.gas_price
    }

    fn origin(&self) -> H160 {
        self.vicinity.origin
    }

    fn block_hash(&self, number: U256) -> H256 {
        C::BlockHashMapping::block_hash(self.ctx, number).unwrap_or_default()
    }

    fn block_number(&self) -> U256 {
        U256::from(self.ctx.header.height)
    }

    fn block_coinbase(&self) -> H160 {
        App::<C>::find_proposer(self.ctx)
    }

    fn block_timestamp(&self) -> U256 {
        let block_timestamp = self.ctx.header.time.clone().unwrap_or_default();
        U256::from(timestamp_converter(block_timestamp))
    }

    fn block_difficulty(&self) -> U256 {
        U256::zero()
    }

    fn block_gas_limit(&self) -> U256 {
        C::BlockGasLimit::get()
    }

    fn chain_id(&self) -> U256 {
        U256::from(C::ChainId::get())
    }

    fn exists(&self, _address: H160) -> bool {
        true
    }

    fn basic(&self, address: H160) -> evm::backend::Basic {
        let account = App::<C>::account_basic(self.ctx, &address);

        evm::backend::Basic {
            balance: account.balance,
            nonce: account.nonce,
        }
    }

    fn code(&self, address: H160) -> Vec<u8> {
        App::<C>::account_codes(self.ctx, &address.into(), None).unwrap_or_default()
    }

    fn storage(&self, address: H160, index: H256) -> H256 {
        App::<C>::account_storages(self.ctx, &address.into(), &index.into(), None)
            .unwrap_or_default()
    }

    fn original_storage(&self, _address: H160, _index: H256) -> Option<H256> {
        None
    }
<<<<<<< HEAD
=======

>>>>>>> 4b8ff9de
    fn block_base_fee_per_gas(&self) -> U256 {
        C::FeeCalculator::min_gas_price()
    }
}

impl<'context, 'vicinity, 'config, C: Config> StackState<'config>
    for FindoraStackState<'context, 'vicinity, 'config, C>
{
    fn metadata(&self) -> &StackSubstateMetadata<'config> {
        self.substate.metadata()
    }

    fn metadata_mut(&mut self) -> &mut StackSubstateMetadata<'config> {
        self.substate.metadata_mut()
    }

    fn enter(&mut self, gas_limit: u64, is_static: bool) {
        self.substate.enter(gas_limit, is_static)
    }

    fn exit_commit(&mut self) -> Result<(), ExitError> {
        self.substate.exit_commit()
    }

    fn exit_revert(&mut self) -> Result<(), ExitError> {
        self.substate.exit_revert()
    }

    fn exit_discard(&mut self) -> Result<(), ExitError> {
        self.substate.exit_discard()
    }

    fn is_empty(&self, address: H160) -> bool {
        App::<C>::is_account_empty(self.ctx, &address.into())
    }

    fn deleted(&self, address: H160) -> bool {
        self.substate.deleted(address)
    }

    fn inc_nonce(&mut self, address: H160) {
        let account_id = C::AddressMapping::convert_to_account_id(address);
        let _ = C::AccountAsset::inc_nonce(self.ctx, &account_id);
    }

    fn set_storage(&mut self, address: H160, index: H256, value: H256) {
        if value == H256::default() {
            log::debug!(
                target: "evm",
                "Removing storage for {:?} [index: {:?}]",
                address,
                index,
            );
            AccountStorages::remove(
                self.ctx.state.write().borrow_mut(),
                &address.into(),
                &index.into(),
            );
        } else {
            log::debug!(
                target: "evm",
                "Updating storage for {:?} [index: {:?}, value: {:?}]",
                address,
                index,
                value,
            );
            if let Err(e) = AccountStorages::insert(
                self.ctx.state.write().borrow_mut(),
                &address.into(),
                &index.into(),
                &value,
            ) {
                log::error!(
                    target: "evm",
                    "Failed updating storage for {:?} [index: {:?}, value: {:?}], error: {:?}",
                    address,
                    index,
                    value,
                        e
                );
            }
        }
    }

    fn reset_storage(&mut self, address: H160) {
        AccountStorages::remove_prefix(
            self.ctx.state.write().borrow_mut(),
            &address.into(),
        );
    }

    fn log(&mut self, address: H160, topics: Vec<H256>, data: Vec<u8>) {
        self.substate.log(address, topics, data)
    }

    fn set_deleted(&mut self, address: H160) {
        self.substate.set_deleted(address)
    }

    fn set_code(&mut self, address: H160, code: Vec<u8>) {
        let code_len = code.len();
        log::debug!(
            target: "evm",
            "Inserting code ({} bytes) at {:?}",
           code_len,
            address
        );
        if let Err(e) = App::<C>::create_account(self.ctx, address.into(), code) {
            log::error!(
                target: "evm",
                "Failed inserting code ({} bytes) at {:?}, error: {:?}",
                code_len,
                address,
                    e
            );
        }
    }

    fn transfer(&mut self, transfer: Transfer) -> Result<(), ExitError> {
        let source = C::AddressMapping::convert_to_account_id(transfer.source);
        let target = C::AddressMapping::convert_to_account_id(transfer.target);

        let result =
            C::AccountAsset::transfer(self.ctx, &source, &target, transfer.value)
                .map_err(|_| ExitError::OutOfFund);

        result
    }

    fn reset_balance(&mut self, _address: H160) {
        // Do nothing on reset balance in Findora.
        //
        // This function exists in EVM because a design issue
        // (arguably a bug) in SELFDESTRUCT that can cause total
        // issurance to be reduced. We do not need to replicate this.
    }

    fn touch(&mut self, _address: H160) {
        // Do nothing on touch in Findora.
        //
        // EVM module considers all accounts to exist, and distinguish
        // only empty and non-empty accounts. This avoids many of the
        // subtle issues in EIP-161.
    }

    fn is_cold(&self, address: H160) -> bool {
        self.substate
            .recursive_is_cold(&|a| a.accessed_addresses.contains(&address))
    }

    fn is_storage_cold(&self, address: H160, key: H256) -> bool {
        self.substate.recursive_is_cold(&|a: &Accessed| {
            a.accessed_storage.contains(&(address, key))
        })
    }
}<|MERGE_RESOLUTION|>--- conflicted
+++ resolved
@@ -225,10 +225,7 @@
     fn original_storage(&self, _address: H160, _index: H256) -> Option<H256> {
         None
     }
-<<<<<<< HEAD
-=======
-
->>>>>>> 4b8ff9de
+
     fn block_base_fee_per_gas(&self) -> U256 {
         C::FeeCalculator::min_gas_price()
     }
