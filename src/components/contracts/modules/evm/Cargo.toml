[package]
name = "module-evm"
version = "0.1.0"
authors = ["FindoraNetwork"]
edition = "2021"
homepage = "https://findora.org/technology"
repository = "https://github.com/findoranetwork/platform/"
description = "Findora module supporting evm smart contract"
readme = "README.md"

[dependencies]
abci = { git = "https://github.com/FindoraNetwork/tendermint-abci", tag = "0.7.4" }
ethereum-types = { version = "0.13.1", default-features = false }
evm = { version = "0.35.0", default-features = false, features = ["with-serde"] }
evm-runtime = { version = "0.30.0", default-features = false }
evm-gasometer = { version = "0.30.0", default-features = false }
ethereum = { version = "0.12.0", default-features = false, features = ["with-serde"] }
impl-trait-for-tuples = "0.2"
log = "0.4"
rlp = { version = "0.5", default-features = false }
ruc = "1.0"
serde = { version = "1.0.124", features = ["derive"] }
serde_json = "1.0.64"
<<<<<<< HEAD
sha3 = { version = "0.10", default-features = false }
hex = "0.4.2"
ethabi = "17.1.0"
zei = "0.2"
zei-algebra = "0.2"
=======
sha3 = { version = "0.8", default-features = false }
ethabi = "17.1.0"
>>>>>>> 5077ac93

# primitives, don't depend on any modules
fp-core = { path = "../../primitives/core" }
fp-evm = { path = "../../primitives/evm" }
fp-storage = { path = "../../primitives/storage" }
fp-traits = { path = "../../primitives/traits" }
fp-types = { path = "../../primitives/types" }
fp-utils = { path = "../../primitives/utils" }
config = { path = "../../../config"}
<<<<<<< HEAD
storage = { git = "https://github.com/FindoraNetwork/storage.git", tag = "v0.2.2" }
fin_db = { git = "https://github.com/FindoraNetwork/storage.git", tag = "v0.2.2" }
ledger = { path = "../../../../ledger" }
=======
storage = { git = "https://github.com/FindoraNetwork/storage.git", tag = "v1.0.0" }
fin_db = { git = "https://github.com/FindoraNetwork/storage.git", tag = "v1.0.0" }
>>>>>>> 5077ac93

[dev-dependencies]
baseapp = { path = "../../baseapp" }
fp-mocks = { path = "../../primitives/mocks" }
module-account = { path = "../account" }
module-ethereum = { path = "../ethereum" }
serde_json = "1.0.64"<|MERGE_RESOLUTION|>--- conflicted
+++ resolved
@@ -21,16 +21,11 @@
 ruc = "1.0"
 serde = { version = "1.0.124", features = ["derive"] }
 serde_json = "1.0.64"
-<<<<<<< HEAD
 sha3 = { version = "0.10", default-features = false }
 hex = "0.4.2"
 ethabi = "17.1.0"
 zei = "0.2"
 zei-algebra = "0.2"
-=======
-sha3 = { version = "0.8", default-features = false }
-ethabi = "17.1.0"
->>>>>>> 5077ac93
 
 # primitives, don't depend on any modules
 fp-core = { path = "../../primitives/core" }
@@ -40,14 +35,9 @@
 fp-types = { path = "../../primitives/types" }
 fp-utils = { path = "../../primitives/utils" }
 config = { path = "../../../config"}
-<<<<<<< HEAD
-storage = { git = "https://github.com/FindoraNetwork/storage.git", tag = "v0.2.2" }
-fin_db = { git = "https://github.com/FindoraNetwork/storage.git", tag = "v0.2.2" }
-ledger = { path = "../../../../ledger" }
-=======
 storage = { git = "https://github.com/FindoraNetwork/storage.git", tag = "v1.0.0" }
 fin_db = { git = "https://github.com/FindoraNetwork/storage.git", tag = "v1.0.0" }
->>>>>>> 5077ac93
+ledger = { path = "../../../../ledger" }
 
 [dev-dependencies]
 baseapp = { path = "../../baseapp" }
