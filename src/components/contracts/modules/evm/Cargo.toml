[package]
name = "module-evm"
version = "0.1.0"
authors = ["FindoraNetwork"]
edition = "2021"
homepage = "https://findora.org/technology"
repository = "https://github.com/findoranetwork/platform/"
description = "Findora module supporting evm smart contract"
readme = "README.md"

[dependencies]
abci = "0.7.2"
ethereum-types = { version = "0.14.1", default-features = false }
evm = { version = "0.37.0", default-features = false, features = ["with-serde"] }
evm-runtime = { version = "0.35.0", default-features = false }
evm-gasometer = { version = "0.30.0", default-features = false }
ethereum = { version = "0.14.0", default-features = false, features = ["with-serde"] }
impl-trait-for-tuples = "0.2"
tracing = "0.1"
rlp = { version = "0.5", default-features = false }
ruc = "1.0"
serde = { version = "1.0.124", features = ["derive"] }
serde_json = "1.0.64"
sha3 = { version = "0.10", default-features = false }
hex = "0.4.2"
<<<<<<< HEAD
ethabi = "18.0.0"
noah = { git = "https://github.com/FindoraNetwork/noah", tag = "v0.3.0" }
noah-algebra = { git = "https://github.com/FindoraNetwork/noah", tag = "v0.3.0" }
=======
ethabi = "17.1.0"
noah = { git = "https://github.com/FindoraNetwork/noah", tag = "v0.3.2" }
noah-algebra = { git = "https://github.com/FindoraNetwork/noah", tag = "v0.3.2" }
>>>>>>> e7a31757

# primitives, don't depend on any modules
fp-core = { path = "../../primitives/core" }
fp-evm = { path = "../../primitives/evm" }
fp-storage = { path = "../../primitives/storage" }
fp-traits = { path = "../../primitives/traits" }
fp-types = { path = "../../primitives/types" }
fp-utils = { path = "../../primitives/utils" }
config = { path = "../../../config"}
storage = { git = "https://github.com/FindoraNetwork/storage.git", tag = "v1.1.4" }
fin_db = { git = "https://github.com/FindoraNetwork/storage.git", tag = "v1.1.4" }
ledger = { path = "../../../../ledger" }
enterprise-web3 = { path = "../../primitives/enterprise-web3", optional = true  }


[dev-dependencies]
baseapp = { path = "../../baseapp" }
fp-mocks = { path = "../../primitives/mocks" }
module-account = { path = "../account" }
module-ethereum = { path = "../ethereum" }
serde_json = "1.0.64"

[features]
web3_service = ["enterprise-web3"]<|MERGE_RESOLUTION|>--- conflicted
+++ resolved
@@ -23,15 +23,10 @@
 serde_json = "1.0.64"
 sha3 = { version = "0.10", default-features = false }
 hex = "0.4.2"
-<<<<<<< HEAD
 ethabi = "18.0.0"
-noah = { git = "https://github.com/FindoraNetwork/noah", tag = "v0.3.0" }
-noah-algebra = { git = "https://github.com/FindoraNetwork/noah", tag = "v0.3.0" }
-=======
-ethabi = "17.1.0"
 noah = { git = "https://github.com/FindoraNetwork/noah", tag = "v0.3.2" }
 noah-algebra = { git = "https://github.com/FindoraNetwork/noah", tag = "v0.3.2" }
->>>>>>> e7a31757
+
 
 # primitives, don't depend on any modules
 fp-core = { path = "../../primitives/core" }
