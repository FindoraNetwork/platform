--- conflicted
+++ resolved
@@ -24,13 +24,7 @@
 fp-types = { path = "../../primitives/types" }
 
 [dev-dependencies]
-<<<<<<< HEAD
-parking_lot = "0.11.1"
 rand_chacha = "0.2"
+parking_lot = "0.12"
 zei = { git = "https://github.com/FindoraNetwork/zei", tag = "v0.1.4x" }
-=======
-parking_lot = "0.12"
-rand_chacha = "0.2.0"
-zei = { git = "https://github.com/FindoraNetwork/zei", tag = "v0.1.4x" }
-fin_db = { git = "https://github.com/FindoraNetwork/storage.git", tag = "v0.2.2" }
->>>>>>> 9b424139
+fin_db = { git = "https://github.com/FindoraNetwork/storage.git", tag = "v0.2.2" }