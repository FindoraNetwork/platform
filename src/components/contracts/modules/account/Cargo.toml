--- conflicted
+++ resolved
@@ -27,8 +27,4 @@
 [dev-dependencies]
 parking_lot = "0.11.1"
 rand_chacha = "0.2.0"
-<<<<<<< HEAD
-zei = { git = "ssh://git@github.com/FindoraNetwork/zei", branch = "develop" }
-=======
-zei = { git = "https://github.com/FindoraNetwork/zei", tag = "v0.1.4d" }
->>>>>>> f307d479
+zei = { git = "https://@github.com/FindoraNetwork/zei", branch = "develop" }