[package]
name = "module-account"
version = "0.1.0"
authors = ["FindoraNetwork"]
edition = "2021"
homepage = "https://findora.org/technology"
repository = "https://github.com/findoranetwork/platform/"
description = "Findora module supporting smart account function"
readme = "README.md"

[dependencies]
abci = { git = "https://github.com/FindoraNetwork/tendermint-abci", tag = "0.7.4" }
log = "0.4"
primitive-types = { version = "0.10.1", default-features = false, features = ["rlp", "byteorder", "serde"] }
ruc = "1.0"
serde = { version = "1.0.124", features = ["derive"] }
serde_json = "1.0.64"
<<<<<<< HEAD
=======
storage = { git = "https://github.com/FindoraNetwork/storage.git", tag = "v0.1.5" }
>>>>>>> f03aa5d8

# primitives, don't depend on any modules
fp-core = { path = "../../primitives/core" }
fp-storage = { path = "../../primitives/storage" }
fp-traits = { path = "../../primitives/traits" }
fp-types = { path = "../../primitives/types" }

[dev-dependencies]
parking_lot = "0.12"
rand_chacha = "0.3"
storage = { git = "https://github.com/FindoraNetwork/storage.git", tag = "v0.2.0" }
fin_db = { git = "https://github.com/FindoraNetwork/storage.git", tag = "v0.2.0" }
zei = "0.2"<|MERGE_RESOLUTION|>--- conflicted
+++ resolved
@@ -15,10 +15,6 @@
 ruc = "1.0"
 serde = { version = "1.0.124", features = ["derive"] }
 serde_json = "1.0.64"
-<<<<<<< HEAD
-=======
-storage = { git = "https://github.com/FindoraNetwork/storage.git", tag = "v0.1.5" }
->>>>>>> f03aa5d8
 
 # primitives, don't depend on any modules
 fp-core = { path = "../../primitives/core" }
