[package]
name = "module-xhub"
version = "0.1.0"
authors = ["FindoraNetwork"]
edition = "2021"
homepage = "https://findora.org/technology"
repository = "https://github.com/findoranetwork/platform/"
description = "UTXO and Account state transit hub"
readme = "README.md"

[dependencies]
abci = { git = "https://github.com/FindoraNetwork/rust-abci", tag = "v0.7.2" }
lazy_static = "1.4.0"
ledger = { path = "../../../../ledger" }
log = "0.4"
<<<<<<< HEAD
primitive-types = { version = "0.10.0", default-features = false, features = ["rlp", "byteorder", "serde"] }
=======
primitive-types = { version = "0.10.1", default-features = false, features = ["rlp", "byteorder", "serde"] }
>>>>>>> 80446880
ruc = "1.0"
serde = { version = "1.0.124", features = ["derive"] }
serde_json = "1.0"

# primitives, don't depend on any modules
fp-core = { path = "../../primitives/core" }
fp-storage = { path = "../../primitives/storage" }
fp-traits = { path = "../../primitives/traits" }
fp-types = { path = "../../primitives/types" }

[dev-dependencies]
fp-mocks = { path = "../../primitives/mocks" }<|MERGE_RESOLUTION|>--- conflicted
+++ resolved
@@ -13,11 +13,7 @@
 lazy_static = "1.4.0"
 ledger = { path = "../../../../ledger" }
 log = "0.4"
-<<<<<<< HEAD
-primitive-types = { version = "0.10.0", default-features = false, features = ["rlp", "byteorder", "serde"] }
-=======
 primitive-types = { version = "0.10.1", default-features = false, features = ["rlp", "byteorder", "serde"] }
->>>>>>> 80446880
 ruc = "1.0"
 serde = { version = "1.0.124", features = ["derive"] }
 serde_json = "1.0"
