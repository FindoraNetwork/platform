--- conflicted
+++ resolved
@@ -1,5 +1,7 @@
 use crate::utils::{
-    build_method_not_found, convert_error_to_rpc_error, convert_join_error_to_rpc_error,
+    // build_method_not_found,
+    convert_error_to_rpc_error,
+    convert_join_error_to_rpc_error,
 };
 use crate::{error_on_execution_failure, internal_err};
 use baseapp::{extensions::SignedExtra, BaseApp};
@@ -32,6 +34,7 @@
 use lazy_static::lazy_static;
 use log::{debug, warn};
 use parking_lot::RwLock;
+use ruc::eg;
 use sha3::{Digest, Keccak256};
 use std::collections::BTreeMap;
 use std::convert::Into;
@@ -132,31 +135,14 @@
         Ok(range)
     }
 
-    /*     fn _balance(&self, address: H160, number: Option<BlockNumber>) -> Result<U256> { */
-    /* debug!(target: "eth_rpc", "balance, address:{:?}, number:{:?}", address, number); */
-    /*  */
-    /* let height = self.block_number_to_height(number)?; */
-    /* let account_id = EthereumAddressMapping::convert_to_account_id(address); */
-    /* if let Ok(sa) = self.account_base_app.read().account_of(&account_id, height) { */
-    /*     Ok(sa.balance) */
-    /* } else { */
-    /*     Ok(U256::zero()) */
-    /* } */
-    /*     } */
-
-    fn _accounts(&self) -> Result<Vec<H160>> {
-        let mut accounts = Vec::new();
-        for signer in self.signers.iter() {
-            accounts.push(signer.address());
-        }
-        Ok(accounts)
-    }
-
-    fn _balance(
+    fn balance_sync(
         account_base_app: Arc<RwLock<BaseApp>>,
         address: H160,
         number: Option<BlockNumber>,
     ) -> Result<U256> {
+        debug!(target: "eth_rpc", "balance, address:{:?}, number:{:?}", address, number);
+
+        // let height = self.block_number_to_height(number)?;
         let height = Self::block_number_to_height(account_base_app.clone(), number)?;
         let account_id = EthereumAddressMapping::convert_to_account_id(address);
         if let Ok(sa) = account_base_app.read().account_of(&account_id, height) {
@@ -165,6 +151,14 @@
             Ok(U256::zero())
         }
     }
+
+    fn accounts_sync(&self) -> Result<Vec<H160>> {
+        let mut accounts = Vec::new();
+        for signer in self.signers.iter() {
+            accounts.push(signer.address());
+        }
+        Ok(accounts)
+    }
 }
 
 impl EthApi for EthApiImpl {
@@ -180,13 +174,91 @@
         Box::pin(async move { Ok(U256::zero()) })
     }
 
-    fn chain_id(&self) -> BoxFuture<Result<Option<U64>>> {
+    fn chain_id(&self) -> Result<Option<U64>> {
+        Ok(Some(<BaseApp as module_evm::Config>::ChainId::get().into()))
+    }
+
+    // let curr_height = match self.block_number() {
+    //     Ok(h) => h.as_u64(),
+    //     Err(e) => return Box::pin(future::err(e)),
+    // };
+
+    // let message = EthereumTransactionMessage {
+    //     nonce,
+    //     gas_price: request.gas_price.unwrap_or_else(|| {
+    //         <BaseApp as module_evm::Config>::FeeCalculator::min_gas_price(
+    //             curr_height,
+    //         )
+    //     }),
+    //     gas_limit: request.gas.unwrap_or_else(U256::max_value),
+    //     value: request.value.unwrap_or_else(U256::zero),
+    //     input: request.data.map(|s| s.into_vec()).unwrap_or_default(),
+    //     action: match request.to {
+    //         Some(to) => ethereum::TransactionAction::Call(to),
+    //         None => ethereum::TransactionAction::Create,
+    //     },
+    //     chain_id: chain_id.map(|s| s.as_u64()),
+    // };
+
+    fn accounts(&self) -> Result<Vec<H160>> {
+        self.accounts_sync()
+    }
+
+    fn balance(
+        &self,
+        address: H160,
+        number: Option<BlockNumber>,
+    ) -> BoxFuture<Result<U256>> {
+        debug!(target: "eth_rpc", "balance, address:{:?}, number:{:?}", address, number);
+        let account_base_app = self.account_base_app.clone();
+
+        let task = spawn_blocking(move || {
+            Self::balance_sync(account_base_app, address, number)
+        });
+
         Box::pin(async move {
-            Ok(Some(<BaseApp as module_evm::Config>::ChainId::get().into()))
+            match task.await {
+                Ok(r) => r,
+                Err(e) => Err(convert_join_error_to_rpc_error(e)),
+            }
         })
     }
 
-<<<<<<< HEAD
+    fn send_transaction(&self, request: TransactionRequest) -> BoxFuture<Result<H256>> {
+        debug!(target: "eth_rpc", "send_transaction, request:{:?}", request);
+
+        let from = match request.from {
+            Some(from) => from,
+            None => {
+                let accounts = match self.accounts() {
+                    Ok(accounts) => accounts,
+                    Err(e) => return Box::pin(future::err(e)),
+                };
+
+                match accounts.get(0) {
+                    Some(account) => *account,
+                    None => {
+                        return Box::pin(future::err(internal_err(
+                            "no signer available",
+                        )));
+                    }
+                }
+            }
+        };
+
+        let nonce = match request.nonce {
+            Some(nonce) => nonce,
+            None => match self.transaction_count(from, None) {
+                Ok(nonce) => nonce,
+                Err(e) => return Box::pin(future::err(e)),
+            },
+        };
+
+        let chain_id = match self.chain_id() {
+            Ok(chain_id) => chain_id,
+            Err(e) => return Box::pin(future::err(e)),
+        };
+
         let curr_height = match self.block_number() {
             Ok(h) => h.as_u64(),
             Err(e) => return Box::pin(future::err(e)),
@@ -208,134 +280,61 @@
             },
             chain_id: chain_id.map(|s| s.as_u64()),
         };
-=======
-    fn accounts(&self) -> Result<Vec<H160>> {
-        self._accounts()
-    }
->>>>>>> 783a3e67
-
-    fn balance(
-        &self,
-        address: H160,
-        number: Option<BlockNumber>,
-    ) -> BoxFuture<Result<U256>> {
-        debug!(target: "eth_rpc", "balance, address:{:?}, number:{:?}", address, number);
-        let account_base_app = self.account_base_app.clone();
-
-        let task =
-            spawn_blocking(move || Self::_balance(account_base_app, address, number));
-
-        Box::pin(async move {
-            match task.await {
-                Ok(r) => r,
-                Err(e) => Err(convert_join_error_to_rpc_error(e)),
-            }
-        })
-    }
-
-    fn send_transaction(&self, _request: TransactionRequest) -> Result<H256> {
-        /*         debug!(target: "eth_rpc", "send_transaction, request:{:?}", request); */
-        /*  */
-        /* let from = match request.from { */
-        /*     Some(from) => from, */
-        /*     None => { */
-        /*         let accounts = match self._accounts() { */
-        /*             Ok(accounts) => accounts, */
-        /*             Err(e) => return Box::pin(future::err(e)), */
-        /*         }; */
-        /*  */
-        /*         match accounts.get(0) { */
-        /*             Some(account) => *account, */
-        /*             None => { */
-        /*                 return Box::pin(future::err(internal_err( */
-        /*                     "no signer available", */
-        /*                 ))); */
-        /*             } */
-        /*         } */
-        /*     } */
-        /* }; */
-        /*  */
-        /* let nonce = match request.nonce { */
-        /*     Some(nonce) => nonce, */
-        /*     None => match self.transaction_count(from, None) { */
-        /*         Ok(nonce) => nonce, */
-        /*         Err(e) => return Box::pin(future::err(e)), */
-        /*     }, */
-        /* }; */
-        /*  */
-        /* let chain_id = match self.chain_id() { */
-        /*     Ok(chain_id) => chain_id, */
-        /*     Err(e) => return Box::pin(future::err(e)), */
-        /* }; */
-        /*  */
-        /* let message = EthereumTransactionMessage { */
-        /*     nonce, */
-        /*     gas_price: request.gas_price.unwrap_or_else( */
-        /*         <BaseApp as module_evm::Config>::FeeCalculator::min_gas_price, */
-        /*     ), */
-        /*     gas_limit: request.gas.unwrap_or_else(U256::max_value), */
-        /*     value: request.value.unwrap_or_else(U256::zero), */
-        /*     input: request.data.map(|s| s.into_vec()).unwrap_or_default(), */
-        /*     action: match request.to { */
-        /*         Some(to) => ethereum::TransactionAction::Call(to), */
-        /*         None => ethereum::TransactionAction::Create, */
-        /*     }, */
-        /*     chain_id: chain_id.map(|s| s.as_u64()), */
-        /* }; */
-        /*  */
-        /* let mut transaction = None; */
-        /* for signer in &self.signers { */
-        /*     if signer.address() == from { */
-        /*         match sign_transaction_message(message, &H256::from(signer.seed())) */
-        /*             .map_err(internal_err) */
-        /*         { */
-        /*             Ok(tx) => transaction = Some(tx), */
-        /*             Err(e) => return Box::pin(future::err(e)), */
-        /*         } */
-        /*         break; */
-        /*     } */
-        /* } */
-        /*  */
-        /* let transaction = match transaction { */
-        /*     Some(transaction) => transaction, */
-        /*     None => { */
-        /*         return Box::pin(future::err(internal_err("no signer available"))); */
-        /*     } */
-        /* }; */
-        /* let transaction_hash = */
-        /*     H256::from_slice(Keccak256::digest(&rlp::encode(&transaction)).as_slice()); */
-        /* let function = */
-        /*     actions::Action::Ethereum(actions::ethereum::Action::Transact(transaction)); */
-        /* let txn = serde_json::to_vec( */
-        /*     &UncheckedTransaction::<SignedExtra>::new_unsigned(function), */
-        /* ) */
-        /* .map_err(internal_err); */
-        /* if let Err(e) = txn { */
-        /*     return Box::pin(future::err(e)); */
-        /* } */
-        /*  */
-        /* // check_tx and broadcast */
-        /* let client = self.tm_client.clone(); */
-        /* let txn_with_tag = EvmRawTxWrapper::wrap(&txn.unwrap()); */
-        /* let (tx, rx) = mpsc::channel(); */
-        /* RT.spawn(async move { */
-        /*     let resp = client.broadcast_tx_sync(txn_with_tag.into()).await; */
-        /*     tx.send(resp).unwrap(); */
-        /* }); */
-        /*  */
-        /* // fetch response */
-        /* if let Ok(resp) = rx.recv().unwrap() { */
-        /*     if resp.code != Code::Ok { */
-        /*         return Box::pin(future::err(internal_err(resp.log))); */
-        /*     } */
-        /* } else { */
-        /*     return Box::pin(future::err(internal_err(String::from( */
-        /*         "send_transaction: broadcast_tx_sync failed", */
-        /*     )))); */
-        /* } */
-        /*  */
-        /* Box::pin(future::ok(transaction_hash)) */
-        Err(build_method_not_found())
+
+        let mut transaction = None;
+        for signer in &self.signers {
+            if signer.address() == from {
+                match sign_transaction_message(message, &H256::from(signer.seed()))
+                    .map_err(internal_err)
+                {
+                    Ok(tx) => transaction = Some(tx),
+                    Err(e) => return Box::pin(future::err(e)),
+                }
+                break;
+            }
+        }
+
+        let transaction = match transaction {
+            Some(transaction) => transaction,
+            None => {
+                return Box::pin(future::err(internal_err("no signer available")));
+            }
+        };
+        let transaction_hash =
+            H256::from_slice(Keccak256::digest(&rlp::encode(&transaction)).as_slice());
+        let function =
+            actions::Action::Ethereum(actions::ethereum::Action::Transact(transaction));
+        let txn = serde_json::to_vec(
+            &UncheckedTransaction::<SignedExtra>::new_unsigned(function),
+        )
+        .map_err(internal_err);
+        if let Err(e) = txn {
+            return Box::pin(future::err(e));
+        }
+
+        // check_tx and broadcast
+        let client = self.tm_client.clone();
+        let txn_with_tag = EvmRawTxWrapper::wrap(&txn.unwrap());
+        let (tx, rx) = std::sync::mpsc::channel();
+        RT.spawn(async move {
+            let resp = client.broadcast_tx_sync(txn_with_tag.into()).await;
+            tx.send(resp).unwrap();
+        });
+
+        // fetch response
+        if let Ok(resp) = rx.recv().unwrap() {
+            if resp.code != Code::Ok {
+                return Box::pin(future::err(internal_err(resp.log)));
+            }
+        } else {
+            return Box::pin(future::err(internal_err(String::from(
+                "send_transaction: broadcast_tx_sync failed",
+            ))));
+        }
+
+        Box::pin(future::ok(transaction_hash))
+
+        // Err(build_method_not_found())
     }
 
     fn call(
@@ -476,40 +475,23 @@
         Box::pin(async move { Ok(false) })
     }
 
-<<<<<<< HEAD
     fn gas_price(&self) -> Result<U256> {
         Ok(
             <BaseApp as module_evm::Config>::FeeCalculator::min_gas_price(
                 self.block_number()?.as_u64(),
             ),
         )
-=======
-    fn gas_price(&self) -> BoxFuture<Result<U256>> {
-        Box::pin(async move {
-            Ok(<BaseApp as module_evm::Config>::FeeCalculator::min_gas_price())
-        })
->>>>>>> 783a3e67
-    }
-
-    fn block_number(&self) -> BoxFuture<Result<U256>> {
-        let account_base_app = self.account_base_app.clone();
-
-        let task = spawn_blocking(move || {
-            let height = account_base_app
-                .read()
-                .chain_state
-                .read()
-                .height()
-                .map_err(internal_err)?;
-            Ok(U256::from(height))
-        });
-
-        Box::pin(async move {
-            match task.await {
-                Ok(r) => r,
-                Err(e) => Err(convert_join_error_to_rpc_error(e)),
-            }
-        })
+    }
+
+    fn block_number(&self) -> Result<U256> {
+        let height = self
+            .account_base_app
+            .read()
+            .chain_state
+            .read()
+            .height()
+            .map_err(internal_err)?;
+        Ok(U256::from(height))
     }
 
     fn storage_at(
@@ -581,25 +563,12 @@
     ) -> BoxFuture<Result<Option<RichBlock>>> {
         debug!(target: "eth_rpc", "block_by_number, number:{:?}, full:{:?}", number, full);
 
-<<<<<<< HEAD
-=======
         let account_base_app = self.account_base_app.clone();
->>>>>>> 783a3e67
         //check if height exits.
         let height = match number {
             BlockNumber::Num(h) => Some(h),
             _ => None,
         };
-<<<<<<< HEAD
-
-        let id = native_block_id(Some(number));
-        let block = self.account_base_app.read().current_block(id.clone());
-        let statuses = self
-            .account_base_app
-            .read()
-            .current_transaction_statuses(id);
-=======
->>>>>>> 783a3e67
 
         let task = spawn_blocking(move || -> Result<Option<RichBlock>> {
             if let Some(h) = height {
@@ -625,18 +594,6 @@
                 }
                 _ => Ok(None),
             }
-<<<<<<< HEAD
-            _ => Ok(if let Some(h) = height {
-                if 0 < h && h < *EVM_FIRST_BLOCK_HEIGHT {
-                    Some(dummy_block(h, full))
-                } else {
-                    None
-                }
-            } else {
-                None
-            }),
-        }
-=======
         });
 
         Box::pin(async move {
@@ -645,37 +602,27 @@
                 Err(e) => Err(convert_join_error_to_rpc_error(e)),
             }
         })
->>>>>>> 783a3e67
     }
 
     fn transaction_count(
         &self,
         address: H160,
         number: Option<BlockNumber>,
-    ) -> BoxFuture<Result<U256>> {
+    ) -> Result<U256> {
         debug!(target: "eth_rpc", "transaction_count, address:{:?}, number:{:?}", address, number);
 
         let account_base_app = self.account_base_app.clone();
 
-        let task = spawn_blocking(move || {
-            let height = Self::block_number_to_height(account_base_app.clone(), number)?;
-            let account_id =
-                <BaseApp as module_evm::Config>::AddressMapping::convert_to_account_id(
-                    address,
-                );
-            let sa = account_base_app
-                .read()
-                .account_of(&account_id, height)
-                .unwrap_or_default();
-            Ok(sa.nonce)
-        });
-
-        Box::pin(async move {
-            match task.await {
-                Ok(r) => r,
-                Err(e) => Err(convert_join_error_to_rpc_error(e)),
-            }
-        })
+        let height = Self::block_number_to_height(account_base_app.clone(), number)?;
+        let account_id =
+            <BaseApp as module_evm::Config>::AddressMapping::convert_to_account_id(
+                address,
+            );
+        let sa = account_base_app
+            .read()
+            .account_of(&account_id, height)
+            .unwrap_or_default();
+        Ok(sa.nonce)
     }
 
     fn block_transaction_count_by_hash(
@@ -868,8 +815,9 @@
             if let Some(from) = request.from {
                 let gas_price = request.gas_price.unwrap_or_default();
                 if gas_price > U256::zero() {
-                    let balance = Self::_balance(account_base_app.clone(), from, None)
-                        .unwrap_or_default();
+                    let balance =
+                        Self::balance_sync(account_base_app.clone(), from, None)
+                            .unwrap_or_default();
                     let mut available = balance;
                     if let Some(value) = request.value {
                         if value > available {
@@ -1029,15 +977,6 @@
 
         let account_base_app = self.account_base_app.clone();
 
-<<<<<<< HEAD
-        println!("{:?}, {:?}", id, index);
-
-        let block = self.account_base_app.read().current_block(id.clone());
-        let statuses = self
-            .account_base_app
-            .read()
-            .current_transaction_statuses(id.clone());
-=======
         let task = spawn_blocking(move || {
             let mut id = None;
             let mut index = 0;
@@ -1046,7 +985,7 @@
                 id = Some(BlockId::Number(number));
                 index = idx as usize
             }
->>>>>>> 783a3e67
+            println!("{:?}, {:?}", id, index);
 
             let block = account_base_app.read().current_block(id.clone());
             let statuses = account_base_app
@@ -1366,36 +1305,36 @@
     }
 }
 
-/* pub fn sign_transaction_message( */
-/*     message: LegacyTransactionMessage, */
-/*     private_key: &H256, */
-/* ) -> ruc::Result<EthereumTransaction> { */
-/*     let signing_message = libsecp256k1::Message::parse_slice(&message.hash()[..]) */
-/*         .map_err(|_| eg!("invalid signing message"))?; */
-/*     let secret = &libsecp256k1::SecretKey::parse_slice(&private_key[..]) */
-/*         .map_err(|_| eg!("invalid secret"))?; */
-/*     let (signature, recid) = libsecp256k1::sign(&signing_message, secret); */
-/*  */
-/*     let v = match message.chain_id { */
-/*         None => 27 + recid.serialize() as u64, */
-/*         Some(chain_id) => 2 * chain_id + 35 + recid.serialize() as u64, */
-/*     }; */
-/*     let rs = signature.serialize(); */
-/*     let r = H256::from_slice(&rs[0..32]); */
-/*     let s = H256::from_slice(&rs[32..64]); */
-/*  */
-/*     Ok(EthereumTransaction { */
-/*         nonce: message.nonce, */
-/*         gas_price: message.gas_price, */
-/*         gas_limit: message.gas_limit, */
-/*         action: message.action, */
-/*         value: message.value, */
-/*         input: message.input, */
-/*         signature: ethereum::TransactionSignature::new(v, r, s) */
-/*             .ok_or(eg!("signer generated invalid signature"))?, */
-/*     }) */
-/* } */
-/*  */
+pub fn sign_transaction_message(
+    message: EthereumTransactionMessage,
+    private_key: &H256,
+) -> ruc::Result<EthereumTransaction> {
+    let signing_message = libsecp256k1::Message::parse_slice(&message.hash()[..])
+        .map_err(|_| eg!("invalid signing message"))?;
+    let secret = &libsecp256k1::SecretKey::parse_slice(&private_key[..])
+        .map_err(|_| eg!("invalid secret"))?;
+    let (signature, recid) = libsecp256k1::sign(&signing_message, secret);
+
+    let v = match message.chain_id {
+        None => 27 + recid.serialize() as u64,
+        Some(chain_id) => 2 * chain_id + 35 + recid.serialize() as u64,
+    };
+    let rs = signature.serialize();
+    let r = H256::from_slice(&rs[0..32]);
+    let s = H256::from_slice(&rs[32..64]);
+
+    Ok(EthereumTransaction {
+        nonce: message.nonce,
+        gas_price: message.gas_price,
+        gas_limit: message.gas_limit,
+        action: message.action,
+        value: message.value,
+        input: message.input,
+        signature: ethereum::TransactionSignature::new(v, r, s)
+            .ok_or(eg!("signer generated invalid signature"))?,
+    })
+}
+
 fn rich_block_build(
     block: EthereumBlock,
     statuses: Vec<Option<TransactionStatus>>,
