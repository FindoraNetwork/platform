--- conflicted
+++ resolved
@@ -371,29 +371,15 @@
 
             let mut ctx = account_base_app
                 .read()
-<<<<<<< HEAD
                 .create_context_at(block.header.number.as_u64())
-                .ok_or_else(|| internal_err("failed to create context"))?;
-
+                .map_err(|err| {
+                    internal_err(format!("create query context error: {err:?}",))
+                })?;
             ctx.header
                 .mut_time()
                 .set_seconds(block.header.timestamp as i64);
             ctx.header.height = block.header.number.as_u64() as i64;
             ctx.header.proposer_address = Vec::from(block.header.beneficiary.as_bytes());
-=======
-                .create_query_context(None, false)
-                .map_err(|err| {
-                    internal_err(format!("create query context error: {err:?}",))
-                })?;
-            if let Some(block) = block {
-                ctx.header
-                    .mut_time()
-                    .set_seconds(block.header.timestamp as i64);
-                ctx.header.height = block.header.number.as_u64() as i64;
-                ctx.header.proposer_address =
-                    Vec::from(block.header.beneficiary.as_bytes())
-            }
->>>>>>> 13388f04
 
             match to {
                 Some(to) => {
