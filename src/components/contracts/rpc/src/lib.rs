#![deny(warnings)]
#![allow(missing_docs)]

mod eth;
mod eth_filter;
mod eth_pubsub;
mod net;
mod web3;

use baseapp::BaseApp;
use eth::filter_block_logs;
use evm::{ExitError, ExitReason};
use fp_rpc_core::types::pubsub::Metadata;
use fp_rpc_core::{
    EthApiServer, EthFilterApiServer, EthPubSubApiServer, NetApiServer, Web3ApiServer,
};
use fp_rpc_server::{rpc_handler, start_http, start_ws, RpcHandler, RpcMiddleware};
use fp_utils::ecdsa::SecpPair;
use jsonrpc_core::types::error::{Error, ErrorCode};
use log::error;
use parking_lot::RwLock;
use rustc_hex::ToHex;
use serde_json::Value;
use std::sync::Arc;

const MAX_PAST_LOGS: u32 = 10000;
const MAX_STORED_FILTERS: usize = 500;

pub fn start_web3_service(
    evm_http: String,
    evm_ws: String,
    tendermint_rpc: String,
    app: Arc<RwLock<BaseApp>>,
) -> Box<dyn std::any::Any + Send> {
    let app2 = Arc::new(RwLock::new(app.read().derive_app()));

    // PrivateKey: 9f7bebaa5c55464b10150bc2e0fd552e915e2bdbca95cc45ed1c909aca96e7f5
    // Address: 0xf6aca39539374993b37d29ccf0d93fa214ea0af1
    let dev_signer = "zebra paddle unveil toilet weekend space gorilla lesson relief useless arrive picture";
    let signers = vec![SecpPair::from_phrase(dev_signer, None).unwrap().0];

    let io = || -> RpcHandler<Metadata> {
        rpc_handler(
            (
                eth::EthApiImpl::new(
                    tendermint_rpc.clone(),
                    app.clone(),
                    signers.clone(),
                    MAX_PAST_LOGS,
                )
                .to_delegate(),
                eth_filter::EthFilterApiImpl::new(
                    app2.clone(),
                    MAX_PAST_LOGS,
                    MAX_STORED_FILTERS,
                )
                .to_delegate(),
                net::NetApiImpl::new().to_delegate(),
                web3::Web3ApiImpl::new().to_delegate(),
                eth_pubsub::EthPubSubApiImpl::new(app2.clone()).to_delegate(),
            ),
            RpcMiddleware::new(),
        )
    };

    let http_server = start_http(
        &evm_http.parse().unwrap(),
        None,
        Some(&vec!["*".to_string()]),
        io(),
        None,
    )
    .map(|s| waiting::HttpServer(Some(s)))
    .expect("Unable to start web3 http service");

    let ws_server = start_ws(
        &evm_ws.parse().unwrap(),
        None,
        Some(&vec!["*".to_string()]),
        io(),
        None,
    )
    .map(|s| waiting::WsServer(Some(s)))
    .expect("Unable to start web3 ws service");

    Box::new((http_server, ws_server))
}

// Wrapper for HTTP and WS servers that makes sure they are properly shut down.
mod waiting {
    pub struct HttpServer(pub Option<fp_rpc_server::HttpServer>);
    impl Drop for HttpServer {
        fn drop(&mut self) {
            if let Some(server) = self.0.take() {
                server.close_handle().close();
                server.wait();
            }
        }
    }

    pub struct IpcServer(pub Option<fp_rpc_server::IpcServer>);
    impl Drop for IpcServer {
        fn drop(&mut self) {
            if let Some(server) = self.0.take() {
                server.close_handle().close();
<<<<<<< HEAD
                // let _ = 
=======
>>>>>>> fa646b5f
                server.wait();
            }
        }
    }

    pub struct WsServer(pub Option<fp_rpc_server::WsServer>);
    impl Drop for WsServer {
        fn drop(&mut self) {
            if let Some(server) = self.0.take() {
                server.close_handle().close();
                let _ = server.wait();
            }
        }
    }
}

pub fn internal_err<T: ToString>(message: T) -> Error {
    error!(target: "eth_rpc", "internal error: {:?}", message.to_string());
    Error {
        code: ErrorCode::InternalError,
        message: message.to_string(),
        data: None,
    }
}

pub fn error_on_execution_failure(
    reason: &ExitReason,
    data: &[u8],
) -> std::result::Result<(), Error> {
    match reason {
        ExitReason::Succeed(_) => Ok(()),
        ExitReason::Error(e) => {
            if *e == ExitError::OutOfGas {
                // `ServerError(0)` will be useful in estimate gas
                return Err(Error {
                    code: ErrorCode::ServerError(0),
                    message: "out of gas".to_string(),
                    data: None,
                });
            }
            Err(Error {
                code: ErrorCode::InternalError,
                message: format!("evm error: {:?}", e),
                data: Some(Value::String("0x".to_string())),
            })
        }
        ExitReason::Revert(_) => {
            let mut message =
                "VM Exception while processing transaction: revert".to_string();
            // A minimum size of error function selector (4) + offset (32) + string length (32)
            // should contain a utf-8 encoded revert reason.
            if data.len() > 68 {
                let message_len = data[36..68].iter().sum::<u8>();
                let body: &[u8] = &data[68..68 + message_len as usize];
                if let Ok(reason) = std::str::from_utf8(body) {
                    message = format!("{} {}", message, reason);
                }
            }
            Err(Error {
                code: ErrorCode::InternalError,
                message,
                data: Some(Value::String(data.to_hex())),
            })
        }
        ExitReason::Fatal(e) => Err(Error {
            code: ErrorCode::InternalError,
            message: format!("evm fatal: {:?}", e),
            data: Some(Value::String("0x".to_string())),
        }),
    }
}<|MERGE_RESOLUTION|>--- conflicted
+++ resolved
@@ -103,10 +103,6 @@
         fn drop(&mut self) {
             if let Some(server) = self.0.take() {
                 server.close_handle().close();
-<<<<<<< HEAD
-                // let _ = 
-=======
->>>>>>> fa646b5f
                 server.wait();
             }
         }
