--- conflicted
+++ resolved
@@ -13,11 +13,7 @@
 abci = { git = "https://github.com/FindoraNetwork/tendermint-abci", tag = "0.7.4" }
 async-std = "1.9.0"
 baseapp = { path = "../baseapp" }
-<<<<<<< HEAD
 base64 = "0.13"
-=======
-base64 = "0.12"
->>>>>>> 783a3e67
 ethereum = { version = "0.12.0", default-features = false, features = ["with-serde"] }
 ethereum-types = { version = "0.13.1", default-features = false }
 evm = { version = "0.35.0", default-features = false, features = ["with-serde"] }
@@ -25,46 +21,26 @@
 fp-rpc-server = { path = "../primitives/rpc-server" }
 futures = { version = "0.3.16", features = ["compat", "thread-pool"] }
 hex-literal = "0.3"
-<<<<<<< HEAD
-jsonrpc-core = "18.0"
-jsonrpc-core-client = "18.0"
-jsonrpc-derive = "18.0"
-jsonrpc-pubsub = "18.0"
-jsonrpc-http-server = "18.0"
-jsonrpc-tcp-server = "18.0"
-libsecp256k1 = { version = "0.7", features = ["static-context", "hmac"] }
-lazy_static = "1.4.0"
-log = "0.4.8"
-parking_lot = "0.12"
-rand = "0.8"
-=======
 jsonrpc-core = { git = "https://github.com/FindoraNetwork/jsonrpc.git", package = "jsonrpc-core" }
 jsonrpc-core-client = { git = "https://github.com/FindoraNetwork/jsonrpc.git", package = "jsonrpc-core-client" }
 jsonrpc-derive = { git = "https://github.com/FindoraNetwork/jsonrpc.git", package = "jsonrpc-derive" }
 jsonrpc-pubsub = { git = "https://github.com/FindoraNetwork/jsonrpc.git", package = "jsonrpc-pubsub" }
 jsonrpc-http-server = { git = "https://github.com/FindoraNetwork/jsonrpc.git", package = "jsonrpc-http-server" }
 jsonrpc-tcp-server = { git = "https://github.com/FindoraNetwork/jsonrpc.git", package = "jsonrpc-tcp-server" }
-libsecp256k1 = { version = "0.5", features = ["static-context", "hmac"] }
+libsecp256k1 = { version = "0.7", features = ["static-context", "hmac"] }
 lazy_static = "1.4.0"
 log = "0.4.8"
 rand = "0.8"
 parking_lot = "0.12"
->>>>>>> 783a3e67
 rlp = "0.5"
 ruc = "1.0"
 rustc-hex = { version = "2.1.0" }
 rustc_version = "0.4.0"
 semver = "1.0.4"
 serde_json = "1.0"
-<<<<<<< HEAD
 sha3 = "0.10"
 tendermint = { git = "https://github.com/FindoraNetwork/tendermint-rs", tag = "v0.19.0c" }
 tendermint-rpc = { git = "https://github.com/FindoraNetwork/tendermint-rs", features = ["http-client", "websocket-client"], tag = "v0.19.0c" }
-=======
-sha3 = "0.8"
-tendermint = { git = "https://github.com/FindoraNetwork/tendermint-rs", tag = "v0.19.0a-fk" }
-tendermint-rpc = { git = "https://github.com/FindoraNetwork/tendermint-rs", features = ["http-client", "websocket-client"], tag = "v0.19.0a-fk" }
->>>>>>> 783a3e67
 tokio = { version = "1.10.1", features = ["full"] }
 lru = "0.7.0"
 num_cpus = "1.13"
