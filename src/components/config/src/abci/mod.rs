use {
    global_cfg::CFG,
    ruc::*,
    serde::{Deserialize, Serialize},
    std::{
        convert::TryFrom,
        env,
        fs::{self, File},
        io::{ErrorKind, Read, Write},
        path::Path,
    },
    toml,
};

#[derive(Debug, Clone, Serialize, Deserialize, Default)]
#[allow(missing_docs)]
pub struct CheckPointConfig {
    // https://github.com/FindoraNetwork/platform/pull/211
    // Enable evm substate.
    pub evm_substate_height: i64,

    // https://github.com/FindoraNetwork/platform/pull/178
    // Disable evm.
    pub disable_evm_block_height: i64,

    // https://github.com/FindoraNetwork/platform/pull/181
    // fix node crash and reset update height.
    pub enable_frc20_height: i64,

    // Commit: d449b7c97850b225cf26c72c8b19ed284d6d7101
    pub evm_first_block_height: i64,

    // Commit: a1cfa708074df18379e0cf01d4df48794c5d100d
    // Fix a BUG in the calculation of commission.
    pub zero_amount_fix_height: u64,

    // Commit: 69ca4865842a3a1eef628a5ceab5e856c3e866c4,
    // Rename: a1cfa708074df18379e0cf01d4df48794c5d100d
    pub apy_fix_height: u64,

    // https://github.com/FindoraNetwork/platform/pull/98
    // Fix delegation rewards overflow using bigint.
    pub overflow_fix_height: u64,

    // Commit c9d2b4f5760cb5bd79848b451fca56c023b1cc71
    // Sync APY v7 upgrade block height.
    pub second_fix_height: u64,

    // https://github.com/FindoraNetwork/platform/pull/97
    // Change APY modifier based on v7 rate.
    pub apy_v7_upgrade_height: u64,

    // Commit: a1cfa708074df18379e0cf01d4df48794c5d100d
    // Add an extra `reserved` address; fix a BUG in the calculation of commission.
    pub ff_addr_extra_fix_height: u64,

    // https://github.com/FindoraNetwork/platform/pull/93
    // Fix incorrect calculations about nonconfidential balances.
    pub nonconfidential_balance_fix_height: u64,

    pub unbond_block_cnt: u64,
    pub prismxx_inital_height: i64,
    pub enable_triple_masking_height: i64,
    pub fix_exec_code: i64,

    // https://github.com/FindoraNetwork/platform/pull/307
    // Fix unpaid delegation.
    pub fix_unpaid_delegation_height: u64,

    // https://github.com/FindoraNetwork/platform/pull/430
    // Fix missing rewards within 21 days after undelegation.
    pub fix_undelegation_missing_reward_height: i64,

    // https://github.com/FindoraNetwork/platform/pull/316
    // FO-968: Increment Nonce for CheckTx run mode without executing EVM transaction PORT TO MAIN.
    pub evm_checktx_nonce: i64,

    // https://github.com/FindoraNetwork/platform/pull/345
    // Fix the problem of utxo transaction body without signature.
    pub utxo_checktx_height: i64,
    pub utxo_asset_prefix_height: u64,
    pub prism_bridge_address: String,
    pub nonce_bug_fix_height: u64,
    pub proper_gas_set_height: u64,

    // https://github.com/FindoraNetwork/platform/pull/434
    // Fix the amount in the delegators that staking did not modify when it punished the validator.
    pub fix_delegators_am_height: u64,
    pub validators_limit_v2_height: u64,
<<<<<<< HEAD
    // eip1559 support switch.
    pub enable_eip1559_height: u64,
=======
>>>>>>> e7a31757

    // https://github.com/FindoraNetwork/platform/pull/707
    // FO-1370: V0.3.30 EVM bug: receipt missing when error code === 1
    pub fix_deliver_tx_revert_nonce_height: i64,
}

impl CheckPointConfig {
    /// load configuration of checkpoints from file.
    pub fn from_file(file_path: &str) -> Option<CheckPointConfig> {
        let mut f = match File::open(file_path) {
            Ok(file) => file,
            Err(error) => {
                if error.kind() == ErrorKind::NotFound {
                    match File::create(file_path) {
                        Ok(mut file) => {
                            #[cfg(feature = "debug_env")]
                            let config = CheckPointConfig {
                                evm_substate_height: 0,
                                disable_evm_block_height: 0,
                                enable_frc20_height: 0,
                                evm_first_block_height: 0,
                                zero_amount_fix_height: 0,
                                apy_fix_height: 0,
                                overflow_fix_height: 0,
                                second_fix_height: 0,
                                apy_v7_upgrade_height: 0,
                                ff_addr_extra_fix_height: 0,
                                nonconfidential_balance_fix_height: 0,
                                unbond_block_cnt: 3600 * 24 * 21 / 16,
                                prismxx_inital_height: 1,
                                enable_triple_masking_height: 0,
                                fix_unpaid_delegation_height: 0,
                                fix_undelegation_missing_reward_height: 0,
                                fix_exec_code: 0,
                                evm_checktx_nonce: 0,
                                utxo_checktx_height: 0,
                                utxo_asset_prefix_height: 0,
                                nonce_bug_fix_height: 0,
                                prism_bridge_address:
                                    "0x5f9552fEd754F20B636C996DaDB32806554Bb995"
                                        .to_owned(),
                                proper_gas_set_height: 0,
                                fix_delegators_am_height: 0,
                                validators_limit_v2_height: 0,
<<<<<<< HEAD
                                enable_eip1559_height: 0,
=======
>>>>>>> e7a31757
                                fix_deliver_tx_revert_nonce_height: 0,
                            };
                            #[cfg(not(feature = "debug_env"))]
                            let config = CheckPointConfig {
                                evm_substate_height: 1802500,
                                disable_evm_block_height: 1483286,
                                enable_frc20_height: 1501000,
                                evm_first_block_height: 0,
                                zero_amount_fix_height: 1200000,
                                apy_fix_height: 1177000,
                                overflow_fix_height: 1247000,
                                second_fix_height: 1429000,
                                apy_v7_upgrade_height: 1429000,
                                ff_addr_extra_fix_height: 1200000,
                                nonconfidential_balance_fix_height: 1210000,
                                unbond_block_cnt: 3600 * 24 * 21 / 16,
                                prismxx_inital_height: 30000000,
                                enable_triple_masking_height: 30000000,
                                fix_unpaid_delegation_height: 2261885,
                                fix_exec_code: 30000000,
                                evm_checktx_nonce: 30000000,
                                utxo_checktx_height: 30000000,
                                utxo_asset_prefix_height: 30000000,
                                nonce_bug_fix_height: 30000000,
                                prism_bridge_address: String::new(),
                                proper_gas_set_height: 30000000,
                                fix_undelegation_missing_reward_height: 3000000,
                                fix_delegators_am_height: 30000000,
                                validators_limit_v2_height: 30000000,
<<<<<<< HEAD
                                enable_eip1559_height: 40000000,
=======
>>>>>>> e7a31757
                                fix_deliver_tx_revert_nonce_height: 40000000,
                            };
                            let content = toml::to_string(&config).unwrap();
                            file.write_all(content.as_bytes()).unwrap();
                            return Some(config);
                        }
                        Err(error) => {
                            panic!("failed to create file: {error:?}",)
                        }
                    };
                } else {
                    panic!("failed to open file: {error:?}",)
                }
            }
        };

        let mut content = String::new();
        f.read_to_string(&mut content).unwrap();
        let config: CheckPointConfig = toml::from_str(content.as_str())
            .or_else(|_| serde_json::from_str(content.as_str()))
            .unwrap();
        Some(config)
    }
}

#[derive(Debug)]
pub struct ABCIConfig {
    pub abci_host: String,
    pub abci_port: u16,
    pub tendermint_host: String,
    pub tendermint_port: u16,
    pub submission_port: u16,
    pub ledger_port: u16,
    pub query_port: u16,
    pub evm_http_port: u16,
    pub evm_ws_port: u16,
    pub ledger_dir: String,
}

#[derive(Deserialize)]
pub struct ABCIConfigStr {
    pub abci_host: String,
    pub abci_port: String,
    pub tendermint_host: String,
    pub tendermint_port: String,
    pub submission_port: String,
    pub ledger_port: String,
    pub evm_http_port: String,
    pub evm_ws_port: String,
    #[serde(skip)]
    pub ledger_dir: Option<String>,
}

impl TryFrom<ABCIConfigStr> for ABCIConfig {
    type Error = Box<dyn RucError>;
    fn try_from(cfg: ABCIConfigStr) -> Result<Self> {
        let ledger_port = cfg
            .ledger_port
            .parse::<u16>()
            .c(d!("Invalid ledger port."))?;
        let query_port = ledger_port - 1;
        let evm_http_port = cfg
            .evm_http_port
            .parse::<u16>()
            .c(d!("Invalid evm http port."))?;
        let evm_ws_port = cfg
            .evm_ws_port
            .parse::<u16>()
            .c(d!("Invalid evm ws port."))?;
        Ok(ABCIConfig {
            abci_host: cfg.abci_host,
            abci_port: cfg.abci_port.parse::<u16>().c(d!("Invalid abci port."))?,
            tendermint_host: cfg.tendermint_host,
            tendermint_port: cfg
                .tendermint_port
                .parse::<u16>()
                .c(d!("Invalid tendermint port."))?,
            submission_port: cfg
                .submission_port
                .parse::<u16>()
                .c(d!("Invalid submission port."))?,
            ledger_port,
            query_port,
            evm_http_port,
            evm_ws_port,
            ledger_dir: cfg
                .ledger_dir
                .unwrap_or_else(|| pnk!(env::var("LEDGER_DIR"))),
        })
    }
}

impl ABCIConfig {
    pub fn from_env() -> Result<ABCIConfig> {
        let abci_host = CFG.abci_host.to_owned();
        let abci_port = CFG.abci_port;

        let tendermint_host = CFG.tendermint_host.to_owned();
        let tendermint_port = CFG.tendermint_port;

        // client ------> abci(host, port, for submission)
        let submission_port = CFG.submission_service_port;

        // client ------> abci(host, port, for ledger access)
        let ledger_port = CFG.ledger_service_port;

        let query_port = ledger_port - 1;

        Ok(ABCIConfig {
            abci_host,
            abci_port,
            tendermint_host,
            tendermint_port,
            submission_port,
            ledger_port,
            query_port,
            evm_http_port: CFG.evm_http_port,
            evm_ws_port: CFG.evm_ws_port,
            ledger_dir: CFG.ledger_dir.clone(),
        })
    }

    pub fn from_file() -> Result<ABCIConfig> {
        let config_path = Path::new(&CFG.ledger_dir).join("abci.toml");
        let file_contents = fs::read_to_string(config_path).map_err(|e| d!("{}", e))?;
        let toml_string =
            toml::from_str::<ABCIConfigStr>(&file_contents).map_err(|e| d!("{}", e))?;
        let config = ABCIConfig::try_from(toml_string).map_err(|e| d!("{}", e))?;
        Ok(config)
    }
}

pub mod global_cfg {
    use crate::abci::CheckPointConfig;
    #[cfg(target_os = "linux")]
    use btm::BtmCfg;
    #[cfg(not(test))]
    #[cfg(target_os = "linux")]
    use btm::{SnapAlgo, SnapMode, STEP_CNT};
    #[cfg(not(test))]
    use clap::{crate_authors, App, Arg, ArgMatches};
    use lazy_static::lazy_static;
    use ruc::*;
    #[cfg(not(test))]
    use std::{env, process::exit};

    lazy_static! {
        /// Global abci config.
        pub static ref CFG: Config = pnk!(get_config());
    }

    #[derive(Default)]
    pub struct Config {
        pub abci_host: String,
        pub abci_port: u16,
        pub arc_history: (u16, Option<u16>),
        pub arc_fresh: bool,
        pub tendermint_host: String,
        pub tendermint_port: u16,
        pub submission_service_port: u16,
        pub ledger_service_port: u16,
        pub enable_query_service: bool,
        pub disable_eth_empty_blocks: bool,
        pub enable_eth_api_service: bool,
        pub evm_http_port: u16,
        pub evm_ws_port: u16,
        pub tendermint_node_self_addr: Option<String>,
        pub tendermint_node_key_config_path: Option<String>,
        pub ledger_dir: String,
        #[cfg(target_os = "linux")]
        pub btmcfg: BtmCfg,
        pub checkpoint: CheckPointConfig,
    }

    #[cfg(test)]
    fn get_config() -> Result<Config> {
        Ok(Config {
            ledger_dir: globutils::fresh_tmp_dir().to_string_lossy().into_owned(),
            ..Default::default()
        })
    }

    #[cfg(not(test))]
    fn get_config() -> Result<Config> {
        let m = App::new("abcid")
            .version(env!("VERGEN_SHA"))
            .author(crate_authors!())
            .about("An ABCI node implementation of FindoraNetwork.")
            .arg_from_usage("--abcid-host=[ABCId IP]")
            .arg_from_usage("--abcid-port=[ABCId Port]")
            .arg_from_usage("--arc-history=[EVM archive node tracing history, format \"PERIOD,INTERVAL\" in days]")
            .arg_from_usage("--arc-fresh 'EVM archive node with fresh tracing history'")
            .arg_from_usage("--tendermint-host=[Tendermint IP]")
            .arg_from_usage("--tendermint-port=[Tendermint Port]")
            .arg_from_usage("--submission-service-port=[Submission Service Port]")
            .arg_from_usage("--ledger-service-port=[Ledger Service Port]")
            .arg_from_usage("-q, --enable-query-service")
            .arg_from_usage("--disable-eth-empty-blocks 'not generate empty ethereum blocks when no evm transaction'")
            .arg_from_usage("--enable-eth-api-service")
            .arg_from_usage("--evm-http-port=[EVM Web3 Http Port]")
            .arg_from_usage("--evm-ws-port=[EVM Web3 WS Port]")
            .arg_from_usage("--tendermint-node-self-addr=[Address] 'the address of your tendermint node, in upper-hex format'")
            .arg_from_usage("--tendermint-node-key-config-path=[Path] 'such as: ${HOME}/.tendermint/config/priv_validator_key.json'")
            .arg_from_usage("-d, --ledger-dir=[Path]")
            .arg_from_usage("--checkpoint-file=[Path]")
            .arg_from_usage("--enable-snapshot 'global switch for enabling snapshot functions'")
            .arg_from_usage("--snapshot-list 'list all available snapshots in the form of block height'")
            .arg_from_usage("--snapshot-target=[TargetPath] 'a data volume containing both ledger data and tendermint data'")
            .arg_from_usage("--snapshot-itv=[Iterval] 'interval between adjacent snapshots, default to 10 blocks'")
            .arg_from_usage("--snapshot-cap=[Capacity] 'the maximum number of snapshots that will be stored, default to 100'")
            .arg_from_usage("--snapshot-mode=[Mode] 'zfs/btrfs/external, will try a guess if missing'")
            .arg_from_usage("--snapshot-algo=[Algo] 'fair/fade, default to `fair`'")
            .arg_from_usage("--snapshot-rollback 'rollback to the last available snapshot'")
            .arg_from_usage("-r, --snapshot-rollback-to=[Height] 'rollback to a custom height, will try the closest smaller height if the target does not exist'")
            .arg_from_usage("-R, --snapshot-rollback-to-exact=[Height] 'rollback to a custom height exactly, an error will be reported if the target does not exist'")
            .arg(Arg::with_name("_a").long("ignored").hidden(true))
            .arg(Arg::with_name("_b").long("nocapture").hidden(true))
            .arg(Arg::with_name("_c").long("test-threads").hidden(true))
            .arg(Arg::with_name("INPUT").multiple(true).hidden(true))
            .get_matches();

        print_version(&m);

        let ah = m
            .value_of("abcid-host")
            .map(|v| v.to_owned())
            .or_else(|| env::var("ABCI_HOST").ok())
            .unwrap_or_else(|| "0.0.0.0".to_owned());
        let ap = m
            .value_of("abcid-port")
            .map(|v| v.to_owned())
            .or_else(|| env::var("ABCI_PORT").ok())
            .unwrap_or_else(|| "26658".to_owned())
            .parse::<u16>()
            .c(d!("Invalid `abcid-port`."))?;
        let arh = {
            let trace = m
                .value_of("arc-history")
                .map(|v| v.to_owned())
                .or_else(|| env::var("ARC-HISTORY").ok())
                .unwrap_or_else(|| "90,10".to_string())
                .trim()
                .to_owned();
            if trace.is_empty() {
                return Err(eg!("empty trace"));
            }
            if trace.contains(',') {
                let t = trace.split(',').collect::<Vec<_>>();
                let trace = t
                    .first()
                    .expect("missing trace period")
                    .parse::<u16>()
                    .c(d!("invalid trace period"))?;
                let interval = Some(
                    t.get(1)
                        .expect("missing trace interval")
                        .parse::<u16>()
                        .c(d!("invalid trace interval"))?,
                );
                (trace, interval)
            } else if !trace.is_empty() {
                let trace = trace.parse::<u16>().c(d!("invalid trace period"))?;
                (trace, None)
            } else {
                return Err(eg!("invalid trace"));
            }
        };
        let arf = m.is_present("arc-fresh");
        let th = m
            .value_of("tendermint-host")
            .map(|v| v.to_owned())
            .or_else(|| env::var("TENDERMINT_HOST").ok())
            .unwrap_or_else(|| "0.0.0.0".to_owned());
        let tp = m
            .value_of("tendermint-port")
            .map(|v| v.to_owned())
            .or_else(|| env::var("TENDERMINT_PORT").ok())
            .unwrap_or_else(|| "26657".to_owned())
            .parse::<u16>()
            .c(d!("Invalid `tendermint-port`."))?;
        let ssp = m
            .value_of("submission-service-port")
            .map(|v| v.to_owned())
            .or_else(|| env::var("SUBMISSION_PORT").ok())
            .unwrap_or_else(|| "8669".to_owned())
            .parse::<u16>()
            .c(d!("Invalid `submission-service-port`."))?;
        let lsp = m
            .value_of("ledger-service-port")
            .map(|v| v.to_owned())
            .or_else(|| env::var("LEDGER_PORT").ok())
            .unwrap_or_else(|| "8668".to_owned())
            .parse::<u16>()
            .c(d!("Invalid `ledger-service-port`."))?;
        let eqs = m.is_present("enable-query-service")
            || env::var("ENABLE_QUERY_SERVICE").is_ok();
        let tnsa = m
            .value_of("tendermint-node-self-addr")
            .map(|v| v.to_owned())
            .or_else(|| env::var("TD_NODE_SELF_ADDR").ok());
        let tnkcp = m
            .value_of("tendermint-node-key-abci-path")
            .map(|v| v.to_owned())
            .or_else(|| env::var("TENDERMINT_NODE_KEY_CONFIG_PATH").ok());
        let ld = m
            .value_of("ledger-dir")
            .map(|v| v.to_owned())
            .unwrap_or_else(|| {
                env::var("LEDGER_DIR").unwrap_or_else(|_| {
                    format!("{}/.tendermint/__findora__", pnk!(env::var("HOME")))
                })
            });
        let eeb = m.is_present("disable-eth-empty-blocks")
            || env::var("DISABLE_ETH_EMPTY_BLOCKS").is_ok();
        let eas = m.is_present("enable-eth-api-service")
            || env::var("ENABLE_ETH_API_SERVICE").is_ok();
        let ehp = m
            .value_of("evm-http-port")
            .map(|v| v.to_owned())
            .or_else(|| env::var("EVM_HTTP_PORT").ok())
            .unwrap_or_else(|| "8545".to_owned())
            .parse::<u16>()
            .c(d!("Invalid `evm-http-port`."))?;
        let ewp = m
            .value_of("evm-ws-port")
            .map(|v| v.to_owned())
            .or_else(|| env::var("EVM_WS_PORT").ok())
            .unwrap_or_else(|| "8546".to_owned())
            .parse::<u16>()
            .c(d!("Invalid `evm-ws-port`."))?;
        let checkpoint_path = m
            .value_of("checkpoint-file")
            .map(|v| v.to_owned())
            .unwrap_or_else(|| String::from("./checkpoint.toml"));
        println!("{checkpoint_path}",);

        let res = Config {
            abci_host: ah,
            abci_port: ap,
            arc_history: arh,
            arc_fresh: arf,
            tendermint_host: th,
            tendermint_port: tp,
            submission_service_port: ssp,
            ledger_service_port: lsp,
            enable_query_service: eqs,
            disable_eth_empty_blocks: eeb,
            enable_eth_api_service: eas,
            evm_http_port: ehp,
            evm_ws_port: ewp,
            tendermint_node_self_addr: tnsa,
            tendermint_node_key_config_path: tnkcp,
            ledger_dir: ld,
            #[cfg(target_os = "linux")]
            btmcfg: parse_btmcfg(&m).map_err(|e| d!("{}", e))?,
            checkpoint: CheckPointConfig::from_file(&checkpoint_path).unwrap(),
        };

        Ok(res)
    }

    #[cfg(not(test))]
    fn print_version(m: &ArgMatches) {
        if m.is_present("version") {
            println!("{}", env!("VERGEN_SHA"));
            exit(0);
        }
    }

    #[cfg(not(test))]
    #[cfg(target_os = "linux")]
    fn parse_btmcfg(m: &ArgMatches) -> Result<BtmCfg> {
        let mut res = BtmCfg::new();

        res.enable = m.is_present("enable-snapshot");

        if res.enable {
            res.itv = m
                .value_of("snapshot-itv")
                .unwrap_or("10")
                .parse::<u64>()
                .c(d!("Invalid `snapshot-itv`."))?;
            res.cap = m
                .value_of("snapshot-cap")
                .unwrap_or("100")
                .parse::<u64>()
                .c(d!("Invalid `snapshot-cap`."))?;

            if let Some(sm) = m.value_of("snapshot-mode") {
                res.mode = SnapMode::from_string(sm).map_err(|e| d!("{}", e))?;
                if !matches!(res.mode, SnapMode::External) {
                    res.target = m
                        .value_of("snapshot-target")
                        .c(d!("Missing `snapshot-target`."))?
                        .to_owned();
                }
            } else {
                res.target = m
                    .value_of("snapshot-target")
                    .c(d!("Missing `snapshot-target`."))?
                    .to_owned();
                res.mode = res.guess_mode().map_err(|e| d!("{}", e))?;
            }

            if let Some(sa) = m.value_of("snapshot-algo") {
                res.algo = SnapAlgo::from_string(sa).map_err(|e| d!("{}", e))?;
                res.itv.checked_pow(STEP_CNT as u32).c(d!())?;
            }
        }

        if m.is_present("snapshot-list")
            || m.is_present("snapshot-rollback")
            || m.is_present("snapshot-rollback-to")
            || m.is_present("snapshot-rollback-to-exact")
        {
            // this field should be parsed at the top
            res.target = m
                .value_of("snapshot-target")
                .c(d!("Missing `snapshot-target`."))?
                .to_owned();

            // the guess should always success in this scene
            res.mode = res.guess_mode().map_err(|e| d!("{}", e))?;

            if m.is_present("snapshot-list") {
                list_snapshots(&res).map_err(|e| d!("{}", e))?;
            }

            check_rollback(m, &res).map_err(|e| d!("{}", e))?;
        }

        Ok(res)
    }

    #[cfg(not(test))]
    #[cfg(target_os = "linux")]
    fn list_snapshots(cfg: &BtmCfg) -> Result<()> {
        println!("Available snapshots are listed below:");
        cfg.get_sorted_snapshots()
            .map_err(|e| d!("{}", e))?
            .into_iter()
            .rev()
            .for_each(|h| {
                println!("    {h}",);
            });
        exit(0);
    }

    #[cfg(not(test))]
    #[cfg(target_os = "linux")]
    fn check_rollback(m: &ArgMatches, cfg: &BtmCfg) -> Result<()> {
        const HINTS: &str = r#"    NOTE:
            before executing the rollback,
            all related processes must be exited,
            such as findorad, abcid, tendermint, etc.
        "#;

        if m.is_present("snapshot-rollback")
            || m.is_present("snapshot-rollback-to")
            || m.is_present("snapshot-rollback-to-exact")
        {
            println!("\x1b[31;01m\n{HINTS}\x1b[00m",);

            let (h, strict) = m
                .value_of("snapshot-rollback-to-exact")
                .map(|h| (Some(h), true))
                .or_else(|| m.value_of("snapshot-rollback-to").map(|h| (Some(h), false)))
                .unwrap_or((None, false));
            let h = if let Some(h) = h {
                Some(h.parse::<u64>().c(d!("Invalid height."))?)
            } else {
                None
            };
            cfg.rollback(h, strict).map_err(|e| d!("{}", e))?;
            exit(0);
        }
        Ok(())
    }
}<|MERGE_RESOLUTION|>--- conflicted
+++ resolved
@@ -87,12 +87,8 @@
     // Fix the amount in the delegators that staking did not modify when it punished the validator.
     pub fix_delegators_am_height: u64,
     pub validators_limit_v2_height: u64,
-<<<<<<< HEAD
     // eip1559 support switch.
     pub enable_eip1559_height: u64,
-=======
->>>>>>> e7a31757
-
     // https://github.com/FindoraNetwork/platform/pull/707
     // FO-1370: V0.3.30 EVM bug: receipt missing when error code === 1
     pub fix_deliver_tx_revert_nonce_height: i64,
@@ -136,10 +132,7 @@
                                 proper_gas_set_height: 0,
                                 fix_delegators_am_height: 0,
                                 validators_limit_v2_height: 0,
-<<<<<<< HEAD
                                 enable_eip1559_height: 0,
-=======
->>>>>>> e7a31757
                                 fix_deliver_tx_revert_nonce_height: 0,
                             };
                             #[cfg(not(feature = "debug_env"))]
@@ -169,10 +162,7 @@
                                 fix_undelegation_missing_reward_height: 3000000,
                                 fix_delegators_am_height: 30000000,
                                 validators_limit_v2_height: 30000000,
-<<<<<<< HEAD
                                 enable_eip1559_height: 40000000,
-=======
->>>>>>> e7a31757
                                 fix_deliver_tx_revert_nonce_height: 40000000,
                             };
                             let content = toml::to_string(&config).unwrap();
