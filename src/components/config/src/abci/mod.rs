--- conflicted
+++ resolved
@@ -36,11 +36,8 @@
     pub utxo_asset_prefix_height: u64,
     pub prism_bridge_address: String,
     pub nonce_bug_fix_height: u64,
-<<<<<<< HEAD
     pub ci_test_value: u64,
-=======
     pub proper_gas_set_height: u64,
->>>>>>> 87685517
 }
 
 impl CheckPointConfig {
@@ -74,11 +71,8 @@
                                 utxo_asset_prefix_height: 0,
                                 nonce_bug_fix_height: 0,
                                 prism_bridge_address: String::new(),
-<<<<<<< HEAD
                                 ci_test_value: 0,
-=======
                                 proper_gas_set_height: 0,
->>>>>>> 87685517
                             };
                             #[cfg(not(feature = "debug_env"))]
                             let config = CheckPointConfig {
@@ -102,11 +96,8 @@
                                 utxo_asset_prefix_height: 30000000,
                                 nonce_bug_fix_height: 30000000,
                                 prism_bridge_address: String::new(),
-<<<<<<< HEAD
                                 ci_test_value: 30000000,
-=======
                                 proper_gas_set_height: 30000000,
->>>>>>> 87685517
                             };
                             let content = toml::to_string(&config).unwrap();
                             file.write_all(content.as_bytes()).unwrap();
