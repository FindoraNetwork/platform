use {
    global_cfg::CFG,
    ruc::*,
    serde::{Deserialize, Serialize},
    std::{
        convert::TryFrom,
        env,
        fs::{self, File},
        io::{ErrorKind, Read, Write},
        path::Path,
    },
    toml,
};

#[derive(Debug, Clone, Serialize, Deserialize, Default)]
#[allow(missing_docs)]
pub struct CheckPointConfig {
    pub evm_substate_height: i64,
    pub disable_evm_block_height: i64,
    pub enable_frc20_height: i64,
    pub evm_first_block_height: i64,
    pub zero_amount_fix_height: u64,
    pub apy_fix_height: u64,
    pub overflow_fix_height: u64,
    pub second_fix_height: u64,
    pub apy_v7_upgrade_height: u64,
    pub ff_addr_extra_fix_height: u64,
    pub nonconfidential_balance_fix_height: u64,
    pub unbond_block_cnt: u64,
<<<<<<< HEAD
    pub prismxx_inital_height: i64,
    pub enable_triple_masking_height: i64,
    // Note: This field only used to qa02.
    pub fix_unpaid_delegation_height: u64,
    pub evm_checktx_nonce: i64,
    pub utxo_checktx_height: i64,
    pub utxo_asset_prefix_height: u64,
    pub prism_bridge_address: String,
    pub nonce_bug_fix_height: u64,
    pub proper_gas_set_height: u64,
=======
    pub fix_undelegation_missing_reward_height: i64,
    pub fix_unpaid_delegation_height: u64,
    pub evm_checktx_nonce: i64,
    pub utxo_checktx_height: i64,
    pub fix_delegators_am_height: u64,
    pub validators_limit_v2_height: u64,
>>>>>>> 5077ac93
}

impl CheckPointConfig {
    /// load configuration of checkpoints from file.
    pub fn from_file(file_path: &str) -> Option<CheckPointConfig> {
        let mut f = match File::open(file_path) {
            Ok(file) => file,
            Err(error) => {
                if error.kind() == ErrorKind::NotFound {
                    match File::create(file_path) {
                        Ok(mut file) => {
                            #[cfg(feature = "debug_env")]
                            let config = CheckPointConfig {
                                evm_substate_height: 0,
                                disable_evm_block_height: 0,
                                enable_frc20_height: 0,
                                evm_first_block_height: 0,
                                zero_amount_fix_height: 0,
                                apy_fix_height: 0,
                                overflow_fix_height: 0,
                                second_fix_height: 0,
                                apy_v7_upgrade_height: 0,
                                ff_addr_extra_fix_height: 0,
                                nonconfidential_balance_fix_height: 0,
                                unbond_block_cnt: 3600 * 24 * 21 / 16,
                                prismxx_inital_height: 1,
                                enable_triple_masking_height: 0,
                                fix_unpaid_delegation_height: 0,
                                fix_undelegation_missing_reward_height: 0,
                                evm_checktx_nonce: 0,
                                utxo_checktx_height: 0,
<<<<<<< HEAD
                                utxo_asset_prefix_height: 0,
                                nonce_bug_fix_height: 0,
                                prism_bridge_address: String::new(),
                                proper_gas_set_height: 0,
=======
                                fix_delegators_am_height: 0,
                                validators_limit_v2_height: 0,
>>>>>>> 5077ac93
                            };
                            #[cfg(not(feature = "debug_env"))]
                            let config = CheckPointConfig {
                                evm_substate_height: 1802500,
                                disable_evm_block_height: 1483286,
                                enable_frc20_height: 1501000,
                                evm_first_block_height: 0,
                                zero_amount_fix_height: 1200000,
                                apy_fix_height: 1177000,
                                overflow_fix_height: 1247000,
                                second_fix_height: 1429000,
                                apy_v7_upgrade_height: 1429000,
                                ff_addr_extra_fix_height: 1200000,
                                nonconfidential_balance_fix_height: 1210000,
                                unbond_block_cnt: 3600 * 24 * 21 / 16,
<<<<<<< HEAD
                                prismxx_inital_height: 30000000,
                                enable_triple_masking_height: 30000000,
                                fix_unpaid_delegation_height: 2261885,
                                evm_checktx_nonce: 30000000,
                                utxo_checktx_height: 30000000,
                                utxo_asset_prefix_height: 30000000,
                                nonce_bug_fix_height: 30000000,
                                prism_bridge_address: String::new(),
                                proper_gas_set_height: 30000000,
=======
                                fix_undelegation_missing_reward_height: 3000000,
                                fix_unpaid_delegation_height: 2261885,
                                evm_checktx_nonce: 30000000,
                                utxo_checktx_height: 30000000,
                                fix_delegators_am_height: 30000000,
                                validators_limit_v2_height: 30000000,
>>>>>>> 5077ac93
                            };
                            let content = toml::to_string(&config).unwrap();
                            file.write_all(content.as_bytes()).unwrap();
                            return Some(config);
                        }
                        Err(error) => {
                            panic!("failed to create file: {:?}", error)
                        }
                    };
                } else {
                    panic!("failed to open file: {:?}", error)
                }
            }
        };

        let mut content = String::new();
        f.read_to_string(&mut content).unwrap();
        let config: CheckPointConfig = toml::from_str(content.as_str())
            .or_else(|_| serde_json::from_str(content.as_str()))
            .unwrap();
        Some(config)
    }
}

#[derive(Debug)]
pub struct ABCIConfig {
    pub abci_host: String,
    pub abci_port: u16,
    pub tendermint_host: String,
    pub tendermint_port: u16,
    pub submission_port: u16,
    pub ledger_port: u16,
    pub query_port: u16,
    pub evm_http_port: u16,
    pub evm_ws_port: u16,
    pub ledger_dir: String,
}

#[derive(Deserialize)]
pub struct ABCIConfigStr {
    pub abci_host: String,
    pub abci_port: String,
    pub tendermint_host: String,
    pub tendermint_port: String,
    pub submission_port: String,
    pub ledger_port: String,
    pub evm_http_port: String,
    pub evm_ws_port: String,
    #[serde(skip)]
    pub ledger_dir: Option<String>,
}

impl TryFrom<ABCIConfigStr> for ABCIConfig {
    type Error = Box<dyn RucError>;
    fn try_from(cfg: ABCIConfigStr) -> Result<Self> {
        let ledger_port = cfg
            .ledger_port
            .parse::<u16>()
            .c(d!("Invalid ledger port."))?;
        let query_port = ledger_port - 1;
        let evm_http_port = cfg
            .evm_http_port
            .parse::<u16>()
            .c(d!("Invalid evm http port."))?;
        let evm_ws_port = cfg
            .evm_ws_port
            .parse::<u16>()
            .c(d!("Invalid evm ws port."))?;
        Ok(ABCIConfig {
            abci_host: cfg.abci_host,
            abci_port: cfg.abci_port.parse::<u16>().c(d!("Invalid abci port."))?,
            tendermint_host: cfg.tendermint_host,
            tendermint_port: cfg
                .tendermint_port
                .parse::<u16>()
                .c(d!("Invalid tendermint port."))?,
            submission_port: cfg
                .submission_port
                .parse::<u16>()
                .c(d!("Invalid submission port."))?,
            ledger_port,
            query_port,
            evm_http_port,
            evm_ws_port,
            ledger_dir: cfg
                .ledger_dir
                .unwrap_or_else(|| pnk!(env::var("LEDGER_DIR"))),
        })
    }
}

impl ABCIConfig {
    pub fn from_env() -> Result<ABCIConfig> {
        let abci_host = CFG.abci_host.to_owned();
        let abci_port = CFG.abci_port;

        let tendermint_host = CFG.tendermint_host.to_owned();
        let tendermint_port = CFG.tendermint_port;

        // client ------> abci(host, port, for submission)
        let submission_port = CFG.submission_service_port;

        // client ------> abci(host, port, for ledger access)
        let ledger_port = CFG.ledger_service_port;

        let query_port = ledger_port - 1;

        Ok(ABCIConfig {
            abci_host,
            abci_port,
            tendermint_host,
            tendermint_port,
            submission_port,
            ledger_port,
            query_port,
            evm_http_port: CFG.evm_http_port,
            evm_ws_port: CFG.evm_ws_port,
            ledger_dir: CFG.ledger_dir.clone(),
        })
    }

    pub fn from_file() -> Result<ABCIConfig> {
        let config_path = Path::new(&CFG.ledger_dir).join("abci.toml");
        let file_contents = fs::read_to_string(config_path).map_err(|e| d!("{}", e))?;
        let toml_string =
            toml::from_str::<ABCIConfigStr>(&file_contents).map_err(|e| d!("{}", e))?;
        let config = ABCIConfig::try_from(toml_string).map_err(|e| d!("{}", e))?;
        Ok(config)
    }
}

pub mod global_cfg {
    use crate::abci::CheckPointConfig;
    #[cfg(target_os = "linux")]
    use btm::BtmCfg;
    #[cfg(not(test))]
    #[cfg(target_os = "linux")]
    use btm::{SnapAlgo, SnapMode, STEP_CNT};
    #[cfg(not(test))]
    use clap::{crate_authors, App, Arg, ArgMatches};
    use lazy_static::lazy_static;
    use ruc::*;
    #[cfg(not(test))]
    use std::{env, process::exit};

    lazy_static! {
        /// Global abci config.
        pub static ref CFG: Config = pnk!(get_config());
    }

    #[derive(Default)]
    pub struct Config {
        pub abci_host: String,
        pub abci_port: u16,
        pub tendermint_host: String,
        pub tendermint_port: u16,
        pub submission_service_port: u16,
        pub ledger_service_port: u16,
        pub enable_query_service: bool,
        pub disable_eth_empty_blocks: bool,
        pub enable_eth_api_service: bool,
        pub evm_http_port: u16,
        pub evm_ws_port: u16,
        pub tendermint_node_self_addr: Option<String>,
        pub tendermint_node_key_config_path: Option<String>,
        pub ledger_dir: String,
        #[cfg(target_os = "linux")]
        pub btmcfg: BtmCfg,
        pub checkpoint: CheckPointConfig,
    }

    #[cfg(test)]
    fn get_config() -> Result<Config> {
        Ok(Config {
            ledger_dir: globutils::fresh_tmp_dir().to_string_lossy().into_owned(),
            ..Default::default()
        })
    }

    #[cfg(not(test))]
    fn get_config() -> Result<Config> {
        let m = App::new("abcid")
            .version(env!("VERGEN_SHA"))
            .author(crate_authors!())
            .about("An ABCI node implementation of FindoraNetwork.")
            .arg_from_usage("--abcid-host=[ABCId IP]")
            .arg_from_usage("--abcid-port=[ABCId Port]")
            .arg_from_usage("--tendermint-host=[Tendermint IP]")
            .arg_from_usage("--tendermint-port=[Tendermint Port]")
            .arg_from_usage("--submission-service-port=[Submission Service Port]")
            .arg_from_usage("--ledger-service-port=[Ledger Service Port]")
            .arg_from_usage("-q, --enable-query-service")
            .arg_from_usage("--disable-eth-empty-blocks 'not generate empty ethereum blocks when no evm transaction'")
            .arg_from_usage("--enable-eth-api-service")
            .arg_from_usage("--evm-http-port=[EVM Web3 Http Port]")
            .arg_from_usage("--evm-ws-port=[EVM Web3 WS Port]")
            .arg_from_usage("--tendermint-node-self-addr=[Address] 'the address of your tendermint node, in upper-hex format'")
            .arg_from_usage("--tendermint-node-key-config-path=[Path] 'such as: ${HOME}/.tendermint/config/priv_validator_key.json'")
            .arg_from_usage("-d, --ledger-dir=[Path]")
            .arg_from_usage("--checkpoint-file=[Path]")
            .arg_from_usage("--enable-snapshot 'global switch for enabling snapshot functions'")
            .arg_from_usage("--snapshot-list 'list all available snapshots in the form of block height'")
            .arg_from_usage("--snapshot-target=[TargetPath] 'a data volume containing both ledger data and tendermint data'")
            .arg_from_usage("--snapshot-itv=[Iterval] 'interval between adjacent snapshots, default to 10 blocks'")
            .arg_from_usage("--snapshot-cap=[Capacity] 'the maximum number of snapshots that will be stored, default to 100'")
            .arg_from_usage("--snapshot-mode=[Mode] 'zfs/btrfs/external, will try a guess if missing'")
            .arg_from_usage("--snapshot-algo=[Algo] 'fair/fade, default to `fair`'")
            .arg_from_usage("--snapshot-rollback 'rollback to the last available snapshot'")
            .arg_from_usage("-r, --snapshot-rollback-to=[Height] 'rollback to a custom height, will try the closest smaller height if the target does not exist'")
            .arg_from_usage("-R, --snapshot-rollback-to-exact=[Height] 'rollback to a custom height exactly, an error will be reported if the target does not exist'")
            .arg(Arg::with_name("_a").long("ignored").hidden(true))
            .arg(Arg::with_name("_b").long("nocapture").hidden(true))
            .arg(Arg::with_name("_c").long("test-threads").hidden(true))
            .arg(Arg::with_name("INPUT").multiple(true).hidden(true))
            .get_matches();

        print_version(&m);

        let ah = m
            .value_of("abcid-host")
            .map(|v| v.to_owned())
            .or_else(|| env::var("ABCI_HOST").ok())
            .unwrap_or_else(|| "0.0.0.0".to_owned());
        let ap = m
            .value_of("abcid-port")
            .map(|v| v.to_owned())
            .or_else(|| env::var("ABCI_PORT").ok())
            .unwrap_or_else(|| "26658".to_owned())
            .parse::<u16>()
            .c(d!("Invalid `abcid-port`."))?;
        let th = m
            .value_of("tendermint-host")
            .map(|v| v.to_owned())
            .or_else(|| env::var("TENDERMINT_HOST").ok())
            .unwrap_or_else(|| "0.0.0.0".to_owned());
        let tp = m
            .value_of("tendermint-port")
            .map(|v| v.to_owned())
            .or_else(|| env::var("TENDERMINT_PORT").ok())
            .unwrap_or_else(|| "26657".to_owned())
            .parse::<u16>()
            .c(d!("Invalid `tendermint-port`."))?;
        let ssp = m
            .value_of("submission-service-port")
            .map(|v| v.to_owned())
            .or_else(|| env::var("SUBMISSION_PORT").ok())
            .unwrap_or_else(|| "8669".to_owned())
            .parse::<u16>()
            .c(d!("Invalid `submission-service-port`."))?;
        let lsp = m
            .value_of("ledger-service-port")
            .map(|v| v.to_owned())
            .or_else(|| env::var("LEDGER_PORT").ok())
            .unwrap_or_else(|| "8668".to_owned())
            .parse::<u16>()
            .c(d!("Invalid `ledger-service-port`."))?;
        let eqs = m.is_present("enable-query-service")
            || env::var("ENABLE_QUERY_SERVICE").is_ok();
        let tnsa = m
            .value_of("tendermint-node-self-addr")
            .map(|v| v.to_owned())
            .or_else(|| env::var("TD_NODE_SELF_ADDR").ok());
        let tnkcp = m
            .value_of("tendermint-node-key-abci-path")
            .map(|v| v.to_owned())
            .or_else(|| env::var("TENDERMINT_NODE_KEY_CONFIG_PATH").ok());
        let ld = m
            .value_of("ledger-dir")
            .map(|v| v.to_owned())
            .unwrap_or_else(|| {
                env::var("LEDGER_DIR").unwrap_or_else(|_| {
                    format!("{}/.tendermint/__findora__", pnk!(env::var("HOME")))
                })
            });
        let eeb = m.is_present("disable-eth-empty-blocks")
            || env::var("DISABLE_ETH_EMPTY_BLOCKS").is_ok();
        let eas = m.is_present("enable-eth-api-service")
            || env::var("ENABLE_ETH_API_SERVICE").is_ok();
        let ehp = m
            .value_of("evm-http-port")
            .map(|v| v.to_owned())
            .or_else(|| env::var("EVM_HTTP_PORT").ok())
            .unwrap_or_else(|| "8545".to_owned())
            .parse::<u16>()
            .c(d!("Invalid `evm-http-port`."))?;
        let ewp = m
            .value_of("evm-ws-port")
            .map(|v| v.to_owned())
            .or_else(|| env::var("EVM_WS_PORT").ok())
            .unwrap_or_else(|| "8546".to_owned())
            .parse::<u16>()
            .c(d!("Invalid `evm-ws-port`."))?;
        let checkpoint_path = m
            .value_of("checkpoint-file")
            .map(|v| v.to_owned())
            .unwrap_or_else(|| String::from("./checkpoint.toml"));
        println!("{}", checkpoint_path);

        let res = Config {
            abci_host: ah,
            abci_port: ap,
            tendermint_host: th,
            tendermint_port: tp,
            submission_service_port: ssp,
            ledger_service_port: lsp,
            enable_query_service: eqs,
            disable_eth_empty_blocks: eeb,
            enable_eth_api_service: eas,
            evm_http_port: ehp,
            evm_ws_port: ewp,
            tendermint_node_self_addr: tnsa,
            tendermint_node_key_config_path: tnkcp,
            ledger_dir: ld,
            #[cfg(target_os = "linux")]
            btmcfg: parse_btmcfg(&m).map_err(|e| d!("{}", e))?,
            checkpoint: CheckPointConfig::from_file(&checkpoint_path).unwrap(),
        };

        Ok(res)
    }

    #[cfg(not(test))]
    fn print_version(m: &ArgMatches) {
        if m.is_present("version") {
            println!("{}", env!("VERGEN_SHA"));
            exit(0);
        }
    }

    #[cfg(not(test))]
    #[cfg(target_os = "linux")]
    fn parse_btmcfg(m: &ArgMatches) -> Result<BtmCfg> {
        let mut res = BtmCfg::new();

        res.enable = m.is_present("enable-snapshot");

        if res.enable {
            res.itv = m
                .value_of("snapshot-itv")
                .unwrap_or("10")
                .parse::<u64>()
                .c(d!("Invalid `snapshot-itv`."))?;
            res.cap = m
                .value_of("snapshot-cap")
                .unwrap_or("100")
                .parse::<u64>()
                .c(d!("Invalid `snapshot-cap`."))?;

            if let Some(sm) = m.value_of("snapshot-mode") {
                res.mode = SnapMode::from_string(sm).map_err(|e| d!("{}", e))?;
                if !matches!(res.mode, SnapMode::External) {
                    res.target = m
                        .value_of("snapshot-target")
                        .c(d!("Missing `snapshot-target`."))?
                        .to_owned();
                }
            } else {
                res.target = m
                    .value_of("snapshot-target")
                    .c(d!("Missing `snapshot-target`."))?
                    .to_owned();
                res.mode = res.guess_mode().map_err(|e| d!("{}", e))?;
            }

            if let Some(sa) = m.value_of("snapshot-algo") {
                res.algo = SnapAlgo::from_string(sa).map_err(|e| d!("{}", e))?;
                res.itv.checked_pow(STEP_CNT as u32).c(d!())?;
            }
        }

        if m.is_present("snapshot-list")
            || m.is_present("snapshot-rollback")
            || m.is_present("snapshot-rollback-to")
            || m.is_present("snapshot-rollback-to-exact")
        {
            // this field should be parsed at the top
            res.target = m
                .value_of("snapshot-target")
                .c(d!("Missing `snapshot-target`."))?
                .to_owned();

            // the guess should always success in this scene
            res.mode = res.guess_mode().map_err(|e| d!("{}", e))?;

            if m.is_present("snapshot-list") {
                list_snapshots(&res).map_err(|e| d!("{}", e))?;
            }

            check_rollback(m, &res).map_err(|e| d!("{}", e))?;
        }

        Ok(res)
    }

    #[cfg(not(test))]
    #[cfg(target_os = "linux")]
    fn list_snapshots(cfg: &BtmCfg) -> Result<()> {
        println!("Available snapshots are listed below:");
        cfg.get_sorted_snapshots()
            .map_err(|e| d!("{}", e))?
            .into_iter()
            .rev()
            .for_each(|h| {
                println!("    {}", h);
            });
        exit(0);
    }

    #[cfg(not(test))]
    #[cfg(target_os = "linux")]
    fn check_rollback(m: &ArgMatches, cfg: &BtmCfg) -> Result<()> {
        const HINTS: &str = r#"    NOTE:
            before executing the rollback,
            all related processes must be exited,
            such as findorad, abcid, tendermint, etc.
        "#;

        if m.is_present("snapshot-rollback")
            || m.is_present("snapshot-rollback-to")
            || m.is_present("snapshot-rollback-to-exact")
        {
            println!("\x1b[31;01m\n{}\x1b[00m", HINTS);

            let (h, strict) = m
                .value_of("snapshot-rollback-to-exact")
                .map(|h| (Some(h), true))
                .or_else(|| m.value_of("snapshot-rollback-to").map(|h| (Some(h), false)))
                .unwrap_or((None, false));
            let h = if let Some(h) = h {
                Some(h.parse::<u64>().c(d!("Invalid height."))?)
            } else {
                None
            };
            cfg.rollback(h, strict).map_err(|e| d!("{}", e))?;
            exit(0);
        }
        Ok(())
    }
}<|MERGE_RESOLUTION|>--- conflicted
+++ resolved
@@ -27,7 +27,6 @@
     pub ff_addr_extra_fix_height: u64,
     pub nonconfidential_balance_fix_height: u64,
     pub unbond_block_cnt: u64,
-<<<<<<< HEAD
     pub prismxx_inital_height: i64,
     pub enable_triple_masking_height: i64,
     // Note: This field only used to qa02.
@@ -38,14 +37,9 @@
     pub prism_bridge_address: String,
     pub nonce_bug_fix_height: u64,
     pub proper_gas_set_height: u64,
-=======
     pub fix_undelegation_missing_reward_height: i64,
-    pub fix_unpaid_delegation_height: u64,
-    pub evm_checktx_nonce: i64,
-    pub utxo_checktx_height: i64,
     pub fix_delegators_am_height: u64,
     pub validators_limit_v2_height: u64,
->>>>>>> 5077ac93
 }
 
 impl CheckPointConfig {
@@ -77,15 +71,12 @@
                                 fix_undelegation_missing_reward_height: 0,
                                 evm_checktx_nonce: 0,
                                 utxo_checktx_height: 0,
-<<<<<<< HEAD
                                 utxo_asset_prefix_height: 0,
                                 nonce_bug_fix_height: 0,
                                 prism_bridge_address: String::new(),
                                 proper_gas_set_height: 0,
-=======
                                 fix_delegators_am_height: 0,
                                 validators_limit_v2_height: 0,
->>>>>>> 5077ac93
                             };
                             #[cfg(not(feature = "debug_env"))]
                             let config = CheckPointConfig {
@@ -101,7 +92,6 @@
                                 ff_addr_extra_fix_height: 1200000,
                                 nonconfidential_balance_fix_height: 1210000,
                                 unbond_block_cnt: 3600 * 24 * 21 / 16,
-<<<<<<< HEAD
                                 prismxx_inital_height: 30000000,
                                 enable_triple_masking_height: 30000000,
                                 fix_unpaid_delegation_height: 2261885,
@@ -111,14 +101,9 @@
                                 nonce_bug_fix_height: 30000000,
                                 prism_bridge_address: String::new(),
                                 proper_gas_set_height: 30000000,
-=======
                                 fix_undelegation_missing_reward_height: 3000000,
-                                fix_unpaid_delegation_height: 2261885,
-                                evm_checktx_nonce: 30000000,
-                                utxo_checktx_height: 30000000,
                                 fix_delegators_am_height: 30000000,
                                 validators_limit_v2_height: 30000000,
->>>>>>> 5077ac93
                             };
                             let content = toml::to_string(&config).unwrap();
                             file.write_all(content.as_bytes()).unwrap();
