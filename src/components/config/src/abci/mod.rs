--- conflicted
+++ resolved
@@ -61,10 +61,6 @@
                                 unbond_block_cnt: 3600 * 24 * 21 / 16,
                                 prismxx_inital_height: 1,
                                 enable_triple_masking_height: 0,
-<<<<<<< HEAD
-                                qa02_upgradable_prism_bridge: 2,
-=======
->>>>>>> f934b32b
                                 fix_unpaid_delegation_height: 0,
                                 evm_checktx_nonce: 0,
                                 utxo_checktx_height: 0,
