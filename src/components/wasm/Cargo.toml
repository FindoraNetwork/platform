[package]
name = "wasm"
version = "0.2.0"
authors = ["FindoraNetwork"]
build = "build.rs"
edition = "2018"

description = ""
repository = ""
license = ""

# wasm-opt has a segfaulting issue. Disabling for now
[package.metadata.wasm-pack.profile.release]
wasm-opt = false

[dependencies]
base64 = "0.10"
futures = "0.1.20"
hex = "0.3.2"
js-sys = "0.3.27"
rand_chacha = "0.2.0"
rand_core = { version = "0.5", default-features = false, features = ["alloc"] }
rand = { version = "0.7", features = ["wasm-bindgen"] }
serde = { version = "1.0.124", features = ["derive"] }
serde_json = "1.0"
wasm-bindgen = { version = "0.2.62", features = ["serde-serialize"] }
wasm-bindgen-futures = "0.3.27"
wasm-bindgen-test = "0.2.50"

ring = "0.16.19"
aes-gcm = "0.8.0"
bech32 = "0.7.2"

# Must enable the "js"-feature,
# OR the compiling will fail.
getrandom = { version = "0.2", features = ["js"] }

<<<<<<< HEAD
zei = { git = "ssh://git@github.com/FindoraNetwork/zei", branch = "develop" }
=======
zei = { git = "https://github.com/FindoraNetwork/zei", tag = "v0.1.4d" }
>>>>>>> f307d479
ruc = { git = "https://github.com/FindoraNetwork/RUC.git", branch = "master" }
crypto = { package = "crypto", git = "ssh://git@github.com/FindoraNetwork/zei", branch = "develop" }

finutils = { path = "../finutils", default-features = false }
globutils = { path = "../../libs/globutils" }
credentials = { path = "../../libs/credentials" }
cryptohash = { path = "../../libs/cryptohash" }
ledger = { path = "../../ledger" }

fp-utils = { path = "../contracts/primitives/utils" }
fp-types = { path = "../contracts/primitives/types" }

[lib]
crate-type = ["cdylib", "rlib"]
path = "src/wasm.rs"

[dependencies.web-sys]
version = "0.3.4"
features = [
  'Headers',
  'Request',
  'RequestInit',
  'RequestMode',
  'Response',
  'Window',
  'console',
]

[build-dependencies]
serde = "1.0.124"
serde_json = "1.0.41"
vergen = "=3.1.0"
wasm-bindgen = { version = "0.2.62", features = ["serde-serialize"] }

[dev-dependencies]
# Must enable the "js"-feature,
# OR the compiling will fail.
getrandom = { version = "0.2", features = ["js"] }<|MERGE_RESOLUTION|>--- conflicted
+++ resolved
@@ -35,11 +35,7 @@
 # OR the compiling will fail.
 getrandom = { version = "0.2", features = ["js"] }
 
-<<<<<<< HEAD
-zei = { git = "ssh://git@github.com/FindoraNetwork/zei", branch = "develop" }
-=======
-zei = { git = "https://github.com/FindoraNetwork/zei", tag = "v0.1.4d" }
->>>>>>> f307d479
+zei = { git = "https://@github.com/FindoraNetwork/zei", branch = "develop" }
 ruc = { git = "https://github.com/FindoraNetwork/RUC.git", branch = "master" }
 crypto = { package = "crypto", git = "ssh://git@github.com/FindoraNetwork/zei", branch = "develop" }
 
