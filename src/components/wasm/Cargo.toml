--- conflicted
+++ resolved
@@ -17,13 +17,8 @@
 base64 = "0.13"
 hex = "0.4.2"
 js-sys = "0.3.27"
-<<<<<<< HEAD
-rand_chacha = "0.2"
+rand_chacha = "0.3"
 rand_core = { version = "0.6", default-features = false, features = ["alloc"] }
-=======
-rand_chacha = "0.3"
-rand_core = { version = "0.5", default-features = false, features = ["alloc"] }
->>>>>>> fef0a722
 rand = { version = "0.7", features = ["wasm-bindgen"] }
 serde = { version = "1.0.124", features = ["derive"] }
 serde_json = "1.0"
