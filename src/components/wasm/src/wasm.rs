//!
//! Interface for issuing transactions that can be compiled to Wasm.
//!
//! Allows web clients to issue transactions from a browser contexts.
//!
//! For now, forwards transactions to a ledger hosted locally.
//!
//! To compile wasm package, run wasm-pack build in the wasm directory.
//!

#![deny(warnings)]
#![deny(missing_docs)]
#![allow(clippy::needless_borrow)]

mod wasm_data_model;

use crate::wasm_data_model::{
    error_to_jsvalue, AssetRules, AssetTracerKeyPair, AttributeAssignment,
    AttributeDefinition, ClientAssetRecord, Credential, CredentialCommitment,
    CredentialCommitmentData, CredentialCommitmentKey, CredentialIssuerKeyPair,
    CredentialPoK, CredentialRevealSig, CredentialSignature, CredentialUserKeyPair,
    MTLeafInfo, OwnerMemo, PublicParams, TracingPolicies, TxoRef,
};
use algebra::jubjub::JubjubScalar;
use core::str::FromStr;
use credentials::{
    credential_commit, credential_issuer_key_gen, credential_open_commitment,
    credential_reveal, credential_sign, credential_user_key_gen, credential_verify,
    credential_verify_commitment, CredIssuerPublicKey, CredIssuerSecretKey,
    CredUserPublicKey, CredUserSecretKey, Credential as PlatformCredential,
};
use cryptohash::sha256;
use finutils::txn_builder::{
    AnonTransferOperationBuilder as PlatformAnonTransferOperationBuilder,
    FeeInput as PlatformFeeInput, FeeInputs as PlatformFeeInputs,
    TransactionBuilder as PlatformTransactionBuilder,
    TransferOperationBuilder as PlatformTransferOperationBuilder,
};
use fp_types::{
    actions::account::{Action as AccountAction, MintOutput, TransferToUTXO},
    actions::Action,
    assemble::{CheckFee, CheckNonce, SignedExtra, UncheckedTransaction},
    crypto::{Address, MultiSignature, MultiSigner},
};
use fp_utils::ecdsa::SecpPair;
use globutils::{wallet, HashOf};
use ledger::{
    data_model::{
        AssetTypeCode, AuthenticatedTransaction, Operation, TransferType, TxOutput,
        ASSET_TYPE_FRA, BLACK_HOLE_PUBKEY, BLACK_HOLE_PUBKEY_STAKING, TX_FEE_MIN,
    },
    staking::{
        gen_random_keypair, td_addr_to_bytes, PartialUnDelegation, TendermintAddr,
        MAX_DELEGATION_AMOUNT, MIN_DELEGATION_AMOUNT,
    },
};
use rand_chacha::ChaChaRng;
use rand_core::SeedableRng;
use ruc::{d, err::RucResult};
use std::convert::From;
use wasm_bindgen::prelude::*;
use zei::{
    serialization::ZeiFromToBytes,
    xfr::{
        asset_record::{open_blind_asset_record as open_bar, AssetRecordType},
        lib::trace_assets as zei_trace_assets,
        sig::{XfrKeyPair, XfrPublicKey, XfrSecretKey},
        structs::{
            AssetRecordTemplate, AssetType as ZeiAssetType, XfrBody, ASSET_TYPE_LENGTH,
        },
    },
};

/// Constant defining the git commit hash and commit date of the commit this library was built
/// against.
const BUILD_ID: &str = concat!(env!("VERGEN_SHA_SHORT"), " ", env!("VERGEN_BUILD_DATE"));

/// Returns the git commit hash and commit date of the commit this library was built against.
#[wasm_bindgen]
pub fn build_id() -> String {
    BUILD_ID.to_string()
}

/////////// TRANSACTION BUILDING ////////////////

//Random Helpers

#[wasm_bindgen]
/// Generates random Base64 encoded asset type as a Base64 string. Used in asset definitions.
/// @see {@link
/// module:Findora-Wasm~TransactionBuilder#add_operation_create_asset|add_operation_create_asset}
/// for instructions on how to define an asset with a new
/// asset type
pub fn random_asset_type() -> String {
    AssetTypeCode::gen_random().to_base64()
}

#[wasm_bindgen]
/// Generates asset type as a Base64 string from a JSON-serialized JavaScript value.
pub fn asset_type_from_jsvalue(val: &JsValue) -> Result<String, JsValue> {
    let code: [u8; ASSET_TYPE_LENGTH] =
        val.into_serde().c(d!()).map_err(error_to_jsvalue)?;
    Ok(AssetTypeCode {
        val: ZeiAssetType(code),
    }
    .to_base64())
}

#[wasm_bindgen]
/// Given a serialized state commitment and transaction, returns true if the transaction correctly
/// hashes up to the state commitment and false otherwise.
/// @param {string} state_commitment - String representing the state commitment.
/// @param {string} authenticated_txn - String representing the transaction.
/// @see {@link module:Network~Network#getTxn|Network.getTxn} for instructions on fetching a transaction from the ledger.
/// @see {@link module:Network~Network#getStateCommitment|Network.getStateCommitment}
/// for instructions on fetching a ledger state commitment.
/// @throws Will throw an error if the state commitment or the transaction fails to deserialize.
pub fn verify_authenticated_txn(
    state_commitment: String,
    authenticated_txn: String,
) -> Result<bool, JsValue> {
    let authenticated_txn =
        serde_json::from_str::<AuthenticatedTransaction>(&authenticated_txn)
            .c(d!())
            .map_err(|e| {
                JsValue::from_str(&format!("Could not deserialize transaction: {}", e))
            })?;
    let state_commitment = serde_json::from_str::<HashOf<_>>(&state_commitment)
        .c(d!())
        .map_err(|e| {
            JsValue::from_str(&format!("Could not deserialize state commitment: {}", e))
        })?;
    Ok(authenticated_txn.is_valid(state_commitment))
}

#[wasm_bindgen]
/// ...
pub fn get_null_pk() -> XfrPublicKey {
    XfrPublicKey::zei_from_bytes(&[0; 32]).unwrap()
}

#[wasm_bindgen]
/// Structure that allows users to construct arbitrary transactions.
pub struct TransactionBuilder {
    transaction_builder: PlatformTransactionBuilder,
}

impl TransactionBuilder {
    #[allow(missing_docs)]
    pub fn get_builder(&self) -> &PlatformTransactionBuilder {
        &self.transaction_builder
    }

    #[allow(missing_docs)]
    pub fn get_builder_mut(&mut self) -> &mut PlatformTransactionBuilder {
        &mut self.transaction_builder
    }
}

struct FeeInput {
    // Amount
    am: u64,
    // Index of txo
    tr: TxoRef,
    // Input body
    ar: ClientAssetRecord,
    // the owner_memo of `ar` for `Confidential` asset
    om: Option<OwnerMemo>,
    // Owner of this txo
    kp: XfrKeyPair,
}

impl From<FeeInput> for PlatformFeeInput {
    fn from(fi: FeeInput) -> Self {
        PlatformFeeInput {
            am: fi.am,
            tr: fi.tr.txo_ref,
            ar: fi.ar.txo,
            om: fi.om.map(|om| om.memo),
            kp: fi.kp,
        }
    }
}

#[wasm_bindgen]
#[derive(Default)]
#[allow(missing_docs)]
pub struct FeeInputs {
    inner: Vec<FeeInput>,
}

impl From<FeeInputs> for PlatformFeeInputs {
    fn from(fi: FeeInputs) -> Self {
        PlatformFeeInputs {
            inner: fi.inner.into_iter().map(|i| i.into()).collect(),
        }
    }
}

#[wasm_bindgen]
impl FeeInputs {
    #[allow(missing_docs)]
    pub fn new() -> Self {
        FeeInputs {
            inner: Vec::with_capacity(1),
        }
    }

    #[allow(missing_docs)]
    pub fn append(
        &mut self,
        am: u64,
        tr: TxoRef,
        ar: ClientAssetRecord,
        om: Option<OwnerMemo>,
        kp: XfrKeyPair,
    ) {
        self.inner.push(FeeInput { am, tr, ar, om, kp })
    }

    #[allow(missing_docs)]
    pub fn append2(
        mut self,
        am: u64,
        tr: TxoRef,
        ar: ClientAssetRecord,
        om: Option<OwnerMemo>,
        kp: XfrKeyPair,
    ) -> Self {
        self.inner.push(FeeInput { am, tr, ar, om, kp });
        self
    }
}

#[wasm_bindgen]
impl TransactionBuilder {
    /// @param am: amount to pay
    /// @param kp: owner's XfrKeyPair
    pub fn add_fee_relative_auto(
        mut self,
        kp: XfrKeyPair,
    ) -> Result<TransactionBuilder, JsValue> {
        self.transaction_builder
            .add_fee_relative_auto(&kp)
            .c(d!())
            .map_err(error_to_jsvalue)?;
        Ok(self)
    }

    /// Use this func to get the necessary infomations for generating `Relative Inputs`
    ///
    /// - TxoRef::Relative("Element index of the result")
    /// - ClientAssetRecord::from_json("Element of the result")
    pub fn get_relative_outputs(&self) -> Vec<JsValue> {
        self.transaction_builder
            .get_relative_outputs()
            .into_iter()
            .fold(vec![], |mut base, new| {
                base.push(
                    ClientAssetRecord {
                        txo: TxOutput {
                            id: None,
                            record: new.0,
                            lien: None,
                        },
                    }
                    .to_json()
                    .unwrap(),
                );
                base
            })
    }

    /// As the last operation of any transaction,
    /// add a static fee to the transaction.
    pub fn add_fee(mut self, inputs: FeeInputs) -> Result<TransactionBuilder, JsValue> {
        self.transaction_builder
            .add_fee(inputs.into())
            .c(d!())
            .map_err(error_to_jsvalue)?;
        Ok(self)
    }

    /// A simple fee checker for mainnet v1.0.
    ///
    /// SEE [check_fee](ledger::data_model::Transaction::check_fee)
    pub fn check_fee(&self) -> bool {
        self.transaction_builder.check_fee()
    }

    /// Create a new transaction builder.
    /// @param {BigInt} seq_id - Unique sequence ID to prevent replay attacks.
    pub fn new(seq_id: u64) -> Self {
        TransactionBuilder {
            transaction_builder: PlatformTransactionBuilder::from_seq_id(seq_id),
        }
    }

    /// Wraps around TransactionBuilder to add an asset definition operation to a transaction builder instance.
    /// @example <caption> Error handling </caption>
    /// try {
    ///     await wasm.add_operation_create_asset(wasm.new_keypair(), "test_memo", wasm.random_asset_type(), wasm.AssetRules.default());
    /// } catch (err) {
    ///     console.log(err)
    /// }
    ///
    /// @param {XfrKeyPair} key_pair -  Issuer XfrKeyPair.
    /// @param {string} memo - Text field for asset definition.
    /// @param {string} token_code - Optional Base64 string representing the token code of the asset to be issued.
    /// If empty, a token code will be chosen at random.
    /// @param {AssetRules} asset_rules - Asset rules object specifying which simple policies apply
    /// to the asset.
    pub fn add_operation_create_asset(
        self,
        key_pair: &XfrKeyPair,
        memo: String,
        token_code: String,
        asset_rules: AssetRules,
    ) -> Result<TransactionBuilder, JsValue> {
        self.add_operation_create_asset_with_policy(
            key_pair,
            memo,
            token_code,
            String::new(),
            asset_rules,
        )
    }

    /// @ignore
    // Testnet will not support Discret policies.
    pub fn add_operation_create_asset_with_policy(
        mut self,
        key_pair: &XfrKeyPair,
        memo: String,
        token_code: String,
        _policy_choice: String,
        asset_rules: AssetRules,
    ) -> Result<TransactionBuilder, JsValue> {
        let asset_token = if token_code.is_empty() {
            AssetTypeCode::gen_random()
        } else {
            AssetTypeCode::new_from_base64(&token_code)
                .c(d!())
                .map_err(error_to_jsvalue)?
        };

        self.get_builder_mut()
            .add_operation_create_asset(
                &key_pair,
                Some(asset_token),
                asset_rules.rules,
                &memo,
            )
            .c(d!())
            .map_err(error_to_jsvalue)?;
        Ok(self)
    }

    /// Wraps around TransactionBuilder to add an asset issuance to a transaction builder instance.
    ///
    /// Use this function for simple one-shot issuances.
    ///
    /// @param {XfrKeyPair} key_pair  - Issuer XfrKeyPair.
    /// and types of traced assets.
    /// @param {string} code - base64 string representing the token code of the asset to be issued.
    /// @param {BigInt} seq_num - Issuance sequence number. Every subsequent issuance of a given asset type must have a higher sequence number than before.
    /// @param {BigInt} amount - Amount to be issued.
    /// @param {boolean} conf_amount - `true` means the asset amount is confidential, and `false` means it's nonconfidential.
    /// @param {PublicParams} zei_params - Public parameters necessary to generate asset records.
    pub fn add_basic_issue_asset(
        mut self,
        key_pair: &XfrKeyPair,
        code: String,
        seq_num: u64,
        amount: u64,
        conf_amount: bool,
        zei_params: &PublicParams,
    ) -> Result<TransactionBuilder, JsValue> {
        let asset_token = AssetTypeCode::new_from_base64(&code)
            .c(d!())
            .map_err(error_to_jsvalue)?;

        // TODO: (keyao/noah) enable client support for identity
        // tracing?
        // Redmine issue: #44
        let confidentiality_flags = AssetRecordType::from_flags(conf_amount, false);
        self.get_builder_mut()
            .add_basic_issue_asset(
                &key_pair,
                &asset_token,
                seq_num,
                amount,
                confidentiality_flags,
                zei_params.get_ref(),
            )
            .c(d!())
            .map_err(error_to_jsvalue)?;
        Ok(self)
    }

    /// Adds an operation to the transaction builder that adds a hash to the ledger's custom data
    /// store.
    /// @param {XfrKeyPair} auth_key_pair - Asset creator key pair.
    /// @param {String} code - base64 string representing token code of the asset whose memo will be updated.
    /// transaction validates.
    /// @param {String} new_memo - The new asset memo.
    /// @see {@link module:Findora-Wasm~AssetRules#set_updatable|AssetRules.set_updatable} for more information about how
    /// to define an updatable asset.
    pub fn add_operation_update_memo(
        mut self,
        auth_key_pair: &XfrKeyPair,
        code: String,
        new_memo: String,
    ) -> Result<TransactionBuilder, JsValue> {
        // First, decode the asset code
        let code = AssetTypeCode::new_from_base64(&code)
            .c(d!())
            .map_err(error_to_jsvalue)?;

        self.get_builder_mut()
            .add_operation_update_memo(auth_key_pair, code, &new_memo);
        Ok(self)
    }

    /// Adds an operation to the transaction builder that converts a bar to abar.
    ///
    /// @param {XfrKeyPair} auth_key_pair - input bar owner key pair
    /// @param {AXfrKeyPair} abar_key_pair - abar receiver's public key
    /// @param {TxoSID} input_sid - txo sid of input bar
    /// @param {ClientAssetRecord} input_record -
    pub fn add_operation_bar_to_abar(
        mut self,
        auth_key_pair: &XfrKeyPair,
        abar_pubkey: &AXfrPubKey,
        txo_sid: u64,
        input_record: &ClientAssetRecord,
        owner_memo: Option<OwnerMemo>,
        enc_key: &XPublicKey,
    ) -> Result<TransactionBuilder, JsValue> {
        let oar = open_bar(
            input_record.get_bar_ref(),
            &owner_memo.map(|memo| memo.get_memo_ref().clone()),
            &auth_key_pair,
        )
        .c(d!())
        .map_err(|e| {
            JsValue::from_str(&format!("Could not open asset record: {}", e))
        })?;

        let (_, r) = self
            .get_builder_mut()
            .add_operation_bar_to_abar(
                auth_key_pair,
                &abar_pubkey,
                TxoSID(txo_sid),
                &oar,
                enc_key,
            )
            .c(d!())
            .map_err(|e| {
                JsValue::from_str(&format!("Could not add operation: {}", e))
            })?;

        println!("Randomizer: {}", wallet::randomizer_to_base58(&r));
        Ok(self)
    }

    /// Adds an operation to transaction builder which transfer a Anon Blind Asset Record
    ///
    /// @param {AnonBlindAssetRecord} input - input abar
    /// @param {OwnerMemo} owner_memo - input owner memo
    /// @param {AXfrKeyPair} from_keypair - abar sender's private key
    /// @param {XSecretKey} from_dec_key - sender's abar decryption key
    /// @param {AXfrPubKey} to_pub_key - receiver's Anon public key
    /// @param {XPublicKey} to_enc_key - receiver's encryption public key
    /// @param {u64} to_amount - amount to send to receiver
    #[allow(clippy::too_many_arguments)]
    pub fn add_operation_anon_transfer(
        mut self,
        input: AnonBlindAssetRecord,
        owner_memo: OwnerMemo,
        mt_leaf_info: MTLeafInfo,
        from_keypair: AXfrKeyPair,
        from_dec_key: XSecretKey,
        to_pub_key: AXfrPubKey,
        to_enc_key: XPublicKey,
        to_amount: u64,
    ) -> Result<TransactionBuilder, JsValue> {
        let mut prng = ChaChaRng::from_entropy();
        let input_oabar = OpenAnonBlindAssetRecordBuilder::from_abar(
            &input,
            owner_memo.memo,
            &from_keypair,
            &from_dec_key,
        )
        .c(d!())
        .map_err(|e| JsValue::from_str(&format!("Could not add operation: {}", e)))?
        .mt_leaf_info(mt_leaf_info.get_zei_mt_leaf_info().clone())
        .build()
        .c(d!())
        .map_err(|e| JsValue::from_str(&format!("Could not add operation: {}", e)))?;

        if input_oabar.get_amount() != to_amount {
            return Err(JsValue::from_str(&format!(
                "Transfer amount doesn't match input abar: {}",
                input_oabar.get_amount()
            )));
        }

        let output_oabar = OpenAnonBlindAssetRecordBuilder::new()
            .amount(to_amount)
            .asset_type(input_oabar.get_asset_type())
            .pub_key(to_pub_key)
            .finalize(&mut prng, &to_enc_key)
            .c(d!())
            .map_err(|e| JsValue::from_str(&format!("Could not add operation: {}", e)))?
            .build()
            .map_err(|e| {
                JsValue::from_str(&format!("Could not add operation: {}", e))
            })?;

        self.get_builder_mut()
            .add_operation_anon_transfer(
                &[input_oabar],
                &[output_oabar],
                &[from_keypair],
            )
            .c(d!())
            .map_err(|e| {
                JsValue::from_str(&format!("Could not add operation: {}", e))
            })?;

        Ok(self)
    }

    #[allow(missing_docs)]
    pub fn add_operation_delegate(
        mut self,
        keypair: &XfrKeyPair,
        validator: TendermintAddr,
    ) -> Result<TransactionBuilder, JsValue> {
        self.get_builder_mut()
            .add_operation_delegation(keypair, validator);
        Ok(self)
    }

    #[allow(missing_docs)]
    pub fn add_operation_undelegate(
        mut self,
        keypair: &XfrKeyPair,
    ) -> Result<TransactionBuilder, JsValue> {
        self.get_builder_mut()
            .add_operation_undelegation(keypair, None);
        Ok(self)
    }

    #[allow(missing_docs)]
    pub fn add_operation_undelegate_partially(
        mut self,
        keypair: &XfrKeyPair,
        am: u64,
        target_validator: TendermintAddr,
    ) -> Result<TransactionBuilder, JsValue> {
        let middle_pk = gen_random_keypair().get_pk();
        self.get_builder_mut().add_operation_undelegation(
            keypair,
            Some(PartialUnDelegation::new(
                am,
                middle_pk,
                td_addr_to_bytes(&target_validator).map_err(error_to_jsvalue)?,
            )),
        );
        Ok(self)
    }

    #[allow(missing_docs)]
    pub fn add_operation_claim(
        mut self,
        keypair: &XfrKeyPair,
    ) -> Result<TransactionBuilder, JsValue> {
        self.get_builder_mut().add_operation_claim(keypair, None);
        Ok(self)
    }

    #[allow(missing_docs)]
    pub fn add_operation_claim_custom(
        mut self,
        keypair: &XfrKeyPair,
        am: u64,
    ) -> Result<TransactionBuilder, JsValue> {
        if 0 == am {
            return Err(error_to_jsvalue("Amount can not be zero"));
        }
        self.get_builder_mut()
            .add_operation_claim(keypair, Some(am));
        Ok(self)
    }

    /// Adds an operation to the transaction builder that support transfer utxo asset to ethereum address.
    /// @param {XfrKeyPair} keypair - Asset creator key pair.
    /// @param {String} ethereum_address - The address to receive Ethereum assets.
    pub fn add_operation_convert_account(
        mut self,
        keypair: &XfrKeyPair,
        ethereum_address: String,
    ) -> Result<TransactionBuilder, JsValue> {
        let ea = MultiSigner::from_str(&ethereum_address)
            .c(d!())
            .map_err(error_to_jsvalue)?;
        self.get_builder_mut()
            .add_operation_convert_account(keypair, ea)
            .c(d!())
            .map_err(error_to_jsvalue)?;
        Ok(self)
    }

    /// Adds a serialized transfer asset operation to a transaction builder instance.
    /// @param {string} op - a JSON-serialized transfer operation.
    /// @see {@link module:Findora-Wasm~TransferOperationBuilder} for details on constructing a transfer operation.
    /// @throws Will throw an error if `op` fails to deserialize.
    pub fn add_transfer_operation(
        mut self,
        op: String,
    ) -> Result<TransactionBuilder, JsValue> {
        let op = serde_json::from_str::<Operation>(&op)
            .c(d!())
            .map_err(error_to_jsvalue)?;
        self.get_builder_mut().add_operation(op);
        Ok(self)
    }

    #[allow(missing_docs)]
    pub fn sign(mut self, kp: &XfrKeyPair) -> Result<TransactionBuilder, JsValue> {
        self.get_builder_mut().sign(kp);
        Ok(self)
    }

    /// Extracts the serialized form of a transaction.
    pub fn transaction(&self) -> String {
        self.get_builder().serialize_str()
    }

    /// Calculates transaction handle.
    pub fn transaction_handle(&self) -> String {
        self.get_builder().transaction().handle()
    }

    /// Fetches a client record from a transaction.
    /// @param {number} idx - Record to fetch. Records are added to the transaction builder sequentially.
    pub fn get_owner_record(&self, idx: usize) -> ClientAssetRecord {
        ClientAssetRecord {
            txo: self.get_builder().get_output_ref(idx),
        }
    }

    /// Fetches an owner memo from a transaction
    /// @param {number} idx - Owner memo to fetch. Owner memos are added to the transaction builder sequentially.
    pub fn get_owner_memo(&self, idx: usize) -> Option<OwnerMemo> {
        self.get_builder()
            .get_owner_memo_ref(idx)
            .map(|memo| OwnerMemo { memo: memo.clone() })
    }
}

fn generate_extra(nonce: u64, fee: Option<u64>) -> SignedExtra {
    (CheckNonce::new(nonce), CheckFee::new(fee))
}

/// Build transfer from account balance to utxo tx.
/// @param {XfrPublicKey} recipient - UTXO Asset receiver.
/// @param {u64} amount - Transfer amount.
/// @param {string} sk - Ethereum wallet private key.
/// @param {u64} nonce - Transaction nonce for sender.
#[wasm_bindgen]
pub fn transfer_to_utxo_from_account(
    recipient: XfrPublicKey,
    amount: u64,
    sk: String,
    nonce: u64,
) -> Result<String, JsValue> {
    let seed = hex::decode(sk).map_err(error_to_jsvalue)?;
    let mut s = [0u8; 32];
    s.copy_from_slice(&seed);
    let kp = SecpPair::from_seed(&s);

    let output = MintOutput {
        target: recipient,
        amount,
        asset: ASSET_TYPE_FRA,
    };
    let action = Action::Account(AccountAction::TransferToUTXO(TransferToUTXO {
        outputs: vec![output],
    }));

    let extra = generate_extra(nonce, None);
    let msg = serde_json::to_vec(&(action.clone(), extra.clone()))
        .map_err(error_to_jsvalue)?;
    let signature = MultiSignature::from(kp.sign(&msg));
    let signer = Address::from(kp.address());

    let tx = UncheckedTransaction::new_signed(action, signer, signature, extra);
    let res = serde_json::to_string(&tx).map_err(error_to_jsvalue)?;

    Ok(res)
}

/// Recover ecdsa private key from mnemonic.
#[wasm_bindgen]
pub fn recover_sk_from_mnemonic(
    phrase: String,
    password: String,
) -> Result<String, JsValue> {
    let sp = SecpPair::from_phrase(&phrase, Some(&password))
        .map_err(error_to_jsvalue)?
        .0;
    Ok(hex::encode(sp.seed()))
}

/// Recover ethereum address from ecdsa private key, eg. 0x73c71...
#[wasm_bindgen]
pub fn recover_address_from_sk(sk: String) -> Result<String, JsValue> {
    let seed = hex::decode(sk).map_err(error_to_jsvalue)?;
    let mut s = [0u8; 32];
    s.copy_from_slice(&seed);
    let pair = SecpPair::from_seed(&s);
    Ok(format!("{:?}", pair.address()))
}

/// Serialize ethereum address used to abci query nonce.
#[wasm_bindgen]
pub fn get_serialized_address(address: String) -> Result<String, JsValue> {
    let ms = MultiSigner::from_str(&address).map_err(error_to_jsvalue)?;
    let account: Address = ms.into();
    let sa = serde_json::to_vec(&account).map_err(error_to_jsvalue)?;
    String::from_utf8(sa).map_err(error_to_jsvalue)
}

/// AnonKeys is used to store keys for Anon proofs
#[wasm_bindgen]
pub struct AnonKeys {
    axfr_secret_key: String,
    axfr_public_key: String,
    enc_key: String,
    dec_key: String,
}

/// AnonKeys is a struct to store keys required for anon transfer
#[wasm_bindgen]
#[allow(missing_docs)]
impl AnonKeys {
    #[wasm_bindgen(getter)]
    pub fn axfr_secret_key(&self) -> String {
        self.axfr_secret_key.clone()
    }

    #[wasm_bindgen(setter)]
    pub fn set_axfr_secret_key(&mut self, axfr_secret_key: String) {
        self.axfr_secret_key = axfr_secret_key;
    }

    #[wasm_bindgen(getter)]
    pub fn axfr_public_key(&self) -> String {
        self.axfr_public_key.clone()
    }

    #[wasm_bindgen(setter)]
    pub fn set_axfr_public_key(&mut self, axfr_public_key: String) {
        self.axfr_public_key = axfr_public_key;
    }

    #[wasm_bindgen(getter)]
    pub fn enc_key(&self) -> String {
        self.enc_key.clone()
    }

    #[wasm_bindgen(setter)]
    pub fn set_enc_key(&mut self, enc_key: String) {
        self.enc_key = enc_key;
    }

    #[wasm_bindgen(getter)]
    pub fn dec_key(&self) -> String {
        self.dec_key.clone()
    }

    #[wasm_bindgen(setter)]
    pub fn set_dec_key(&mut self, dec_key: String) {
        self.dec_key = dec_key;
    }
}

/// Generate new anonymous keys
#[wasm_bindgen]
pub fn gen_anon_keys() -> Result<AnonKeys, JsValue> {
    let mut prng = ChaChaRng::from_entropy();
    let keypair = AXfrKeyPair::generate(&mut prng);
    let secret_key = XSecretKey::new(&mut prng);
    let public_key = XPublicKey::from(&secret_key);

    let keys = AnonKeys {
        axfr_secret_key: wallet::anon_secret_key_to_base64(&keypair),
        axfr_public_key: wallet::anon_public_key_to_base64(&keypair.pub_key()),
        enc_key: wallet::x_public_key_to_base64(&public_key),
        dec_key: wallet::x_secret_key_to_base64(&secret_key),
    };

    Ok(keys)
}

<<<<<<< HEAD
/// Get balance for an Anonymous Blind Asset Record
/// @param {AnonBlindAssetRecord} abar - ABAR for which balance needs to be queried
/// @param {OwnerMemo} memo - memo corresponding to the abar
/// @param keypair {AXfrKeyPair} - AXfrKeyPair of the ABAR owner
/// @param dec_key {XSecretKey} - Decryption key of the abar owner to open the Owner Memo
/// @param MTLeafInfo {mt_leaf_info} - the Merkle proof of the ABAR from commitment tree
/// @throws Will throw an error if abar fails to open
#[wasm_bindgen]
pub fn get_anon_balance(
    abar: AnonBlindAssetRecord,
    memo: OwnerMemo,
    keypair: AXfrKeyPair,
    dec_key: XSecretKey,
    mt_leaf_info: MTLeafInfo,
) -> Result<u64, JsValue> {
    let oabar =
        OpenAnonBlindAssetRecordBuilder::from_abar(&abar, memo.memo, &keypair, &dec_key)
            .c(d!())
            .map_err(error_to_jsvalue)?
            .mt_leaf_info(mt_leaf_info.get_zei_mt_leaf_info().clone())
            .build()
            .c(d!())
            .map_err(error_to_jsvalue)?;

    Ok(oabar.get_amount())
}

=======
>>>>>>> 8fb28bf5
#[wasm_bindgen]
#[derive(Default)]
/// Structure that enables clients to construct complex transfers.
pub struct TransferOperationBuilder {
    op_builder: PlatformTransferOperationBuilder,
}

impl TransferOperationBuilder {
    #[allow(missing_docs)]
    pub fn get_builder(&self) -> &PlatformTransferOperationBuilder {
        &self.op_builder
    }

    #[allow(missing_docs)]
    pub fn get_builder_mut(&mut self) -> &mut PlatformTransferOperationBuilder {
        &mut self.op_builder
    }
}

impl TransferOperationBuilder {
    #[allow(missing_docs)]
    pub fn add_input(
        mut self,
        txo_ref: TxoRef,
        asset_record: &ClientAssetRecord,
        owner_memo: Option<OwnerMemo>,
        tracing_policies: Option<&TracingPolicies>,
        key: &XfrKeyPair,
        amount: u64,
    ) -> Result<TransferOperationBuilder, JsValue> {
        let oar = open_bar(
            asset_record.get_bar_ref(),
            &owner_memo.map(|memo| memo.get_memo_ref().clone()),
            &key,
        )
        .c(d!())
        .map_err(|e| {
            JsValue::from_str(&format!("Could not open asset record: {}", e))
        })?;
        self.get_builder_mut()
            .add_input(
                *txo_ref.get_txo(),
                oar,
                tracing_policies.map(|policies| policies.get_policies_ref().clone()),
                None,
                amount,
            )
            .c(d!())
            .map_err(error_to_jsvalue)?;
        Ok(self)
    }

    #[allow(missing_docs)]
    pub fn add_output(
        mut self,
        amount: u64,
        recipient: &XfrPublicKey,
        tracing_policies: Option<&TracingPolicies>,
        code: String,
        conf_amount: bool,
        conf_type: bool,
    ) -> Result<TransferOperationBuilder, JsValue> {
        let code = AssetTypeCode::new_from_base64(&code)
            .c(d!())
            .map_err(error_to_jsvalue)?;

        let asset_record_type = AssetRecordType::from_flags(conf_amount, conf_type);
        // TODO (noah/keyao) support identity tracing (issue #298)
        let template = if let Some(policies) = tracing_policies {
            AssetRecordTemplate::with_asset_tracing(
                amount,
                code.val,
                asset_record_type,
                *recipient,
                policies.get_policies_ref().clone(),
            )
        } else {
            AssetRecordTemplate::with_no_asset_tracing(
                amount,
                code.val,
                asset_record_type,
                *recipient,
            )
        };
        self.get_builder_mut()
            .add_output(
                &template,
                tracing_policies.map(|policies| policies.get_policies_ref().clone()),
                None,
                None,
            )
            .c(d!())
            .map_err(error_to_jsvalue)?;
        Ok(self)
    }
}

#[wasm_bindgen]
impl TransferOperationBuilder {
    /// Create a new transfer operation builder.
    pub fn new() -> Self {
        Self::default()
    }

    /// Wraps around TransferOperationBuilder to add an input to a transfer operation builder.
    /// @param {TxoRef} txo_ref - Absolute or relative utxo reference
    /// @param {string} asset_record - Serialized client asset record to serve as transfer input. This record must exist on the
    /// ledger for the transfer to be valid.
    /// @param {OwnerMemo} owner_memo - Opening parameters.
    /// @param tracing_key {AssetTracerKeyPair} - Tracing key, must be added to traceable
    /// assets.
    /// @param {XfrKeyPair} key - Key pair associated with the input.
    /// @param {BigInt} amount - Amount of input record to transfer.
    /// @see {@link module:Findora-Wasm~TxoRef#create_absolute_txo_ref|TxoRef.create_absolute_txo_ref}
    /// or {@link module:Findora-Wasm~TxoRef#create_relative_txo_ref|TxoRef.create_relative_txo_ref} for details on txo
    /// references.
    /// @see {@link module:Findora-Network~Network#getUtxo|Network.getUtxo} for details on fetching blind asset records.
    /// @throws Will throw an error if `oar` or `txo_ref` fail to deserialize.
    pub fn add_input_with_tracing(
        self,
        txo_ref: TxoRef,
        asset_record: ClientAssetRecord,
        owner_memo: Option<OwnerMemo>,
        tracing_policies: &TracingPolicies,
        key: &XfrKeyPair,
        amount: u64,
    ) -> Result<TransferOperationBuilder, JsValue> {
        self.add_input(
            txo_ref,
            &asset_record,
            owner_memo,
            Some(tracing_policies),
            key,
            amount,
        )
    }
    /// Wraps around TransferOperationBuilder to add an input to a transfer operation builder.
    /// @param {TxoRef} txo_ref - Absolute or relative utxo reference
    /// @param {string} asset_record - Serialized client asset record to serve as transfer input. This record must exist on the
    /// ledger for the transfer to be valid
    /// @param {OwnerMemo} owner_memo - Opening parameters.
    /// @param {XfrKeyPair} key - Key pair associated with the input.
    /// @param {BigInt} amount - Amount of input record to transfer
    /// or {@link module:Findora-Wasm~TxoRef#create_relative_txo_ref|TxoRef.create_relative_txo_ref} for details on txo
    /// references.
    /// @see {@link module:Findora-Network~Network#getUtxo|Network.getUtxo} for details on fetching blind asset records.
    /// @throws Will throw an error if `oar` or `txo_ref` fail to deserialize.
    // Note: these two functions are necessary because Wasm cannot handle optional references and I
    // don't want any of the functions to take ownership of the tracing key.
    pub fn add_input_no_tracing(
        self,
        txo_ref: TxoRef,
        asset_record: &ClientAssetRecord,
        owner_memo: Option<OwnerMemo>,
        key: &XfrKeyPair,
        amount: u64,
    ) -> Result<TransferOperationBuilder, JsValue> {
        self.add_input(txo_ref, asset_record, owner_memo, None, key, amount)
    }

    /// Wraps around TransferOperationBuilder to add an output to a transfer operation builder.
    ///
    /// @param {BigInt} amount - amount to transfer to the recipient.
    /// @param {XfrPublicKey} recipient - public key of the recipient.
    /// @param tracing_key {AssetTracerKeyPair} - Optional tracing key, must be added to traced
    /// assets.
    /// @param code {string} - String representation of the asset token code.
    /// @param conf_amount {boolean} - `true` means the output's asset amount is confidential, and `false` means it's nonconfidential.
    /// @param conf_type {boolean} - `true` means the output's asset type is confidential, and `false` means it's nonconfidential.
    /// @throws Will throw an error if `code` fails to deserialize.
    pub fn add_output_with_tracing(
        self,
        amount: u64,
        recipient: &XfrPublicKey,
        tracing_policies: &TracingPolicies,
        code: String,
        conf_amount: bool,
        conf_type: bool,
    ) -> Result<TransferOperationBuilder, JsValue> {
        self.add_output(
            amount,
            recipient,
            Some(tracing_policies),
            code,
            conf_amount,
            conf_type,
        )
    }

    /// Wraps around TransferOperationBuilder to add an output to a transfer operation builder.
    ///
    /// @param {BigInt} amount - amount to transfer to the recipient
    /// @param {XfrPublicKey} recipient - public key of the recipient
    /// @param code {string} - String representaiton of the asset token code
    /// @param conf_amount {boolean} - `true` means the output's asset amount is confidential, and `false` means it's nonconfidential.
    /// @param conf_type {boolean} - `true` means the output's asset type is confidential, and `false` means it's nonconfidential.
    /// @throws Will throw an error if `code` fails to deserialize.
    pub fn add_output_no_tracing(
        self,
        amount: u64,
        recipient: &XfrPublicKey,
        code: String,
        conf_amount: bool,
        conf_type: bool,
    ) -> Result<TransferOperationBuilder, JsValue> {
        self.add_output(amount, recipient, None, code, conf_amount, conf_type)
    }

    /// Wraps around TransferOperationBuilder to ensure the transfer inputs and outputs are balanced.
    /// This function will add change outputs for all unspent portions of input records.
    /// @throws Will throw an error if the transaction cannot be balanced.
    pub fn balance(mut self) -> Result<TransferOperationBuilder, JsValue> {
        self.get_builder_mut()
            .balance()
            .c(d!())
            .map_err(|e| JsValue::from_str(&format!("Error balancing txn: {}", e)))?;
        Ok(self)
    }

    /// Wraps around TransferOperationBuilder to finalize the transaction.
    ///
    /// @throws Will throw an error if input and output amounts do not add up.
    /// @throws Will throw an error if not all record owners have signed the transaction.
    pub fn create(mut self) -> Result<TransferOperationBuilder, JsValue> {
        self.get_builder_mut()
            .create(TransferType::Standard)
            .c(d!())
            .map_err(error_to_jsvalue)?;
        Ok(self)
    }

    /// Wraps around TransferOperationBuilder to add a signature to the operation.
    ///
    /// All input owners must sign.
    ///
    /// @param {XfrKeyPair} kp - key pair of one of the input owners.
    pub fn sign(mut self, kp: &XfrKeyPair) -> Result<TransferOperationBuilder, JsValue> {
        self.get_builder_mut()
            .sign(&kp)
            .c(d!())
            .map_err(error_to_jsvalue)?;
        Ok(self)
    }

    #[allow(missing_docs)]
    pub fn builder(&self) -> String {
        serde_json::to_string(self.get_builder()).unwrap()
    }

    /// Wraps around TransferOperationBuilder to extract an operation expression as JSON.
    pub fn transaction(&self) -> Result<String, JsValue> {
        let op = self
            .get_builder()
            .transaction()
            .c(d!())
            .map_err(error_to_jsvalue)?;
        Ok(serde_json::to_string(&op).unwrap())
    }
}

#[wasm_bindgen]
#[derive(Default)]
/// Structure that enables clients to construct complex transfers.
pub struct AnonTransferOperationBuilder {
    op_builder: PlatformAnonTransferOperationBuilder,
}

impl AnonTransferOperationBuilder {
    #[allow(missing_docs)]
    pub fn get_builder(&self) -> &PlatformAnonTransferOperationBuilder {
        &self.op_builder
    }

    #[allow(missing_docs)]
    pub fn get_builder_mut(&mut self) -> &mut PlatformAnonTransferOperationBuilder {
        &mut self.op_builder
    }

    fn default() -> Self {
        AnonTransferOperationBuilder {
            op_builder: PlatformAnonTransferOperationBuilder::default(),
        }
    }
}

impl AnonTransferOperationBuilder {
    /// new is a constructor for AnonTransferOperationBuilder
    pub fn new() -> Self {
        Self::default()
    }

    /// add_input is used to add a new input source for Anon Transfer
<<<<<<< HEAD
=======
    /// @param {AnonBlindAssetRecord} abar - input ABAR to transfer
    /// @param {OwnerMemo} memo - memo corresponding to the input abar
    /// @param keypair {AXfrKeyPair} - AXfrKeyPair of the ABAR owner
    /// @param dec_key {XSecretKey} - Decryption key of the abar owner to open the Owner Memo
    /// @param MTLeafInfo {mt_leaf_info} - the Merkle proof of the ABAR from commitment tree
    /// @throws Will throw an error if abar fails to open, input fails to get added to Operation
>>>>>>> 8fb28bf5
    pub fn add_input(
        mut self,
        abar: AnonBlindAssetRecord,
        memo: OwnerMemo,
        keypair: AXfrKeyPair,
        dec_key: XSecretKey,
        mt_leaf_info: MTLeafInfo,
    ) -> Result<AnonTransferOperationBuilder, JsValue> {
        let oabar = OpenAnonBlindAssetRecordBuilder::from_abar(
            &abar, memo.memo, &keypair, &dec_key,
        )
        .c(d!())
        .map_err(error_to_jsvalue)?
        .mt_leaf_info(mt_leaf_info.get_zei_mt_leaf_info().clone())
        .build()
        .c(d!())
        .map_err(error_to_jsvalue)?;

        self.get_builder_mut()
            .add_input(oabar, keypair)
            .c(d!())
            .map_err(error_to_jsvalue)?;

        Ok(self)
    }

    /// add_output is used to add a output to the Anon Transfer
<<<<<<< HEAD
=======
    /// @param amount {u64} - amount to be sent to the receiver
    /// @param to {AXfrPubKey} - original pub key of receiver
    /// @param to_enc_key {XPublicKey} - The encryption public key of receiver.
    /// @throws error if ABAR fails to be built
>>>>>>> 8fb28bf5
    pub fn add_output(
        mut self,
        amount: u64,
        to: AXfrPubKey,
        to_enc_key: XPublicKey,
    ) -> Result<AnonTransferOperationBuilder, JsValue> {
        let mut prng = ChaChaRng::from_entropy();

        let oabar_out = OpenAnonBlindAssetRecordBuilder::new()
            .amount(amount)
            .pub_key(to)
            .finalize(&mut prng, &to_enc_key)
            .unwrap()
            .build()
            .unwrap();

        self.get_builder_mut()
            .add_output(oabar_out)
            .c(d!())
            .map_err(error_to_jsvalue)?;

        Ok(self)
    }

<<<<<<< HEAD
    /// get_randomizers
=======
    /// get_randomizers returns a list of all the randomizers for receiver public keys
>>>>>>> 8fb28bf5
    pub fn get_randomizers(&self) -> Vec<JubjubScalar> {
        self.get_builder().get_randomizers()
    }

<<<<<<< HEAD
    /// create is used to buiuld proof and sign the Transfer Operation
=======
    /// create is used to build proof and sign the Transfer Operation
>>>>>>> 8fb28bf5
    pub fn create(mut self) -> Result<AnonTransferOperationBuilder, JsValue> {
        self.get_builder_mut()
            .build()
            .c(d!())
            .map_err(error_to_jsvalue)?;

        self.get_builder_mut()
            .sign()
            .c(d!())
            .map_err(error_to_jsvalue)?;

        Ok(self)
    }

    /// transaction returns the prepared Anon Transfer Operation
<<<<<<< HEAD
=======
    /// @param nonce {NoReplayToken} - nonce of the txn to be added to the operation
>>>>>>> 8fb28bf5
    pub fn transaction(self, nonce: NoReplayToken) -> Result<String, JsValue> {
        let op = self
            .get_builder()
            .transaction(nonce)
            .c(d!())
            .map_err(error_to_jsvalue)?;
        Ok(serde_json::to_string(&op).unwrap())
    }
}

///////////// CRYPTO //////////////////////
#[wasm_bindgen]
/// Returns a JavaScript object containing decrypted owner record information,
/// where `amount` is the decrypted asset amount, and `asset_type` is the decrypted asset type code.
///
/// @param {ClientAssetRecord} record - Owner record.
/// @param {OwnerMemo} owner_memo - Owner memo of the associated record.
/// @param {XfrKeyPair} keypair - Keypair of asset owner.
/// @see {@link module:Findora-Wasm~ClientAssetRecord#from_json_record|ClientAssetRecord.from_json_record} for information about how to construct an asset record object
/// from a JSON result returned from the ledger server.
pub fn open_client_asset_record(
    record: &ClientAssetRecord,
    owner_memo: Option<OwnerMemo>,
    keypair: &XfrKeyPair,
) -> Result<JsValue, JsValue> {
    open_bar(
        record.get_bar_ref(),
        &owner_memo.map(|memo| memo.get_memo_ref().clone()),
        &keypair,
    )
    .c(d!())
    .map_err(|e| JsValue::from_str(&format!("Could not open asset record: {}", e)))
    .and_then(|oa| JsValue::from_serde(&oa).c(d!()).map_err(error_to_jsvalue))
}

#[wasm_bindgen]
/// Extracts the public key as a string from a transfer key pair.
pub fn get_pub_key_str(key_pair: &XfrKeyPair) -> String {
    serde_json::to_string(key_pair.get_pk_ref()).unwrap()
}

#[wasm_bindgen]
/// Extracts the private key as a string from a transfer key pair.
pub fn get_priv_key_str(key_pair: &XfrKeyPair) -> String {
    serde_json::to_string(key_pair.get_sk_ref()).unwrap()
}

#[wasm_bindgen]
/// Creates a new transfer key pair.
pub fn new_keypair() -> XfrKeyPair {
    gen_random_keypair()
}

#[wasm_bindgen]
/// Generates a new keypair deterministically from a seed string and an optional name.
pub fn new_keypair_from_seed(seed_str: String, name: Option<String>) -> XfrKeyPair {
    let seed_str = seed_str + &name.unwrap_or_default();
    let hash = sha256::hash(&seed_str.as_bytes());
    let mut prng = ChaChaRng::from_seed(hash.0);
    XfrKeyPair::generate(&mut prng)
}

#[wasm_bindgen]
/// Returns base64 encoded representation of an XfrPublicKey.
pub fn public_key_to_base64(key: &XfrPublicKey) -> String {
    wallet::public_key_to_base64(key)
}

#[wasm_bindgen]
/// Converts a base64 encoded public key string to a public key.
pub fn public_key_from_base64(pk: &str) -> Result<XfrPublicKey, JsValue> {
    wallet::public_key_from_base64(pk)
        .c(d!())
        .map_err(error_to_jsvalue)
}

#[wasm_bindgen]
/// Expresses a transfer key pair as a hex-encoded string.
/// To decode the string, use `keypair_from_str` function.
pub fn keypair_to_str(key_pair: &XfrKeyPair) -> String {
    hex::encode(key_pair.zei_to_bytes())
}

#[wasm_bindgen]
/// Constructs a transfer key pair from a hex-encoded string.
/// The encode a key pair, use `keypair_to_str` function.
pub fn keypair_from_str(str: String) -> XfrKeyPair {
    XfrKeyPair::zei_from_bytes(&hex::decode(str).unwrap()).unwrap()
}

/// Generates a new credential issuer key.
/// @param {JsValue} attributes - Array of attribute types of the form `[{name: "credit_score",
/// size: 3}]`. The size refers to byte-size of the credential. In this case, the "credit_score"
/// attribute is represented as a 3 byte string "760". `attributes` is the list of attribute types
/// that the issuer can sign off on.
#[wasm_bindgen]
pub fn wasm_credential_issuer_key_gen(attributes: JsValue) -> CredentialIssuerKeyPair {
    let mut prng = ChaChaRng::from_entropy();
    let mut attributes: Vec<AttributeDefinition> = attributes.into_serde().unwrap();
    let attributes: Vec<(String, usize)> = attributes
        .drain(..)
        .map(|attr| (attr.name, attr.size))
        .collect();

    let (pk, sk) = credential_issuer_key_gen(&mut prng, &attributes[..]);
    CredentialIssuerKeyPair { pk, sk }
}

/// Verifies a credential commitment. Used to confirm that a credential is tied to a ledger
/// address.
/// @param {CredIssuerPublicKey} issuer_pub_key - The credential issuer that has attested to the
/// credentials that have been committed to.
/// @param {CredentialCommitment} Credential commitment
/// @param {CredPoK} Proof of knowledge of the underlying commitment
/// @param {XfrPublicKey} Ledger address linked to this credential commitment.
/// @throws Will throw an error during verification failure (i.e. the supplied ledger address is
/// incorrect, the commitment is tied to a different credential issuer, or the proof of knowledge is
/// invalid, etc.)
#[wasm_bindgen]
pub fn wasm_credential_verify_commitment(
    issuer_pub_key: &CredIssuerPublicKey,
    commitment: &CredentialCommitment,
    pok: &CredentialPoK,
    xfr_pk: &XfrPublicKey,
) -> Result<(), JsValue> {
    credential_verify_commitment(
        issuer_pub_key,
        commitment.get_ref(),
        pok.get_ref(),
        xfr_pk.as_bytes(),
    )
    .c(d!())
    .map_err(error_to_jsvalue)
}

/// Generates a new reveal proof from a credential commitment key.
/// @param {CredUserSecretKey} user_secret_key - Secret key of the credential user who owns
/// the credentials.
/// @param {Credential} credential - Credential whose attributes will be revealed.
/// @param {JsValue} reveal_fields - Array of strings representing attribute fields to reveal.
/// @throws Will throw an error if a reveal proof cannot be generated from the credential
/// or ```reveal_fields``` fails to deserialize.
#[wasm_bindgen]
pub fn wasm_credential_open_commitment(
    user_secret_key: &CredUserSecretKey,
    credential: &Credential,
    key: &CredentialCommitmentKey,
    reveal_fields: JsValue,
) -> Result<CredentialPoK, JsValue> {
    let mut prng = ChaChaRng::from_entropy();
    let reveal_fields: Vec<String> = reveal_fields.into_serde().c(d!()).map_err(|e| JsValue::from(&format!("Could not deserialize reveal fields. Please ensure that reveal fields are of the form [String]: {}", e)))?;
    let pok = credential_open_commitment(
        &mut prng,
        user_secret_key,
        credential.get_cred_ref(),
        key.get_ref(),
        &reveal_fields,
    )
    .c(d!())
    .map_err(error_to_jsvalue)?;
    Ok(CredentialPoK { pok })
}

/// Generates a new credential user key.
/// @param {CredIssuerPublicKey} issuer_pub_key - The credential issuer that can sign off on this
/// user's attributes.
#[wasm_bindgen]
pub fn wasm_credential_user_key_gen(
    issuer_pub_key: &CredIssuerPublicKey,
) -> CredentialUserKeyPair {
    let mut prng = ChaChaRng::from_entropy();
    let (pk, sk) = credential_user_key_gen(&mut prng, issuer_pub_key);
    CredentialUserKeyPair { pk, sk }
}

/// Generates a signature on user attributes that can be used to create a credential.
/// @param {CredIssuerSecretKey} issuer_secret_key - Secret key of credential issuer.
/// @param {CredUserPublicKey} user_public_key - Public key of credential user.
/// @param {JsValue} attributes - Array of attribute assignments of the form `[{name: "credit_score",
/// val: "760"}]`.
/// @throws Will throw an error if the signature cannot be generated.
#[wasm_bindgen]
pub fn wasm_credential_sign(
    issuer_secret_key: &CredIssuerSecretKey,
    user_public_key: &CredUserPublicKey,
    attributes: JsValue,
) -> Result<CredentialSignature, JsValue> {
    let mut prng = ChaChaRng::from_entropy();
    let attributes: Vec<AttributeAssignment> = attributes.into_serde().c(d!()).map_err(|e| JsValue::from(&format!("Could not deserialize attributes. Please ensure that attribute definition is of the form [{{name: string, val: string}}]: {}", e)))?;
    let attributes: Vec<(String, &[u8])> = attributes
        .iter()
        .map(|attr| (attr.name.clone(), attr.val.as_bytes()))
        .collect();
    let sig =
        credential_sign(&mut prng, &issuer_secret_key, &user_public_key, &attributes)
            .c(d!())
            .map_err(error_to_jsvalue)?;
    Ok(CredentialSignature { sig })
}

/// Generates a signature on user attributes that can be used to create a credential.
/// @param {CredIssuerPublicKey} issuer_public_key - Public key of credential issuer.
/// @param {CredentialSignature} signature - Credential issuer signature on attributes.
/// @param {JsValue} attributes - Array of attribute assignments of the form `[{name: "credit_score",
/// val: "760"}]'.
#[wasm_bindgen]
pub fn create_credential(
    issuer_public_key: &CredIssuerPublicKey,
    signature: &CredentialSignature,
    attributes: &JsValue,
) -> Credential {
    let attributes: Vec<AttributeAssignment> = attributes.into_serde().unwrap();
    let attributes: Vec<(String, Vec<u8>)> = attributes
        .iter()
        .map(|attr| (attr.name.clone(), attr.val.as_bytes().to_vec()))
        .collect();
    Credential {
        credential: PlatformCredential {
            attributes,
            issuer_pub_key: issuer_public_key.clone(),
            signature: signature.get_sig_ref().clone(),
        },
    }
}

/// Generates a credential commitment. A credential commitment can be used to selectively reveal
/// attribute assignments.
/// @param {CredUserSecretKey} user_secret_key - Secret key of credential user.
/// @param {XfrPublicKey} user_public_key - Ledger signing key to link this credential to.
/// @param {Credential} credential - Credential object.
#[wasm_bindgen]
pub fn wasm_credential_commit(
    user_secret_key: &CredUserSecretKey,
    user_public_key: &XfrPublicKey,
    credential: &Credential,
) -> Result<CredentialCommitmentData, JsValue> {
    let mut prng = ChaChaRng::from_entropy();
    let (commitment, pok, key) = credential_commit(
        &mut prng,
        &user_secret_key,
        credential.get_cred_ref(),
        &user_public_key.as_bytes(),
    )
    .c(d!())
    .map_err(error_to_jsvalue)?;
    Ok(CredentialCommitmentData {
        commitment: CredentialCommitment { commitment },
        pok: CredentialPoK { pok },
        commitment_key: CredentialCommitmentKey { key },
    })
}

/// Selectively reveals attributes committed to in a credential commitment
/// @param {CredUserSecretKey} user_sk - Secret key of credential user.
/// @param {Credential} credential - Credential object.
/// @param {JsValue} reveal_fields - Array of string names representing credentials to reveal (i.e.
/// `["credit_score"]`).
#[wasm_bindgen]
pub fn wasm_credential_reveal(
    user_sk: &CredUserSecretKey,
    credential: &Credential,
    reveal_fields: JsValue,
) -> Result<CredentialRevealSig, JsValue> {
    let mut prng = ChaChaRng::from_entropy();
    let reveal_fields: Vec<String> = reveal_fields.into_serde().unwrap();
    Ok(CredentialRevealSig {
        sig: credential_reveal(
            &mut prng,
            &user_sk,
            credential.get_cred_ref(),
            &reveal_fields[..],
        )
        .c(d!())
        .map_err(error_to_jsvalue)?,
    })
}

/// Verifies revealed attributes from a commitment.
/// @param {CredIssuerPublicKey} issuer_pub_key - Public key of credential issuer.
/// @param {JsValue} attributes - Array of attribute assignments to check of the form `[{name: "credit_score",
/// val: "760"}]`.
/// @param {CredentialCommitment} commitment - Commitment to the credential.
/// @param {CredentialPoK} pok - Proof that the credential commitment is valid and commits
/// to the attribute values being revealed.
#[wasm_bindgen]
pub fn wasm_credential_verify(
    issuer_pub_key: &CredIssuerPublicKey,
    attributes: JsValue,
    commitment: &CredentialCommitment,
    pok: &CredentialPoK,
) -> Result<(), JsValue> {
    let attributes: Vec<AttributeAssignment> = attributes.into_serde().unwrap();
    let attributes: Vec<(String, &[u8])> = attributes
        .iter()
        .map(|attr| (attr.name.clone(), attr.val.as_bytes()))
        .collect();
    credential_verify(
        issuer_pub_key,
        &attributes,
        commitment.get_ref(),
        pok.get_ref(),
    )
    .c(d!())
    .map_err(error_to_jsvalue)?;
    Ok(())
}

// Asset Tracing

#[wasm_bindgen]
/// Returns information about traceable assets for a given transfer.
/// @param {JsValue} xfr_body - JSON of a transfer note from a transfer operation.
/// @param {AssetTracerKeyPair} tracer_keypair - Asset tracer keypair.
/// @param {JsValue} candidate_assets - List of asset types traced by the tracer keypair.
pub fn trace_assets(
    xfr_body: JsValue,
    tracer_keypair: &AssetTracerKeyPair,
    _candidate_assets: JsValue,
) -> Result<JsValue, JsValue> {
    // let candidate_assets: Vec<String> =
    //     candidate_assets.into_serde().c(d!()).map_err(error_to_jsvalue)?;
    let xfr_body: XfrBody = xfr_body.into_serde().c(d!()).map_err(error_to_jsvalue)?;
    // let candidate_assets: Vec<ZeiAssetType> = candidate_assets
    //     .iter()
    //     .map(|asset_type_str| {
    //         AssetTypeCode::new_from_str(&asset_type_str.to_string()).val
    //     })
    //     .collect();
    let record_data = zei_trace_assets(&xfr_body, tracer_keypair.get_keys())
        .c(d!())
        .map_err(error_to_jsvalue)?;
    let record_data: Vec<(u64, String)> = record_data
        .iter()
        .map(|(amt, asset_type, _, _)| {
            let asset_type_code = AssetTypeCode { val: *asset_type };
            (*amt, asset_type_code.to_base64())
        })
        .collect();

    JsValue::from_serde(&record_data)
        .c(d!())
        .map_err(|e| JsValue::from_str(&e.to_string()))
}

//////////////////////////////////////////
// Author: Chao Ma, github.com/chaosma. //
//////////////////////////////////////////

use aes_gcm::aead::{generic_array::GenericArray, Aead, NewAead};
use aes_gcm::Aes256Gcm;
use crypto::basics::hybrid_encryption::{XPublicKey, XSecretKey};
use ledger::data_model::{NoReplayToken, TxoSID};
use rand::{thread_rng, Rng};
use ring::pbkdf2;
use std::num::NonZeroU32;
use std::str;
use zei::anon_xfr::keys::{AXfrKeyPair, AXfrPubKey};
use zei::anon_xfr::structs::{AnonBlindAssetRecord, OpenAnonBlindAssetRecordBuilder};

#[wasm_bindgen]
/// Returns bech32 encoded representation of an XfrPublicKey.
pub fn public_key_to_bech32(key: &XfrPublicKey) -> String {
    wallet::public_key_to_bech32(key)
}

#[wasm_bindgen]
/// Converts a bech32 encoded public key string to a public key.
pub fn public_key_from_bech32(addr: &str) -> Result<XfrPublicKey, JsValue> {
    wallet::public_key_from_bech32(addr)
        .c(d!())
        .map_err(error_to_jsvalue)
}

#[wasm_bindgen]
#[allow(missing_docs)]
pub fn bech32_to_base64(pk: &str) -> Result<String, JsValue> {
    let pub_key = public_key_from_bech32(pk)?;
    Ok(public_key_to_base64(&pub_key))
}

#[wasm_bindgen]
#[allow(missing_docs)]
pub fn base64_to_bech32(pk: &str) -> Result<String, JsValue> {
    let pub_key = public_key_from_base64(pk)?;
    Ok(public_key_to_bech32(&pub_key))
}

#[wasm_bindgen]
#[allow(missing_docs)]
pub fn encryption_pbkdf2_aes256gcm(key_pair: String, password: String) -> Vec<u8> {
    const CREDENTIAL_LEN: usize = 32;
    const IV_LEN: usize = 12;
    let n_iter = NonZeroU32::new(32).unwrap();
    let mut rng = thread_rng();

    let mut salt = [0u8; CREDENTIAL_LEN];
    rng.fill(&mut salt);
    let mut derived_key = [0u8; CREDENTIAL_LEN];
    pbkdf2::derive(
        pbkdf2::PBKDF2_HMAC_SHA512,
        n_iter,
        &salt,
        password.as_bytes(),
        &mut derived_key,
    );

    let mut iv = [0u8; IV_LEN];
    rng.fill(&mut iv);

    let cipher = Aes256Gcm::new(GenericArray::from_slice(&derived_key));
    let ciphertext = cipher
        .encrypt(GenericArray::from_slice(&iv), key_pair.as_ref())
        .unwrap_or_default();

    // this is a hack, wasm-bindgen not support tuple of vectors
    let mut res: Vec<u8> = Vec::new();
    res.append(&mut salt.to_vec());
    res.append(&mut iv.to_vec());
    res.append(&mut ciphertext.to_vec());
    res
}

#[wasm_bindgen]
#[allow(missing_docs)]
pub fn decryption_pbkdf2_aes256gcm(enc_key_pair: Vec<u8>, password: String) -> String {
    const CREDENTIAL_LEN: usize = 32;
    const IV_LEN: usize = 12;
    let n_iter = NonZeroU32::new(32).unwrap();

    if enc_key_pair.len() <= CREDENTIAL_LEN + IV_LEN {
        return "".to_string();
    }

    let salt = &enc_key_pair[0..CREDENTIAL_LEN];
    let iv = &enc_key_pair[CREDENTIAL_LEN..(CREDENTIAL_LEN + IV_LEN)];
    let ciphertext = &enc_key_pair[(CREDENTIAL_LEN + IV_LEN)..];

    let mut derived_key = [0u8; CREDENTIAL_LEN];
    pbkdf2::derive(
        pbkdf2::PBKDF2_HMAC_SHA512,
        n_iter,
        salt,
        password.as_bytes(),
        &mut derived_key,
    );
    let cipher = Aes256Gcm::new(GenericArray::from_slice(&derived_key));
    let plaintext = cipher
        .decrypt(GenericArray::from_slice(iv), ciphertext.as_ref())
        .unwrap_or_default();

    String::from_utf8(plaintext).unwrap_or_else(|_| "".to_string())
}

#[wasm_bindgen]
#[allow(missing_docs)]
pub fn create_keypair_from_secret(sk_str: String) -> Option<XfrKeyPair> {
    serde_json::from_str::<XfrSecretKey>(&sk_str)
        .map(|sk| sk.into_keypair())
        .ok()
}

#[wasm_bindgen]
#[allow(missing_docs)]
pub fn get_pk_from_keypair(kp: &XfrKeyPair) -> XfrPublicKey {
    kp.get_pk()
}

///////////////////////////////////////////
// Author: FanHui(FH), github.com/ktmlm. //
///////////////////////////////////////////

/// Randomly generate a 12words-length mnemonic.
#[wasm_bindgen]
pub fn generate_mnemonic_default() -> String {
    wallet::generate_mnemonic_default()
}

/// Generate mnemonic with custom length and language.
/// - @param `wordslen`: acceptable value are one of [ 12, 15, 18, 21, 24 ]
/// - @param `lang`: acceptable value are one of [ "en", "zh", "zh_traditional", "fr", "it", "ko", "sp", "jp" ]
#[wasm_bindgen]
pub fn generate_mnemonic_custom(wordslen: u8, lang: &str) -> Result<String, JsValue> {
    wallet::generate_mnemonic_custom(wordslen, lang)
        .c(d!())
        .map_err(error_to_jsvalue)
}

/// Use this struct to express a Bip44/Bip49 path.
#[wasm_bindgen]
pub struct BipPath {
    coin: u32,
    account: u32,
    change: u32,
    address: u32,
}

#[wasm_bindgen]
impl BipPath {
    #[allow(missing_docs)]
    pub fn new(coin: u32, account: u32, change: u32, address: u32) -> Self {
        BipPath {
            coin,
            account,
            change,
            address,
        }
    }
}

impl From<&BipPath> for wallet::BipPath {
    fn from(p: &BipPath) -> Self {
        wallet::BipPath::new(p.coin, p.account, p.change, p.address)
    }
}

/// Restore the XfrKeyPair from a mnemonic with a default bip44-path,
/// that is "m/44'/917'/0'/0/0" ("m/44'/coin'/account'/change/address").
#[wasm_bindgen]
pub fn restore_keypair_from_mnemonic_default(
    phrase: &str,
) -> Result<XfrKeyPair, JsValue> {
    wallet::restore_keypair_from_mnemonic_default(phrase)
        .c(d!())
        .map_err(error_to_jsvalue)
}

/// Restore the XfrKeyPair from a mnemonic with custom params,
/// in bip44 form.
#[wasm_bindgen]
pub fn restore_keypair_from_mnemonic_bip44(
    phrase: &str,
    lang: &str,
    path: &BipPath,
) -> Result<XfrKeyPair, JsValue> {
    wallet::restore_keypair_from_mnemonic_bip44(phrase, lang, &path.into())
        .c(d!())
        .map_err(error_to_jsvalue)
}

/// Restore the XfrKeyPair from a mnemonic with custom params,
/// in bip49 form.
#[wasm_bindgen]
pub fn restore_keypair_from_mnemonic_bip49(
    phrase: &str,
    lang: &str,
    path: &BipPath,
) -> Result<XfrKeyPair, JsValue> {
    wallet::restore_keypair_from_mnemonic_bip49(phrase, lang, &path.into())
        .c(d!())
        .map_err(error_to_jsvalue)
}

/// ID of FRA, in `String` format.
#[wasm_bindgen]
pub fn fra_get_asset_code() -> String {
    AssetTypeCode {
        val: ASSET_TYPE_FRA,
    }
    .to_base64()
}

/// Fee smaller than this value will be denied.
#[wasm_bindgen]
pub fn fra_get_minimal_fee() -> u64 {
    TX_FEE_MIN
}

/// The destination for fee to be transfered to.
#[wasm_bindgen]
pub fn fra_get_dest_pubkey() -> XfrPublicKey {
    *BLACK_HOLE_PUBKEY
}

/// The system address used to reveive delegation principals.
#[wasm_bindgen]
pub fn get_delegation_target_address() -> String {
    get_coinbase_principal_address()
}

#[wasm_bindgen]
#[allow(missing_docs)]
pub fn get_coinbase_address() -> String {
    wallet::public_key_to_base64(&BLACK_HOLE_PUBKEY_STAKING)
}

#[wasm_bindgen]
#[allow(missing_docs)]
pub fn get_coinbase_principal_address() -> String {
    wallet::public_key_to_base64(&BLACK_HOLE_PUBKEY_STAKING)
}

#[wasm_bindgen]
#[allow(missing_docs)]
pub fn get_delegation_min_amount() -> u64 {
    MIN_DELEGATION_AMOUNT
}

#[wasm_bindgen]
#[allow(missing_docs)]
pub fn get_delegation_max_amount() -> u64 {
    MAX_DELEGATION_AMOUNT
}

#[cfg(test)]
#[allow(missing_docs)]
mod test {
    use super::*;

    #[test]
    fn t_keypair_conversion() {
        let kp = new_keypair();
        let b64 = public_key_to_base64(kp.get_pk_ref());
        let be32 = public_key_to_bech32(kp.get_pk_ref());
        public_key_from_base64(&b64).unwrap();
        public_key_from_bech32(&be32).unwrap();
    }

    #[test]
    fn t_keypair_encryption() {
        let key_pair = "hello world".to_string();
        let password = "12345".to_string();
        let enc = encryption_pbkdf2_aes256gcm(key_pair.clone(), password.clone());
        let dec_key_pair = decryption_pbkdf2_aes256gcm(enc, password);
        assert_eq!(key_pair, dec_key_pair);
    }

    #[test]
    fn t_create_keypair_from_secret() {
        let kp = new_keypair();
        let sk_str = serde_json::to_string(&kp.get_sk()).unwrap();
        let kp1 = create_keypair_from_secret(sk_str).unwrap();
        let kp_str = serde_json::to_string(&kp).unwrap();
        let kp1_str = serde_json::to_string(&kp1).unwrap();
        assert_eq!(kp_str, kp1_str);
    }

    #[test]
    fn test_asset_rules_to_str() {
        let mut ar = AssetRules {
            rules: Default::default(),
        };
        ar.rules.max_units = Some(10000000000_u64);
        let actual_serialized_json = serde_json::to_string(&ar.rules).unwrap();
        let expected_serialized_json = r#"{"transferable":true,"updatable":false,"transfer_multisig_rules":null,"max_units":"10000000000","decimals":6}"#.to_string();
        assert_eq!(actual_serialized_json, expected_serialized_json);
    }

    #[test]
    fn test_asset_rules_from_str() {
        use ledger::data_model::AssetRules as PlatformAssetRules;
        let mut ar = AssetRules {
            rules: Default::default(),
        };
        let amt = 10000000000_u64;
        ar.rules.max_units = Some(amt);
        let actual_serialized_json = serde_json::to_string(&ar.rules).unwrap();
        let expected_serialized_json = r#"{"transferable":true,"updatable":false,"transfer_multisig_rules":null,"max_units":"10000000000","decimals":6}"#.to_string();
        assert_eq!(actual_serialized_json, expected_serialized_json);

        let res: PlatformAssetRules =
            serde_json::from_str::<PlatformAssetRules>(&expected_serialized_json)
                .unwrap();
        assert_eq!(res.max_units.unwrap(), amt);
    }

    #[test]
    fn test_asset_rules_from_str_null_max_units() {
        use ledger::data_model::AssetRules as PlatformAssetRules;
        let mut ar = AssetRules {
            rules: Default::default(),
        };
        let amt = 10000000000_u64;
        ar.rules.max_units = Some(amt);
        let actual_serialized_json = r#"{"transferable":true,"updatable":false,"transfer_multisig_rules":null,"max_units":null,"decimals":6}"#.to_string();

        let res: PlatformAssetRules =
            serde_json::from_str::<PlatformAssetRules>(&actual_serialized_json).unwrap();
        assert_eq!(res.max_units, None);
    }

    #[test]
    fn test_asset_rules_from_str_empty_str_max_units() {
        use ledger::data_model::AssetRules as PlatformAssetRules;
        let mut ar = AssetRules {
            rules: Default::default(),
        };
        let amt = 10000000000_u64;
        ar.rules.max_units = Some(amt);
        let actual_serialized_json = r#"{"transferable":true,"updatable":false,"transfer_multisig_rules":null,"max_units":"","decimals":6}"#.to_string();

        let res: PlatformAssetRules =
            serde_json::from_str::<PlatformAssetRules>(&actual_serialized_json).unwrap();
        assert_eq!(res.max_units, None);
    }
}<|MERGE_RESOLUTION|>--- conflicted
+++ resolved
@@ -807,7 +807,6 @@
     Ok(keys)
 }
 
-<<<<<<< HEAD
 /// Get balance for an Anonymous Blind Asset Record
 /// @param {AnonBlindAssetRecord} abar - ABAR for which balance needs to be queried
 /// @param {OwnerMemo} memo - memo corresponding to the abar
@@ -835,8 +834,6 @@
     Ok(oabar.get_amount())
 }
 
-=======
->>>>>>> 8fb28bf5
 #[wasm_bindgen]
 #[derive(Default)]
 /// Structure that enables clients to construct complex transfers.
@@ -1129,15 +1126,12 @@
     }
 
     /// add_input is used to add a new input source for Anon Transfer
-<<<<<<< HEAD
-=======
     /// @param {AnonBlindAssetRecord} abar - input ABAR to transfer
     /// @param {OwnerMemo} memo - memo corresponding to the input abar
     /// @param keypair {AXfrKeyPair} - AXfrKeyPair of the ABAR owner
     /// @param dec_key {XSecretKey} - Decryption key of the abar owner to open the Owner Memo
     /// @param MTLeafInfo {mt_leaf_info} - the Merkle proof of the ABAR from commitment tree
     /// @throws Will throw an error if abar fails to open, input fails to get added to Operation
->>>>>>> 8fb28bf5
     pub fn add_input(
         mut self,
         abar: AnonBlindAssetRecord,
@@ -1165,13 +1159,10 @@
     }
 
     /// add_output is used to add a output to the Anon Transfer
-<<<<<<< HEAD
-=======
     /// @param amount {u64} - amount to be sent to the receiver
     /// @param to {AXfrPubKey} - original pub key of receiver
     /// @param to_enc_key {XPublicKey} - The encryption public key of receiver.
     /// @throws error if ABAR fails to be built
->>>>>>> 8fb28bf5
     pub fn add_output(
         mut self,
         amount: u64,
@@ -1196,20 +1187,12 @@
         Ok(self)
     }
 
-<<<<<<< HEAD
-    /// get_randomizers
-=======
     /// get_randomizers returns a list of all the randomizers for receiver public keys
->>>>>>> 8fb28bf5
     pub fn get_randomizers(&self) -> Vec<JubjubScalar> {
         self.get_builder().get_randomizers()
     }
 
-<<<<<<< HEAD
-    /// create is used to buiuld proof and sign the Transfer Operation
-=======
     /// create is used to build proof and sign the Transfer Operation
->>>>>>> 8fb28bf5
     pub fn create(mut self) -> Result<AnonTransferOperationBuilder, JsValue> {
         self.get_builder_mut()
             .build()
@@ -1225,10 +1208,7 @@
     }
 
     /// transaction returns the prepared Anon Transfer Operation
-<<<<<<< HEAD
-=======
     /// @param nonce {NoReplayToken} - nonce of the txn to be added to the operation
->>>>>>> 8fb28bf5
     pub fn transaction(self, nonce: NoReplayToken) -> Result<String, JsValue> {
         let op = self
             .get_builder()
