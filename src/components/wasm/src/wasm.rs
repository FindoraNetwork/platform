//!
//! Interface for issuing transactions that can be compiled to Wasm.
//!
//! Allows web clients to issue transactions from a browser contexts.
//!
//! For now, forwards transactions to a ledger hosted locally.
//!
//! To compile wasm package, run wasm-pack build in the wasm directory.
//!

#![allow(warnings)]
#![deny(missing_docs)]
#![allow(clippy::needless_borrow)]

mod wasm_data_model;

use {
    crate::wasm_data_model::{
        error_to_jsvalue, AssetRules, AssetTracerKeyPair, AssetType,
        AttributeAssignment, AttributeDefinition, AxfrOwnerMemo, AxfrOwnerMemoInfo,
        ClientAssetRecord, Credential, CredentialCommitment, CredentialCommitmentData,
        CredentialCommitmentKey, CredentialIssuerKeyPair, CredentialPoK,
        CredentialRevealSig, CredentialSignature, CredentialUserKeyPair, MTLeafInfo,
        OwnerMemo, TracingPolicies, TxoRef,
    },
    core::str::FromStr,
    credentials::{
        credential_commit, credential_issuer_key_gen, credential_open_commitment,
        credential_reveal, credential_sign, credential_user_key_gen, credential_verify,
        credential_verify_commitment, CredIssuerPublicKey, CredIssuerSecretKey,
        CredUserPublicKey, CredUserSecretKey, Credential as PlatformCredential,
    },
    cryptohash::sha256,
    fbnc::NumKey,
    finutils::txn_builder::{
        AnonTransferOperationBuilder as PlatformAnonTransferOperationBuilder,
        FeeInput as PlatformFeeInput, FeeInputs as PlatformFeeInputs,
        TransactionBuilder as PlatformTransactionBuilder,
        TransferOperationBuilder as PlatformTransferOperationBuilder,
    },
    fp_types::{
        actions::xhub::{
            Action as XHubAction, NonConfidentialOutput, NonConfidentialTransfer,
        },
        actions::Action,
        assemble::{CheckFee, CheckNonce, SignedExtra, UncheckedTransaction},
        crypto::{Address, MultiSignature, MultiSigner},
        U256,
    },
    fp_utils::{ecdsa::SecpPair, hashing::keccak_256, tx::EvmRawTxWrapper},
    globutils::{wallet, HashOf},
    ledger::{
        data_model::{
            gen_random_keypair, AssetTypeCode, AssetTypePrefix,
            AuthenticatedTransaction, Operation, TransferType, TxOutput, ASSET_TYPE_FRA,
            BLACK_HOLE_PUBKEY, BLACK_HOLE_PUBKEY_STAKING, TX_FEE_MIN,
        },
        staking::{
            td_addr_to_bytes, PartialUnDelegation, TendermintAddr,
            MAX_DELEGATION_AMOUNT, MIN_DELEGATION_AMOUNT,
        },
    },
    rand_chacha::ChaChaRng,
    rand_core::SeedableRng,
    ruc::{d, err::RucResult},
    serde::{Deserialize, Serialize},
    std::convert::From,
    wasm_bindgen::prelude::*,
    zei::{
        anon_xfr::{
            decrypt_memo,
            keys::{AXfrKeyPair, AXfrPubKey, AXfrViewKey},
            nullify_with_native_address, parse_memo,
            structs::{
                AnonAssetRecord, Commitment, OpenAnonAssetRecord,
                OpenAnonAssetRecordBuilder,
            },
        },
        primitives::asymmetric_encryption::dh_decrypt,
        xfr::{
            asset_record::{
                open_blind_asset_record as open_bar, AssetRecordType,
                AssetRecordType::NonConfidentialAmount_NonConfidentialAssetType,
            },
            sig::{XfrKeyPair, XfrPublicKey, XfrSecretKey},
            structs::{
                AssetRecordTemplate, AssetType as ZeiAssetType, XfrBody,
                ASSET_TYPE_LENGTH,
            },
            trace_assets as zei_trace_assets,
        },
    },
<<<<<<< HEAD
    zei_algebra::{
        bls12_381::BLSScalar,
        jubjub::{JubjubPoint, JubjubScalar},
        prelude::{Scalar, ZeiFromToBytes},
    },
=======
    zei_algebra::prelude::{Scalar, ZeiFromToBytes},
    zei_crypto::basic::hybrid_encryption::{XPublicKey, XSecretKey},
>>>>>>> c1bf1cfb
};

/// Constant defining the git commit hash and commit date of the commit this library was built
/// against.
const BUILD_ID: &str = concat!(env!("VERGEN_SHA_SHORT"), " ", env!("VERGEN_BUILD_DATE"));

/// Returns the git commit hash and commit date of the commit this library was built against.
#[wasm_bindgen]
pub fn build_id() -> String {
    BUILD_ID.to_string()
}

/////////// TRANSACTION BUILDING ////////////////

//Random Helpers

#[wasm_bindgen]
/// Generates random Base64 encoded asset type as a Base64 string. Used in asset definitions.
/// @see {@link
/// module:Findora-Wasm~TransactionBuilder#add_operation_create_asset|add_operation_create_asset}
/// for instructions on how to define an asset with a new
/// asset type
pub fn random_asset_type() -> String {
    AssetTypeCode::gen_random().to_base64()
}

#[wasm_bindgen]
/// Creates a new asset code with prefixing-hashing the original code to query the ledger.
pub fn hash_asset_code(asset_code_string: String) -> Result<String, JsValue> {
    let original_asset_code = AssetTypeCode::new_from_base64(&asset_code_string)
        .c(d!())
        .map_err(error_to_jsvalue)?;

    let mut asset_code = AssetTypePrefix::UserDefined.bytes();
    asset_code.append(&mut original_asset_code.to_bytes());
    let derived_asset_code = AssetTypeCode {
        val: ZeiAssetType(keccak_256(&asset_code)),
    };

    Ok(derived_asset_code.to_base64())
}

#[wasm_bindgen]
/// Generates asset type as a Base64 string from a JSON-serialized JavaScript value.
pub fn asset_type_from_jsvalue(val: &JsValue) -> Result<String, JsValue> {
    let code: [u8; ASSET_TYPE_LENGTH] =
        val.into_serde().c(d!()).map_err(error_to_jsvalue)?;
    Ok(AssetTypeCode {
        val: ZeiAssetType(code),
    }
    .to_base64())
}

#[wasm_bindgen]
/// Given a serialized state commitment and transaction, returns true if the transaction correctly
/// hashes up to the state commitment and false otherwise.
/// @param {string} state_commitment - String representing the state commitment.
/// @param {string} authenticated_txn - String representing the transaction.
/// @see {@link module:Network~Network#getTxn|Network.getTxn} for instructions on fetching a transaction from the ledger.
/// @see {@link module:Network~Network#getStateCommitment|Network.getStateCommitment}
/// for instructions on fetching a ledger state commitment.
/// @throws Will throw an error if the state commitment or the transaction fails to deserialize.
pub fn verify_authenticated_txn(
    state_commitment: String,
    authenticated_txn: String,
) -> Result<bool, JsValue> {
    let authenticated_txn =
        serde_json::from_str::<AuthenticatedTransaction>(&authenticated_txn)
            .c(d!())
            .map_err(|e| {
                JsValue::from_str(&format!("Could not deserialize transaction: {}", e))
            })?;
    let state_commitment = serde_json::from_str::<HashOf<_>>(&state_commitment)
        .c(d!())
        .map_err(|e| {
            JsValue::from_str(&format!("Could not deserialize state commitment: {}", e))
        })?;
    Ok(authenticated_txn.is_valid(state_commitment))
}

#[wasm_bindgen]
/// ...
pub fn get_null_pk() -> XfrPublicKey {
    XfrPublicKey::zei_from_bytes(&[0; 32]).unwrap()
}

/// struct to return list of commitment strings
#[derive(Serialize, Deserialize)]
pub struct CommitmentStringArray {
    commitments: Vec<String>,
}

#[wasm_bindgen]
/// Structure that allows users to construct arbitrary transactions.
pub struct TransactionBuilder {
    transaction_builder: PlatformTransactionBuilder,
    commitments: Vec<Commitment>,
}

impl TransactionBuilder {
    #[allow(missing_docs)]
    pub fn get_builder(&self) -> &PlatformTransactionBuilder {
        &self.transaction_builder
    }

    #[allow(missing_docs)]
    pub fn get_builder_mut(&mut self) -> &mut PlatformTransactionBuilder {
        &mut self.transaction_builder
    }
}

struct FeeInput {
    // Amount
    am: u64,
    // Index of txo
    tr: TxoRef,
    // Input body
    ar: ClientAssetRecord,
    // the owner_memo of `ar` for `Confidential` asset
    om: Option<OwnerMemo>,
    // Owner of this txo
    kp: XfrKeyPair,
}

impl From<FeeInput> for PlatformFeeInput {
    fn from(fi: FeeInput) -> Self {
        PlatformFeeInput {
            am: fi.am,
            tr: fi.tr.txo_ref,
            ar: fi.ar.txo,
            om: fi.om.map(|om| om.memo),
            kp: fi.kp,
        }
    }
}

#[wasm_bindgen]
#[derive(Default)]
#[allow(missing_docs)]
pub struct FeeInputs {
    inner: Vec<FeeInput>,
}

impl From<FeeInputs> for PlatformFeeInputs {
    fn from(fi: FeeInputs) -> Self {
        PlatformFeeInputs {
            inner: fi.inner.into_iter().map(|i| i.into()).collect(),
        }
    }
}

#[wasm_bindgen]
impl FeeInputs {
    #[allow(missing_docs)]
    pub fn new() -> Self {
        FeeInputs {
            inner: Vec::with_capacity(10),
        }
    }

    #[allow(missing_docs)]
    pub fn append(
        &mut self,
        am: u64,
        tr: TxoRef,
        ar: ClientAssetRecord,
        om: Option<OwnerMemo>,
        kp: XfrKeyPair,
    ) {
        self.inner.push(FeeInput { am, tr, ar, om, kp })
    }

    #[allow(missing_docs)]
    pub fn append2(
        mut self,
        am: u64,
        tr: TxoRef,
        ar: ClientAssetRecord,
        om: Option<OwnerMemo>,
        kp: &XfrKeyPair,
    ) -> Self {
        self.inner.push(FeeInput {
            am,
            tr,
            ar,
            om,
            kp: kp.clone(),
        });
        self
    }
}

#[wasm_bindgen]
impl TransactionBuilder {
    /// @param am: amount to pay
    /// @param kp: owner's XfrKeyPair
    pub fn add_fee_relative_auto(
        mut self,
        kp: XfrKeyPair,
    ) -> Result<TransactionBuilder, JsValue> {
        self.transaction_builder
            .add_fee_relative_auto(&kp)
            .c(d!())
            .map_err(error_to_jsvalue)?;
        Ok(self)
    }

    /// Use this func to get the necessary infomations for generating `Relative Inputs`
    ///
    /// - TxoRef::Relative("Element index of the result")
    /// - ClientAssetRecord::from_json("Element of the result")
    pub fn get_relative_outputs(&self) -> Vec<JsValue> {
        self.transaction_builder
            .get_relative_outputs()
            .into_iter()
            .fold(vec![], |mut base, new| {
                base.push(
                    ClientAssetRecord {
                        txo: TxOutput {
                            id: None,
                            record: new.0,
                            lien: None,
                        },
                    }
                    .to_json()
                    .unwrap(),
                );
                base
            })
    }

    /// As the last operation of any transaction,
    /// add a static fee to the transaction.
    pub fn add_fee(mut self, inputs: FeeInputs) -> Result<TransactionBuilder, JsValue> {
        self.transaction_builder
            .add_fee(inputs.into())
            .c(d!())
            .map_err(error_to_jsvalue)?;
        Ok(self)
    }

    /// As the last operation of BarToAbar transaction,
    /// add a static fee to the transaction.
    pub fn add_fee_bar_to_abar(
        mut self,
        inputs: FeeInputs,
    ) -> Result<TransactionBuilder, JsValue> {
        self.transaction_builder
            .add_fee_bar_to_abar(inputs.into())
            .c(d!())
            .map_err(error_to_jsvalue)?;
        Ok(self)
    }

    /// A simple fee checker for mainnet v1.0.
    ///
    /// SEE [check_fee](ledger::data_model::Transaction::check_fee)
    pub fn check_fee(&self) -> bool {
        self.transaction_builder.check_fee()
    }

    /// Create a new transaction builder.
    /// @param {BigInt} seq_id - Unique sequence ID to prevent replay attacks.
    pub fn new(seq_id: u64) -> Self {
        TransactionBuilder {
            transaction_builder: PlatformTransactionBuilder::from_seq_id(seq_id),
            commitments: Default::default(),
        }
    }

    /// Deserialize transaction builder from string.
    pub fn from_string(s: String) -> Result<TransactionBuilder, JsValue> {
        let transaction_builder = serde_json::from_str(&s).map_err(error_to_jsvalue)?;

        Ok(TransactionBuilder {
            transaction_builder,
            commitments: Default::default(),
        })
    }

    /// Wraps around TransactionBuilder to add an asset definition operation to a transaction builder instance.
    /// @example <caption> Error handling </caption>
    /// try {
    ///     await wasm.add_operation_create_asset(wasm.new_keypair(), "test_memo", wasm.random_asset_type(), wasm.AssetRules.default());
    /// } catch (err) {
    ///     console.log(err)
    /// }
    ///
    /// @param {XfrKeyPair} key_pair -  Issuer XfrKeyPair.
    /// @param {string} memo - Text field for asset definition.
    /// @param {string} token_code - Optional Base64 string representing the token code of the asset to be issued.
    /// If empty, a token code will be chosen at random.
    /// @param {AssetRules} asset_rules - Asset rules object specifying which simple policies apply
    /// to the asset.
    pub fn add_operation_create_asset(
        self,
        key_pair: &XfrKeyPair,
        memo: String,
        token_code: String,
        asset_rules: AssetRules,
    ) -> Result<TransactionBuilder, JsValue> {
        self.add_operation_create_asset_with_policy(
            key_pair,
            memo,
            token_code,
            String::new(),
            asset_rules,
        )
    }

    /// @ignore
    // Testnet will not support Discret policies.
    pub fn add_operation_create_asset_with_policy(
        mut self,
        key_pair: &XfrKeyPair,
        memo: String,
        token_code: String,
        _policy_choice: String,
        asset_rules: AssetRules,
    ) -> Result<TransactionBuilder, JsValue> {
        let asset_token = if token_code.is_empty() {
            AssetTypeCode::gen_random()
        } else {
            AssetTypeCode::new_from_base64(&token_code)
                .c(d!())
                .map_err(error_to_jsvalue)?
        };

        self.get_builder_mut()
            .add_operation_create_asset(
                &key_pair,
                Some(asset_token),
                asset_rules.rules,
                &memo,
            )
            .c(d!())
            .map_err(error_to_jsvalue)?;
        Ok(self)
    }

    /// Wraps around TransactionBuilder to add an asset issuance to a transaction builder instance.
    ///
    /// Use this function for simple one-shot issuances.
    ///
    /// @param {XfrKeyPair} key_pair  - Issuer XfrKeyPair.
    /// and types of traced assets.
    /// @param {string} code - base64 string representing the token code of the asset to be issued.
    /// @param {BigInt} seq_num - Issuance sequence number. Every subsequent issuance of a given asset type must have a higher sequence number than before.
    /// @param {BigInt} amount - Amount to be issued.
    /// @param {boolean} conf_amount - `true` means the asset amount is confidential, and `false` means it's nonconfidential.
    pub fn add_basic_issue_asset(
        mut self,
        key_pair: &XfrKeyPair,
        code: String,
        seq_num: u64,
        amount: u64,
        conf_amount: bool,
    ) -> Result<TransactionBuilder, JsValue> {
        let asset_token = AssetTypeCode::new_from_base64(&code)
            .c(d!())
            .map_err(error_to_jsvalue)?;

        // TODO: (keyao/noah) enable client support for identity
        // tracing?
        // Redmine issue: #44
        let confidentiality_flags = AssetRecordType::from_flags(conf_amount, false);
        self.get_builder_mut()
            .add_basic_issue_asset(
                &key_pair,
                &asset_token,
                seq_num,
                amount,
                confidentiality_flags,
            )
            .c(d!())
            .map_err(error_to_jsvalue)?;
        Ok(self)
    }

    /// Adds an operation to the transaction builder that adds a hash to the ledger's custom data
    /// store.
    /// @param {XfrKeyPair} auth_key_pair - Asset creator key pair.
    /// @param {String} code - base64 string representing token code of the asset whose memo will be updated.
    /// transaction validates.
    /// @param {String} new_memo - The new asset memo.
    /// @see {@link module:Findora-Wasm~AssetRules#set_updatable|AssetRules.set_updatable} for more information about how
    /// to define an updatable asset.
    pub fn add_operation_update_memo(
        mut self,
        auth_key_pair: &XfrKeyPair,
        code: String,
        new_memo: String,
    ) -> Result<TransactionBuilder, JsValue> {
        // First, decode the asset code
        let code = AssetTypeCode::new_from_base64(&code)
            .c(d!())
            .map_err(error_to_jsvalue)?;

        self.get_builder_mut()
            .add_operation_update_memo(auth_key_pair, code, &new_memo);
        Ok(self)
    }

    /// Adds an operation to the transaction builder that converts a bar to abar.
    ///
    /// @param {XfrKeyPair} auth_key_pair - input bar owner key pair
    /// @param {AXfrKeyPair} abar_key_pair - abar receiver's public key
    /// @param {TxoSID} input_sid - txo sid of input bar
    /// @param {ClientAssetRecord} input_record -
    pub fn add_operation_bar_to_abar(
        mut self,
        seed: String,
        auth_key_pair: &XfrKeyPair,
        abar_pubkey: &AXfrPubKey,
        txo_sid: u64,
        input_record: &ClientAssetRecord,
        owner_memo: Option<OwnerMemo>,
    ) -> Result<TransactionBuilder, JsValue> {
        use hex::FromHex;

        let oar = open_bar(
            input_record.get_bar_ref(),
            &owner_memo.map(|memo| memo.get_memo_ref().clone()),
            &auth_key_pair,
        )
        .c(d!())
        .map_err(|e| {
            JsValue::from_str(&format!("Could not open asset record: {}", e))
        })?;
        let is_bar_transparent =
            oar.get_record_type() == NonConfidentialAmount_NonConfidentialAssetType;

        let mut seed = <[u8; 32]>::from_hex(seed).c(d!()).map_err(|e| {
            JsValue::from_str(&format!("Failed to parse seed from hex: {}", e))
        })?;

        let (_, c) = self
            .get_builder_mut()
            .add_operation_bar_to_abar(
                seed,
                auth_key_pair,
                &abar_pubkey,
                TxoSID(txo_sid),
                &oar,
                is_bar_transparent,
            )
            .c(d!())
            .map_err(|e| {
                JsValue::from_str(&format!("Could not add operation: {}", e))
            })?;

        self.commitments.push(c);
        Ok(self)
    }

    /// Adds an operation to transaction builder which converts an abar to a bar.
    ///
    /// @param {AnonAssetRecord} input - the ABAR to be converted
    /// @param {AxfrOwnerMemo} axfr owner_memo - the corresponding owner_memo of the ABAR to be converted
    /// @param {MTLeafInfo} mt_leaf_info - the Merkle Proof of the ABAR
    /// @param {AXfrKeyPair} from_keypair - the owners Anon Key pair
    /// @param {XfrPublic} recipient - the BAR owner public key
    /// @param {bool} conf_amount - whether the BAR amount should be confidential
    /// @param {bool} conf_type - whether the BAR asset type should be confidential
    pub fn add_operation_abar_to_bar(
        mut self,
        input: AnonAssetRecord,
        owner_memo: AxfrOwnerMemo,
        mt_leaf_info: MTLeafInfo,
        from_keypair: &AXfrKeyPair,
        recipient: XfrPublicKey,
        conf_amount: bool,
        conf_type: bool,
    ) -> Result<TransactionBuilder, JsValue> {
        let oabar = OpenAnonAssetRecordBuilder::from_abar(
            &input,
            owner_memo.memo,
            &from_keypair.clone(),
        )
        .c(d!())
        .map_err(|e| {
            JsValue::from_str(&format!(
                "Builder from_abar error: {}",
                e.get_lowest_msg()
            ))
        })?
        .mt_leaf_info(mt_leaf_info.get_zei_mt_leaf_info().clone())
        .build()
        .c(d!())
        .map_err(|e| {
            JsValue::from_str(&format!("Builder build error: {}", e.get_lowest_msg()))
        })?;

        let art = match (conf_amount, conf_type) {
            (true, true) => AssetRecordType::ConfidentialAmount_ConfidentialAssetType,
            (true, false) => {
                AssetRecordType::ConfidentialAmount_NonConfidentialAssetType
            }
            (false, true) => {
                AssetRecordType::NonConfidentialAmount_ConfidentialAssetType
            }
            _ => AssetRecordType::NonConfidentialAmount_NonConfidentialAssetType,
        };

        self.get_builder_mut()
            .add_operation_abar_to_bar(&oabar, &from_keypair.clone(), &recipient, art)
            .c(d!())
            .map_err(|e| {
                JsValue::from_str(&format!(
                    "builder add_operation_abar_to_bar error: {}",
                    e.get_lowest_msg()
                ))
            })?;

        Ok(self)
    }

    /// Returns a list of commitment base64 strings as json
    pub fn get_commitments(&self) -> JsValue {
        let r = CommitmentStringArray {
            commitments: self
                .commitments
                .iter()
                .map(wallet::commitment_to_base58)
                .collect(),
        };

        JsValue::from_serde(&r).unwrap()
    }

    /// Adds an operation to transaction builder which transfer a Anon Blind Asset Record
    ///
    /// @param {AnonAssetRecord} input - input abar
    /// @param {AxfrOwnerMemo} axfr owner_memo - input owner memo
    /// @param {AXfrKeyPair} from_keypair - abar sender's private key
    /// @param {AXfrPubKey} to_pub_key - receiver's Anon public key
    /// @param {u64} to_amount - amount to send to receiver
    #[allow(clippy::too_many_arguments)]
    pub fn add_operation_anon_transfer(
        mut self,
        input: AnonAssetRecord,
        owner_memo: AxfrOwnerMemo,
        mt_leaf_info: MTLeafInfo,
        from_keypair: &AXfrKeyPair,
        to_pub_key: AXfrPubKey,
        to_amount: u64,
    ) -> Result<TransactionBuilder, JsValue> {
        let mut prng = ChaChaRng::from_entropy();
        let input_oabar = OpenAnonAssetRecordBuilder::from_abar(
            &input,
            owner_memo.memo,
            &from_keypair.clone(),
        )
        .c(d!())
        .map_err(|e| JsValue::from_str(&format!("Could not add operation: {}", e)))?
        .mt_leaf_info(mt_leaf_info.get_zei_mt_leaf_info().clone())
        .build()
        .c(d!())
        .map_err(|e| JsValue::from_str(&format!("Could not add operation: {}", e)))?;

        if input_oabar.get_amount() <= to_amount {
            return Err(JsValue::from_str(&format!(
                "Insufficient amount for the input abar: {}",
                input_oabar.get_amount()
            )));
        }

        let output_oabar = OpenAnonAssetRecordBuilder::new()
            .amount(to_amount)
            .asset_type(input_oabar.get_asset_type())
            .pub_key(&to_pub_key)
            .finalize(&mut prng)
            .c(d!())
            .map_err(|e| JsValue::from_str(&format!("Could not add operation: {}", e)))?
            .build()
            .map_err(|e| {
                JsValue::from_str(&format!("Could not add operation: {}", e))
            })?;
        let r1 = output_oabar.compute_commitment();
        self.commitments.push(r1);

        let (_, note, rem_oabars) = self
            .get_builder_mut()
            .add_operation_anon_transfer_fees_remainder(
                &[input_oabar],
                &[output_oabar],
                &[from_keypair.clone()],
            )
            .c(d!())
            .map_err(|e| {
                JsValue::from_str(&format!("Could not add operation: {}", e))
            })?;

        for rem_oabar in rem_oabars {
            self.commitments.push(rem_oabar.compute_commitment());
        }

        Ok(self)
    }

    #[allow(missing_docs)]
    pub fn add_operation_delegate(
        mut self,
        keypair: &XfrKeyPair,
        amount: u64,
        validator: TendermintAddr,
    ) -> Result<TransactionBuilder, JsValue> {
        self.get_builder_mut()
            .add_operation_delegation(keypair, amount, validator);
        Ok(self)
    }

    #[allow(missing_docs)]
    pub fn add_operation_undelegate(
        mut self,
        keypair: &XfrKeyPair,
    ) -> Result<TransactionBuilder, JsValue> {
        self.get_builder_mut()
            .add_operation_undelegation(keypair, None);
        Ok(self)
    }

    #[allow(missing_docs)]
    pub fn add_operation_undelegate_partially(
        mut self,
        keypair: &XfrKeyPair,
        am: u64,
        target_validator: TendermintAddr,
    ) -> Result<TransactionBuilder, JsValue> {
        let middle_pk = gen_random_keypair().get_pk();
        self.get_builder_mut().add_operation_undelegation(
            keypair,
            Some(PartialUnDelegation::new(
                am,
                middle_pk,
                td_addr_to_bytes(&target_validator).map_err(error_to_jsvalue)?,
            )),
        );
        Ok(self)
    }

    #[allow(missing_docs)]
    pub fn add_operation_claim(
        mut self,
        keypair: &XfrKeyPair,
    ) -> Result<TransactionBuilder, JsValue> {
        self.get_builder_mut().add_operation_claim(keypair, None);
        Ok(self)
    }

    #[allow(missing_docs)]
    pub fn add_operation_claim_custom(
        mut self,
        keypair: &XfrKeyPair,
        am: u64,
    ) -> Result<TransactionBuilder, JsValue> {
        if 0 == am {
            return Err(error_to_jsvalue("Amount can not be zero"));
        }
        self.get_builder_mut()
            .add_operation_claim(keypair, Some(am));
        Ok(self)
    }

    /// Adds an operation to the transaction builder that support transfer utxo asset to ethereum address.
    /// @param {XfrKeyPair} keypair - Asset creator key pair.
    /// @param {String} ethereum_address - The address to receive Ethereum assets.
    pub fn add_operation_convert_account(
        mut self,
        keypair: &XfrKeyPair,
        ethereum_address: String,
        amount: u64,
        asset: Option<String>,
        lowlevel_data: Option<String>,
    ) -> Result<TransactionBuilder, JsValue> {
        let ea = MultiSigner::from_str(&ethereum_address)
            .c(d!())
            .map_err(error_to_jsvalue)?;
        if let MultiSigner::Xfr(_pk) = ea {
            return Err(error_to_jsvalue("Invalid Ethereum address"));
        }

        let asset = if let Some(asset) = asset {
            let code =
                AssetTypeCode::new_from_base64(&asset).map_err(error_to_jsvalue)?;

            Some(code)
        } else {
            None
        };

        let lowlevel_data = if let Some(data) = lowlevel_data {
            let data = hex::decode(data).c(d!()).map_err(error_to_jsvalue)?;
            Some(data)
        } else {
            None
        };

        self.get_builder_mut()
            .add_operation_convert_account(keypair, ea, asset, amount, lowlevel_data)
            .c(d!())
            .map_err(error_to_jsvalue)?;
        Ok(self)
    }

    /// Adds a serialized transfer asset operation to a transaction builder instance.
    /// @param {string} op - a JSON-serialized transfer operation.
    /// @see {@link module:Findora-Wasm~TransferOperationBuilder} for details on constructing a transfer operation.
    /// @throws Will throw an error if `op` fails to deserialize.
    pub fn add_transfer_operation(
        mut self,
        op: String,
    ) -> Result<TransactionBuilder, JsValue> {
        let op = serde_json::from_str::<Operation>(&op)
            .c(d!())
            .map_err(error_to_jsvalue)?;
        self.get_builder_mut().add_operation(op);
        Ok(self)
    }

    /// Builds the anon operations from pre-notes
    pub fn build(mut self) -> Result<TransactionBuilder, JsValue> {
        self.get_builder_mut()
            .build()
            .c(d!())
            .map_err(error_to_jsvalue)?;
        Ok(self)
    }

    #[allow(missing_docs)]
    pub fn sign(mut self, kp: &XfrKeyPair) -> Result<TransactionBuilder, JsValue> {
        self.get_builder_mut().sign(kp);
        Ok(self)
    }

    /// Extracts the serialized form of a transaction.
    pub fn transaction(&mut self) -> String {
        self.get_builder().serialize_str()
    }

    /// Calculates transaction handle.
    pub fn transaction_handle(&self) -> String {
        self.get_builder().transaction().handle()
    }

    /// Fetches a client record from a transaction.
    /// @param {number} idx - Record to fetch. Records are added to the transaction builder sequentially.
    pub fn get_owner_record(&self, idx: usize) -> ClientAssetRecord {
        ClientAssetRecord {
            txo: self.get_builder().get_output_ref(idx),
        }
    }

    /// Fetches an owner memo from a transaction
    /// @param {number} idx - Owner memo to fetch. Owner memos are added to the transaction builder sequentially.
    pub fn get_owner_memo(&self, idx: usize) -> Option<OwnerMemo> {
        self.get_builder()
            .get_owner_memo_ref(idx)
            .map(|memo| OwnerMemo { memo: memo.clone() })
    }
}

fn generate_extra(nonce: U256, fee: Option<U256>) -> SignedExtra {
    (CheckNonce::new(nonce), CheckFee::new(fee))
}

/// Build transfer from account balance to utxo tx.
/// @param {XfrPublicKey} recipient - UTXO Asset receiver.
/// @param {u64} amount - Transfer amount.
/// @param {string} sk - Ethereum wallet private key.
/// @param {u64} nonce - Transaction nonce for sender.
#[wasm_bindgen]
pub fn transfer_to_utxo_from_account(
    recipient: XfrPublicKey,
    amount: u64,
    sk: String,
    nonce: u64,
) -> Result<String, JsValue> {
    let seed = hex::decode(sk).map_err(error_to_jsvalue)?;
    let mut s = [0u8; 32];
    s.copy_from_slice(&seed);
    let kp = SecpPair::from_seed(&s);

    let output = NonConfidentialOutput {
        target: recipient,
        amount,
        asset: ASSET_TYPE_FRA,
    };
    let action = Action::XHub(XHubAction::NonConfidentialTransfer(
        NonConfidentialTransfer {
            input_value: amount,
            outputs: vec![output],
        },
    ));

    let extra = generate_extra(nonce.into(), None);
    let msg = serde_json::to_vec(&(action.clone(), extra.clone()))
        .map_err(error_to_jsvalue)?;
    let signature = MultiSignature::from(kp.sign(&msg));
    let signer = Address::from(kp.address());

    let tx = UncheckedTransaction::new_signed(action, signer, signature, extra);
    let res = serde_json::to_string(&tx).map_err(error_to_jsvalue)?;

    let tx_with_tag = EvmRawTxWrapper::wrap(res.as_bytes());
    String::from_utf8(tx_with_tag).map_err(error_to_jsvalue)
}

/// Recover ecdsa private key from mnemonic.
#[wasm_bindgen]
pub fn recover_sk_from_mnemonic(
    phrase: String,
    password: String,
) -> Result<String, JsValue> {
    let sp = SecpPair::from_phrase(&phrase, Some(&password))
        .map_err(error_to_jsvalue)?
        .0;
    Ok(hex::encode(sp.seed()))
}

/// Recover ethereum address from ecdsa private key, eg. 0x73c71...
#[wasm_bindgen]
pub fn recover_address_from_sk(sk: String) -> Result<String, JsValue> {
    let seed = hex::decode(sk).map_err(error_to_jsvalue)?;
    let mut s = [0u8; 32];
    s.copy_from_slice(&seed);
    let pair = SecpPair::from_seed(&s);
    Ok(format!("{:?}", pair.address()))
}

/// Serialize ethereum address used to abci query nonce.
#[wasm_bindgen]
pub fn get_serialized_address(address: String) -> Result<String, JsValue> {
    let ms = MultiSigner::from_str(&address).map_err(error_to_jsvalue)?;
    let account: Address = ms.into();
    let sa = serde_json::to_vec(&account).map_err(error_to_jsvalue)?;
    String::from_utf8(sa).map_err(error_to_jsvalue)
}

/// Generate new anonymous keys
#[wasm_bindgen]
pub fn gen_anon_keys() -> Result<AnonKeys, JsValue> {
    let mut prng = ChaChaRng::from_entropy();
    let keypair = AXfrKeyPair::generate(&mut prng);

    let keys = AnonKeys {
        spend_key: wallet::anon_secret_key_to_base64(&keypair),
        pub_key: wallet::anon_public_key_to_base64(&keypair.get_pub_key()),
        view_key: wallet::anon_view_key_to_base64(&keypair.get_view_key()),
    };

    Ok(keys)
}

/// Get balance for an Anonymous Blind Asset Record
/// @param {AnonAssetRecord} abar - ABAR for which balance needs to be queried
/// @param {AxfrOwnerMemo} memo - memo corresponding to the abar
/// @param keypair {AXfrKeyPair} - AXfrKeyPair of the ABAR owner
/// @param MTLeafInfo {mt_leaf_info} - the Merkle proof of the ABAR from commitment tree
/// @throws Will throw an error if abar fails to open
#[wasm_bindgen]
pub fn get_anon_balance(
    abar: AnonAssetRecord,
    memo: AxfrOwnerMemo,
    keypair: AXfrKeyPair,
    mt_leaf_info: MTLeafInfo,
) -> Result<u64, JsValue> {
    let oabar = OpenAnonAssetRecordBuilder::from_abar(&abar, memo.memo, &keypair)
        .c(d!())
        .map_err(error_to_jsvalue)?
        .mt_leaf_info(mt_leaf_info.get_zei_mt_leaf_info().clone())
        .build()
        .c(d!())
        .map_err(error_to_jsvalue)?;

    Ok(oabar.get_amount())
}

/// Get OABAR (Open ABAR) using the ABAR, OwnerMemo and MTLeafInfo
/// @param {AnonAssetRecord} abar - ABAR which needs to be opened
/// @param {AxfrOwnerMemo} memo - memo corresponding to the abar
/// @param keypair {AXfrKeyPair} - AXfrKeyPair of the ABAR owner
/// @param MTLeafInfo {mt_leaf_info} - the Merkle proof of the ABAR from commitment tree
/// @throws Will throw an error if abar fails to open
#[wasm_bindgen]
pub fn get_open_abar(
    abar: AnonAssetRecord,
    memo: AxfrOwnerMemo,
    keypair: AXfrKeyPair,
    mt_leaf_info: MTLeafInfo,
) -> Result<JsValue, JsValue> {
    let oabar = OpenAnonAssetRecordBuilder::from_abar(&abar, memo.memo, &keypair)
        .c(d!())
        .map_err(error_to_jsvalue)?
        .mt_leaf_info(mt_leaf_info.get_zei_mt_leaf_info().clone())
        .build()
        .c(d!())
        .map_err(error_to_jsvalue)?;

    let json = JsValue::from_serde(&oabar)
        .c(d!())
        .map_err(error_to_jsvalue)?;
    Ok(json)
}

/// Generate nullifier hash using ABAR, OwnerMemo and MTLeafInfo
/// @param {AnonAssetRecord} abar - ABAR for which balance needs to be queried
/// @param {AxfrOwnerMemo} memo - memo corresponding to the abar
/// @param keypair {AXfrKeyPair} - AXfrKeyPair of the ABAR owner
/// @param MTLeafInfo {mt_leaf_info} - the Merkle proof of the ABAR from commitment tree
/// @throws Will throw an error if abar fails to open
#[wasm_bindgen]
pub fn gen_nullifier_hash(
    abar: AnonAssetRecord,
    memo: AxfrOwnerMemo,
    keypair: AXfrKeyPair,
    mt_leaf_info: MTLeafInfo,
) -> Result<String, JsValue> {
    let oabar = OpenAnonAssetRecordBuilder::from_abar(&abar, memo.memo, &keypair)
        .c(d!())
        .map_err(error_to_jsvalue)?
        .mt_leaf_info(mt_leaf_info.get_zei_mt_leaf_info().clone())
        .build()
        .c(d!())
        .map_err(error_to_jsvalue)?;

    let n = nullify_with_native_address(
        &keypair,
        oabar.get_amount(),
        &oabar.get_asset_type(),
        mt_leaf_info.get_zei_mt_leaf_info().uid,
    );
    let hash = wallet::nullifier_to_base58(&n);
    Ok(hash)
}

#[wasm_bindgen]
#[derive(Default)]
/// Structure that enables clients to construct complex transfers.
pub struct TransferOperationBuilder {
    op_builder: PlatformTransferOperationBuilder,
}

impl TransferOperationBuilder {
    #[allow(missing_docs)]
    pub fn get_builder(&self) -> &PlatformTransferOperationBuilder {
        &self.op_builder
    }

    #[allow(missing_docs)]
    pub fn get_builder_mut(&mut self) -> &mut PlatformTransferOperationBuilder {
        &mut self.op_builder
    }
}

impl TransferOperationBuilder {
    #[allow(missing_docs)]
    pub fn add_input(
        mut self,
        txo_ref: TxoRef,
        asset_record: &ClientAssetRecord,
        owner_memo: Option<OwnerMemo>,
        tracing_policies: Option<&TracingPolicies>,
        key: &XfrKeyPair,
        amount: u64,
    ) -> Result<TransferOperationBuilder, JsValue> {
        let oar = open_bar(
            asset_record.get_bar_ref(),
            &owner_memo.map(|memo| memo.get_memo_ref().clone()),
            &key,
        )
        .c(d!())
        .map_err(|e| {
            JsValue::from_str(&format!("Could not open asset record: {}", e))
        })?;
        self.get_builder_mut()
            .add_input(
                *txo_ref.get_txo(),
                oar,
                tracing_policies.map(|policies| policies.get_policies_ref().clone()),
                None,
                amount,
            )
            .c(d!())
            .map_err(error_to_jsvalue)?;
        Ok(self)
    }

    #[allow(missing_docs)]
    pub fn add_output(
        mut self,
        amount: u64,
        recipient: &XfrPublicKey,
        tracing_policies: Option<&TracingPolicies>,
        code: String,
        conf_amount: bool,
        conf_type: bool,
    ) -> Result<TransferOperationBuilder, JsValue> {
        let code = AssetTypeCode::new_from_base64(&code)
            .c(d!())
            .map_err(error_to_jsvalue)?;

        let asset_record_type = AssetRecordType::from_flags(conf_amount, conf_type);
        // TODO (noah/keyao) support identity tracing (issue #298)
        let template = if let Some(policies) = tracing_policies {
            AssetRecordTemplate::with_asset_tracing(
                amount,
                code.val,
                asset_record_type,
                *recipient,
                policies.get_policies_ref().clone(),
            )
        } else {
            AssetRecordTemplate::with_no_asset_tracing(
                amount,
                code.val,
                asset_record_type,
                *recipient,
            )
        };
        self.get_builder_mut()
            .add_output(
                &template,
                tracing_policies.map(|policies| policies.get_policies_ref().clone()),
                None,
                None,
            )
            .c(d!())
            .map_err(error_to_jsvalue)?;
        Ok(self)
    }
}

#[wasm_bindgen]
impl TransferOperationBuilder {
    /// Create a new transfer operation builder.
    pub fn new() -> Self {
        Self::default()
    }

    /// Wraps around TransferOperationBuilder to add an input to a transfer operation builder.
    /// @param {TxoRef} txo_ref - Absolute or relative utxo reference
    /// @param {string} asset_record - Serialized client asset record to serve as transfer input. This record must exist on the
    /// ledger for the transfer to be valid.
    /// @param {OwnerMemo} owner_memo - Opening parameters.
    /// @param tracing_key {AssetTracerKeyPair} - Tracing key, must be added to traceable
    /// assets.
    /// @param {XfrKeyPair} key - Key pair associated with the input.
    /// @param {BigInt} amount - Amount of input record to transfer.
    /// @see {@link module:Findora-Wasm~TxoRef#create_absolute_txo_ref|TxoRef.create_absolute_txo_ref}
    /// or {@link module:Findora-Wasm~TxoRef#create_relative_txo_ref|TxoRef.create_relative_txo_ref} for details on txo
    /// references.
    /// @see {@link module:Findora-Network~Network#getUtxo|Network.getUtxo} for details on fetching blind asset records.
    /// @throws Will throw an error if `oar` or `txo_ref` fail to deserialize.
    pub fn add_input_with_tracing(
        self,
        txo_ref: TxoRef,
        asset_record: ClientAssetRecord,
        owner_memo: Option<OwnerMemo>,
        tracing_policies: &TracingPolicies,
        key: &XfrKeyPair,
        amount: u64,
    ) -> Result<TransferOperationBuilder, JsValue> {
        self.add_input(
            txo_ref,
            &asset_record,
            owner_memo,
            Some(tracing_policies),
            key,
            amount,
        )
    }
    /// Wraps around TransferOperationBuilder to add an input to a transfer operation builder.
    /// @param {TxoRef} txo_ref - Absolute or relative utxo reference
    /// @param {string} asset_record - Serialized client asset record to serve as transfer input. This record must exist on the
    /// ledger for the transfer to be valid
    /// @param {OwnerMemo} owner_memo - Opening parameters.
    /// @param {XfrKeyPair} key - Key pair associated with the input.
    /// @param {BigInt} amount - Amount of input record to transfer
    /// or {@link module:Findora-Wasm~TxoRef#create_relative_txo_ref|TxoRef.create_relative_txo_ref} for details on txo
    /// references.
    /// @see {@link module:Findora-Network~Network#getUtxo|Network.getUtxo} for details on fetching blind asset records.
    /// @throws Will throw an error if `oar` or `txo_ref` fail to deserialize.
    // Note: these two functions are necessary because Wasm cannot handle optional references and I
    // don't want any of the functions to take ownership of the tracing key.
    pub fn add_input_no_tracing(
        self,
        txo_ref: TxoRef,
        asset_record: &ClientAssetRecord,
        owner_memo: Option<OwnerMemo>,
        key: &XfrKeyPair,
        amount: u64,
    ) -> Result<TransferOperationBuilder, JsValue> {
        self.add_input(txo_ref, asset_record, owner_memo, None, key, amount)
    }

    /// Wraps around TransferOperationBuilder to add an output to a transfer operation builder.
    ///
    /// @param {BigInt} amount - amount to transfer to the recipient.
    /// @param {XfrPublicKey} recipient - public key of the recipient.
    /// @param tracing_key {AssetTracerKeyPair} - Optional tracing key, must be added to traced
    /// assets.
    /// @param code {string} - String representation of the asset token code.
    /// @param conf_amount {boolean} - `true` means the output's asset amount is confidential, and `false` means it's nonconfidential.
    /// @param conf_type {boolean} - `true` means the output's asset type is confidential, and `false` means it's nonconfidential.
    /// @throws Will throw an error if `code` fails to deserialize.
    pub fn add_output_with_tracing(
        self,
        amount: u64,
        recipient: &XfrPublicKey,
        tracing_policies: &TracingPolicies,
        code: String,
        conf_amount: bool,
        conf_type: bool,
    ) -> Result<TransferOperationBuilder, JsValue> {
        self.add_output(
            amount,
            recipient,
            Some(tracing_policies),
            code,
            conf_amount,
            conf_type,
        )
    }

    /// Wraps around TransferOperationBuilder to add an output to a transfer operation builder.
    ///
    /// @param {BigInt} amount - amount to transfer to the recipient
    /// @param {XfrPublicKey} recipient - public key of the recipient
    /// @param code {string} - String representaiton of the asset token code
    /// @param conf_amount {boolean} - `true` means the output's asset amount is confidential, and `false` means it's nonconfidential.
    /// @param conf_type {boolean} - `true` means the output's asset type is confidential, and `false` means it's nonconfidential.
    /// @throws Will throw an error if `code` fails to deserialize.
    pub fn add_output_no_tracing(
        self,
        amount: u64,
        recipient: &XfrPublicKey,
        code: String,
        conf_amount: bool,
        conf_type: bool,
    ) -> Result<TransferOperationBuilder, JsValue> {
        self.add_output(amount, recipient, None, code, conf_amount, conf_type)
    }

    /// Wraps around TransferOperationBuilder to ensure the transfer inputs and outputs are balanced.
    /// This function will add change outputs for all unspent portions of input records.
    /// @throws Will throw an error if the transaction cannot be balanced.
    pub fn balance(mut self) -> Result<TransferOperationBuilder, JsValue> {
        self.get_builder_mut()
            .balance(None)
            .c(d!())
            .map_err(|e| JsValue::from_str(&format!("Error balancing txn: {}", e)))?;
        Ok(self)
    }

    /// Wraps around TransferOperationBuilder to finalize the transaction.
    ///
    /// @throws Will throw an error if input and output amounts do not add up.
    /// @throws Will throw an error if not all record owners have signed the transaction.
    pub fn create(mut self) -> Result<TransferOperationBuilder, JsValue> {
        self.get_builder_mut()
            .auto_refund(false)
            .create(TransferType::Standard)
            .c(d!())
            .map_err(error_to_jsvalue)?;
        Ok(self)
    }

    /// Wraps around TransferOperationBuilder to add a signature to the operation.
    ///
    /// All input owners must sign.
    ///
    /// @param {XfrKeyPair} kp - key pair of one of the input owners.
    pub fn sign(mut self, kp: &XfrKeyPair) -> Result<TransferOperationBuilder, JsValue> {
        self.get_builder_mut()
            .sign(&kp)
            .c(d!())
            .map_err(error_to_jsvalue)?;
        Ok(self)
    }

    #[allow(missing_docs)]
    pub fn builder(&self) -> String {
        serde_json::to_string(self.get_builder()).unwrap()
    }

    #[allow(missing_docs)]
    pub fn from_string(s: String) -> Result<TransferOperationBuilder, JsValue> {
        let op_builder = serde_json::from_str(&s).c(d!()).map_err(error_to_jsvalue)?;
        Ok(TransferOperationBuilder { op_builder })
    }

    /// Wraps around TransferOperationBuilder to extract an operation expression as JSON.
    pub fn transaction(&self) -> Result<String, JsValue> {
        let op = self
            .get_builder()
            .transaction()
            .c(d!())
            .map_err(error_to_jsvalue)?;
        Ok(serde_json::to_string(&op).unwrap())
    }
}

#[wasm_bindgen]
/// Structure that enables clients to construct complex transfers.
pub struct AnonTransferOperationBuilder {
    op_builder: PlatformAnonTransferOperationBuilder,
}

impl AnonTransferOperationBuilder {
    #[allow(missing_docs)]
    pub fn get_builder(&self) -> &PlatformAnonTransferOperationBuilder {
        &self.op_builder
    }

    #[allow(missing_docs)]
    pub fn get_builder_mut(&mut self) -> &mut PlatformAnonTransferOperationBuilder {
        &mut self.op_builder
    }
}

#[wasm_bindgen]
impl AnonTransferOperationBuilder {
    /// new is a constructor for AnonTransferOperationBuilder
    pub fn new(seq_id: u64) -> Self {
        AnonTransferOperationBuilder {
            op_builder: PlatformAnonTransferOperationBuilder::new_from_seq_id(seq_id),
        }
    }

    /// add_input is used to add a new input source for Anon Transfer
    /// @param {AnonAssetRecord} abar - input ABAR to transfer
    /// @param {AxfrOwnerMemo} memo - memo corresponding to the input abar
    /// @param keypair {AXfrKeyPair} - AXfrKeyPair of the ABAR owner
    /// @param MTLeafInfo {mt_leaf_info} - the Merkle proof of the ABAR from commitment tree
    /// @throws Will throw an error if abar fails to open, input fails to get added to Operation
    pub fn add_input(
        mut self,
        abar: &AnonAssetRecord,
        memo: &AxfrOwnerMemo,
        keypair: &AXfrKeyPair,
        mt_leaf_info: MTLeafInfo,
    ) -> Result<AnonTransferOperationBuilder, JsValue> {
        let oabar = OpenAnonAssetRecordBuilder::from_abar(
            &abar.clone(),
            memo.memo.clone(),
            &keypair.clone(),
        )
        .c(d!())
        .map_err(error_to_jsvalue)?
        .mt_leaf_info(mt_leaf_info.get_zei_mt_leaf_info().clone())
        .build()
        .c(d!())
        .map_err(error_to_jsvalue)?;

        self.get_builder_mut()
            .add_input(oabar, keypair.clone())
            .c(d!())
            .map_err(error_to_jsvalue)?;

        Ok(self)
    }

    /// add_output is used to add a output to the Anon Transfer
    /// @param amount {u64} - amount to be sent to the receiver
    /// @param to {AXfrPubKey} - original pub key of receiver
    /// @throws error if ABAR fails to be built
    pub fn add_output(
        mut self,
        amount: u64,
        asset_type: String,
        to: AXfrPubKey,
    ) -> Result<AnonTransferOperationBuilder, JsValue> {
        let mut prng = ChaChaRng::from_entropy();

        let at = AssetTypeCode::new_from_base64(asset_type.as_str())
            .map_err(error_to_jsvalue)?;

        let oabar_out = OpenAnonAssetRecordBuilder::new()
            .amount(amount)
            .asset_type(at.val)
            .pub_key(&to)
            .finalize(&mut prng)
            .unwrap()
            .build()
            .unwrap();

        self.get_builder_mut()
            .add_output(oabar_out)
            .c(d!())
            .map_err(error_to_jsvalue)?;

        Ok(self)
    }

    /// get_expected_fee is used to gather extra FRA that needs to be spent to make the transaction
    /// have enough fees.
    pub fn get_expected_fee(&self) -> u64 {
        self.get_builder().extra_fee_estimation()
    }

    /// get_commitments returns a list of all the commitments for receiver public keys
    pub fn get_commitments(&self) -> JsValue {
        let r = CommitmentStringArray {
            commitments: self
                .get_builder()
                .get_commitments()
                .iter()
                .map(wallet::commitment_to_base58)
                .collect(),
        };

        JsValue::from_serde(&r).unwrap()
    }

    /// get_commitment_map returns a hashmap of all the commitments mapped to public key, asset, amount
    pub fn get_commitment_map(&self) -> JsValue {
        let commitment_map = self.get_builder().get_commitment_map();
        JsValue::from_serde(&commitment_map).unwrap()
    }

    /// build is used to build proof the Transfer Operation
    pub fn build(mut self) -> Result<AnonTransferOperationBuilder, JsValue> {
        self.get_builder_mut()
            .build()
            .c(d!())
            .map_err(error_to_jsvalue)?;

        self.get_builder_mut()
            .build_txn()
            .c(d!())
            .map_err(error_to_jsvalue)?;

        Ok(self)
    }

    /// transaction returns the prepared Anon Transfer Operation
    /// @param nonce {NoReplayToken} - nonce of the txn to be added to the operation
    pub fn transaction(self) -> Result<String, JsValue> {
        self.get_builder()
            .serialize_str()
            .c(d!())
            .map_err(error_to_jsvalue)
    }
}

///////////// CRYPTO //////////////////////
#[wasm_bindgen]
/// Returns a JavaScript object containing decrypted owner record information,
/// where `amount` is the decrypted asset amount, and `asset_type` is the decrypted asset type code.
///
/// @param {ClientAssetRecord} record - Owner record.
/// @param {OwnerMemo} owner_memo - Owner memo of the associated record.
/// @param {XfrKeyPair} keypair - Keypair of asset owner.
/// @see {@link module:Findora-Wasm~ClientAssetRecord#from_json_record|ClientAssetRecord.from_json_record} for information about how to construct an asset record object
/// from a JSON result returned from the ledger server.
pub fn open_client_asset_record(
    record: &ClientAssetRecord,
    owner_memo: Option<OwnerMemo>,
    keypair: &XfrKeyPair,
) -> Result<JsValue, JsValue> {
    open_bar(
        record.get_bar_ref(),
        &owner_memo.map(|memo| memo.get_memo_ref().clone()),
        &keypair,
    )
    .c(d!())
    .map_err(|e| JsValue::from_str(&format!("Could not open asset record: {}", e)))
    .and_then(|oa| JsValue::from_serde(&oa).c(d!()).map_err(error_to_jsvalue))
}

#[wasm_bindgen]
/// Extracts the public key as a string from a transfer key pair.
pub fn get_pub_key_str(key_pair: &XfrKeyPair) -> String {
    serde_json::to_string(key_pair.get_pk_ref()).unwrap()
}

#[wasm_bindgen]
/// Extracts the private key as a string from a transfer key pair.
pub fn get_priv_key_str(key_pair: &XfrKeyPair) -> String {
    serde_json::to_string(key_pair.get_sk_ref()).unwrap()
}

#[wasm_bindgen]
/// Creates a new transfer key pair.
pub fn new_keypair() -> XfrKeyPair {
    gen_random_keypair()
}

#[wasm_bindgen]
/// Generates a new keypair deterministically from a seed string and an optional name.
pub fn new_keypair_from_seed(seed_str: String, name: Option<String>) -> XfrKeyPair {
    let seed_str = seed_str + &name.unwrap_or_default();
    let hash = sha256::hash(&seed_str.as_bytes());
    let mut prng = ChaChaRng::from_seed(hash.0);
    XfrKeyPair::generate(&mut prng)
}

#[wasm_bindgen]
/// Returns base64 encoded representation of an XfrPublicKey.
pub fn public_key_to_base64(key: &XfrPublicKey) -> String {
    wallet::public_key_to_base64(key)
}

#[wasm_bindgen]
/// Converts a base64 encoded public key string to a public key.
pub fn public_key_from_base64(pk: &str) -> Result<XfrPublicKey, JsValue> {
    wallet::public_key_from_base64(pk)
        .c(d!())
        .map_err(error_to_jsvalue)
}

#[wasm_bindgen]
/// Expresses a transfer key pair as a hex-encoded string.
/// To decode the string, use `keypair_from_str` function.
pub fn keypair_to_str(key_pair: &XfrKeyPair) -> String {
    hex::encode(key_pair.zei_to_bytes())
}

#[wasm_bindgen]
/// Constructs a transfer key pair from a hex-encoded string.
/// The encode a key pair, use `keypair_to_str` function.
pub fn keypair_from_str(str: String) -> XfrKeyPair {
    XfrKeyPair::zei_from_bytes(&hex::decode(str).unwrap()).unwrap()
}

/// Generates a new credential issuer key.
/// @param {JsValue} attributes - Array of attribute types of the form `[{name: "credit_score",
/// size: 3}]`. The size refers to byte-size of the credential. In this case, the "credit_score"
/// attribute is represented as a 3 byte string "760". `attributes` is the list of attribute types
/// that the issuer can sign off on.
#[wasm_bindgen]
pub fn wasm_credential_issuer_key_gen(attributes: JsValue) -> CredentialIssuerKeyPair {
    let mut prng = ChaChaRng::from_entropy();
    let mut attributes: Vec<AttributeDefinition> = attributes.into_serde().unwrap();
    let attributes: Vec<(String, usize)> = attributes
        .drain(..)
        .map(|attr| (attr.name, attr.size))
        .collect();

    let (pk, sk) = credential_issuer_key_gen(&mut prng, &attributes[..]);
    CredentialIssuerKeyPair { pk, sk }
}

/// Verifies a credential commitment. Used to confirm that a credential is tied to a ledger
/// address.
/// @param {CredIssuerPublicKey} issuer_pub_key - The credential issuer that has attested to the
/// credentials that have been committed to.
/// @param {CredentialCommitment} Credential commitment
/// @param {CredPoK} Proof of knowledge of the underlying commitment
/// @param {XfrPublicKey} Ledger address linked to this credential commitment.
/// @throws Will throw an error during verification failure (i.e. the supplied ledger address is
/// incorrect, the commitment is tied to a different credential issuer, or the proof of knowledge is
/// invalid, etc.)
#[wasm_bindgen]
pub fn wasm_credential_verify_commitment(
    issuer_pub_key: &CredIssuerPublicKey,
    commitment: &CredentialCommitment,
    pok: &CredentialPoK,
    xfr_pk: &XfrPublicKey,
) -> Result<(), JsValue> {
    credential_verify_commitment(
        issuer_pub_key,
        commitment.get_ref(),
        pok.get_ref(),
        xfr_pk.as_bytes(),
    )
    .c(d!())
    .map_err(error_to_jsvalue)
}

/// Generates a new reveal proof from a credential commitment key.
/// @param {CredUserSecretKey} user_secret_key - Secret key of the credential user who owns
/// the credentials.
/// @param {Credential} credential - Credential whose attributes will be revealed.
/// @param {JsValue} reveal_fields - Array of strings representing attribute fields to reveal.
/// @throws Will throw an error if a reveal proof cannot be generated from the credential
/// or ```reveal_fields``` fails to deserialize.
#[wasm_bindgen]
pub fn wasm_credential_open_commitment(
    user_secret_key: &CredUserSecretKey,
    credential: &Credential,
    key: &CredentialCommitmentKey,
    reveal_fields: JsValue,
) -> Result<CredentialPoK, JsValue> {
    let mut prng = ChaChaRng::from_entropy();
    let reveal_fields: Vec<String> = reveal_fields.into_serde().c(d!()).map_err(|e| JsValue::from(&format!("Could not deserialize reveal fields. Please ensure that reveal fields are of the form [String]: {}", e)))?;
    let pok = credential_open_commitment(
        &mut prng,
        user_secret_key,
        credential.get_cred_ref(),
        key.get_ref(),
        &reveal_fields,
    )
    .c(d!())
    .map_err(error_to_jsvalue)?;
    Ok(CredentialPoK { pok })
}

/// Generates a new credential user key.
/// @param {CredIssuerPublicKey} issuer_pub_key - The credential issuer that can sign off on this
/// user's attributes.
#[wasm_bindgen]
pub fn wasm_credential_user_key_gen(
    issuer_pub_key: &CredIssuerPublicKey,
) -> CredentialUserKeyPair {
    let mut prng = ChaChaRng::from_entropy();
    let (pk, sk) = credential_user_key_gen(&mut prng, issuer_pub_key);
    CredentialUserKeyPair { pk, sk }
}

/// Generates a signature on user attributes that can be used to create a credential.
/// @param {CredIssuerSecretKey} issuer_secret_key - Secret key of credential issuer.
/// @param {CredUserPublicKey} user_public_key - Public key of credential user.
/// @param {JsValue} attributes - Array of attribute assignments of the form `[{name: "credit_score",
/// val: "760"}]`.
/// @throws Will throw an error if the signature cannot be generated.
#[wasm_bindgen]
pub fn wasm_credential_sign(
    issuer_secret_key: &CredIssuerSecretKey,
    user_public_key: &CredUserPublicKey,
    attributes: JsValue,
) -> Result<CredentialSignature, JsValue> {
    let mut prng = ChaChaRng::from_entropy();
    let attributes: Vec<AttributeAssignment> = attributes.into_serde().c(d!()).map_err(|e| JsValue::from(&format!("Could not deserialize attributes. Please ensure that attribute definition is of the form [{{name: string, val: string}}]: {}", e)))?;
    let attributes: Vec<(String, &[u8])> = attributes
        .iter()
        .map(|attr| (attr.name.clone(), attr.val.as_bytes()))
        .collect();
    let sig =
        credential_sign(&mut prng, &issuer_secret_key, &user_public_key, &attributes)
            .c(d!())
            .map_err(error_to_jsvalue)?;
    Ok(CredentialSignature { sig })
}

/// Generates a signature on user attributes that can be used to create a credential.
/// @param {CredIssuerPublicKey} issuer_public_key - Public key of credential issuer.
/// @param {CredentialSignature} signature - Credential issuer signature on attributes.
/// @param {JsValue} attributes - Array of attribute assignments of the form `[{name: "credit_score",
/// val: "760"}]'.
#[wasm_bindgen]
pub fn create_credential(
    issuer_public_key: &CredIssuerPublicKey,
    signature: &CredentialSignature,
    attributes: &JsValue,
) -> Credential {
    let attributes: Vec<AttributeAssignment> = attributes.into_serde().unwrap();
    let attributes: Vec<(String, Vec<u8>)> = attributes
        .iter()
        .map(|attr| (attr.name.clone(), attr.val.as_bytes().to_vec()))
        .collect();
    Credential {
        credential: PlatformCredential {
            attributes,
            issuer_pub_key: issuer_public_key.clone(),
            signature: signature.get_sig_ref().clone(),
        },
    }
}

/// Generates a credential commitment. A credential commitment can be used to selectively reveal
/// attribute assignments.
/// @param {CredUserSecretKey} user_secret_key - Secret key of credential user.
/// @param {XfrPublicKey} user_public_key - Ledger signing key to link this credential to.
/// @param {Credential} credential - Credential object.
#[wasm_bindgen]
pub fn wasm_credential_commit(
    user_secret_key: &CredUserSecretKey,
    user_public_key: &XfrPublicKey,
    credential: &Credential,
) -> Result<CredentialCommitmentData, JsValue> {
    let mut prng = ChaChaRng::from_entropy();
    let (commitment, pok, key) = credential_commit(
        &mut prng,
        &user_secret_key,
        credential.get_cred_ref(),
        &user_public_key.as_bytes(),
    )
    .c(d!())
    .map_err(error_to_jsvalue)?;
    Ok(CredentialCommitmentData {
        commitment: CredentialCommitment { commitment },
        pok: CredentialPoK { pok },
        commitment_key: CredentialCommitmentKey { key },
    })
}

/// Selectively reveals attributes committed to in a credential commitment
/// @param {CredUserSecretKey} user_sk - Secret key of credential user.
/// @param {Credential} credential - Credential object.
/// @param {JsValue} reveal_fields - Array of string names representing credentials to reveal (i.e.
/// `["credit_score"]`).
#[wasm_bindgen]
pub fn wasm_credential_reveal(
    user_sk: &CredUserSecretKey,
    credential: &Credential,
    reveal_fields: JsValue,
) -> Result<CredentialRevealSig, JsValue> {
    let mut prng = ChaChaRng::from_entropy();
    let reveal_fields: Vec<String> = reveal_fields.into_serde().unwrap();
    Ok(CredentialRevealSig {
        sig: credential_reveal(
            &mut prng,
            &user_sk,
            credential.get_cred_ref(),
            &reveal_fields[..],
        )
        .c(d!())
        .map_err(error_to_jsvalue)?,
    })
}

/// Verifies revealed attributes from a commitment.
/// @param {CredIssuerPublicKey} issuer_pub_key - Public key of credential issuer.
/// @param {JsValue} attributes - Array of attribute assignments to check of the form `[{name: "credit_score",
/// val: "760"}]`.
/// @param {CredentialCommitment} commitment - Commitment to the credential.
/// @param {CredentialPoK} pok - Proof that the credential commitment is valid and commits
/// to the attribute values being revealed.
#[wasm_bindgen]
pub fn wasm_credential_verify(
    issuer_pub_key: &CredIssuerPublicKey,
    attributes: JsValue,
    commitment: &CredentialCommitment,
    pok: &CredentialPoK,
) -> Result<(), JsValue> {
    let attributes: Vec<AttributeAssignment> = attributes.into_serde().unwrap();
    let attributes: Vec<(String, &[u8])> = attributes
        .iter()
        .map(|attr| (attr.name.clone(), attr.val.as_bytes()))
        .collect();
    credential_verify(
        issuer_pub_key,
        &attributes,
        commitment.get_ref(),
        pok.get_ref(),
    )
    .c(d!())
    .map_err(error_to_jsvalue)?;
    Ok(())
}

// Asset Tracing

#[wasm_bindgen]
/// Returns information about traceable assets for a given transfer.
/// @param {JsValue} xfr_body - JSON of a transfer note from a transfer operation.
/// @param {AssetTracerKeyPair} tracer_keypair - Asset tracer keypair.
/// @param {JsValue} candidate_assets - List of asset types traced by the tracer keypair.
pub fn trace_assets(
    xfr_body: JsValue,
    tracer_keypair: &AssetTracerKeyPair,
    _candidate_assets: JsValue,
) -> Result<JsValue, JsValue> {
    // let candidate_assets: Vec<String> =
    //     candidate_assets.into_serde().c(d!()).map_err(error_to_jsvalue)?;
    let xfr_body: XfrBody = xfr_body.into_serde().c(d!()).map_err(error_to_jsvalue)?;
    // let candidate_assets: Vec<ZeiAssetType> = candidate_assets
    //     .iter()
    //     .map(|asset_type_str| {
    //         AssetTypeCode::new_from_str(&asset_type_str.to_string()).val
    //     })
    //     .collect();
    let record_data = zei_trace_assets(&xfr_body, tracer_keypair.get_keys())
        .c(d!())
        .map_err(error_to_jsvalue)?;
    let record_data: Vec<(u64, String)> = record_data
        .iter()
        .map(|(amt, asset_type, _, _)| {
            let asset_type_code = AssetTypeCode { val: *asset_type };
            (*amt, asset_type_code.to_base64())
        })
        .collect();

    JsValue::from_serde(&record_data)
        .c(d!())
        .map_err(|e| JsValue::from_str(&e.to_string()))
}

//////////////////////////////////////////
// Author: Chao Ma, github.com/chaosma. //
//////////////////////////////////////////

use crate::wasm_data_model::{AmountAssetType, AnonKeys};
use aes_gcm::aead::{generic_array::GenericArray, Aead, NewAead};
use aes_gcm::Aes256Gcm;
use base64::URL_SAFE;
use getrandom::getrandom;
use js_sys::JsString;
use ledger::data_model::{ABARData, TxoSID, BAR_TO_ABAR_TX_FEE_MIN};
use ledger::staking::Amount;
use rand_core::{CryptoRng, RngCore};
use ring::pbkdf2;
use std::num::NonZeroU32;
use std::str;

#[wasm_bindgen]
/// Returns bech32 encoded representation of an XfrPublicKey.
pub fn public_key_to_bech32(key: &XfrPublicKey) -> String {
    wallet::public_key_to_bech32(key)
}

#[wasm_bindgen]
/// Converts a bech32 encoded public key string to a public key.
pub fn public_key_from_bech32(addr: &str) -> Result<XfrPublicKey, JsValue> {
    wallet::public_key_from_bech32(addr)
        .c(d!())
        .map_err(error_to_jsvalue)
}

#[wasm_bindgen]
#[allow(missing_docs)]
pub fn bech32_to_base64(pk: &str) -> Result<String, JsValue> {
    let pub_key = public_key_from_bech32(pk)?;
    Ok(public_key_to_base64(&pub_key))
}

#[wasm_bindgen]
#[allow(missing_docs)]
pub fn base64_to_bech32(pk: &str) -> Result<String, JsValue> {
    let pub_key = public_key_from_base64(pk)?;
    Ok(public_key_to_bech32(&pub_key))
}

#[wasm_bindgen]
#[allow(missing_docs)]
pub fn base64_to_base58(data: &str) -> Result<String, JsValue> {
    let byts = base64::decode_config(data, URL_SAFE)
        .c(d!())
        .map_err(error_to_jsvalue)?;

    let dat = bs58::encode(byts).into_string();
    Ok(dat)
}

#[wasm_bindgen]
#[allow(missing_docs)]
pub fn encryption_pbkdf2_aes256gcm(key_pair: String, password: String) -> Vec<u8> {
    const CREDENTIAL_LEN: usize = 32;
    const IV_LEN: usize = 12;
    let n_iter = NonZeroU32::new(32).unwrap();

    let mut salt = [0u8; CREDENTIAL_LEN];
    getrandom(&mut salt).unwrap();
    let mut derived_key = [0u8; CREDENTIAL_LEN];
    pbkdf2::derive(
        pbkdf2::PBKDF2_HMAC_SHA512,
        n_iter,
        &salt,
        password.as_bytes(),
        &mut derived_key,
    );

    let mut iv = [0u8; IV_LEN];
    getrandom(&mut iv).unwrap();

    let cipher = Aes256Gcm::new(GenericArray::from_slice(&derived_key));
    let ciphertext = cipher
        .encrypt(GenericArray::from_slice(&iv), key_pair.as_ref())
        .unwrap_or_default();

    // this is a hack, wasm-bindgen not support tuple of vectors
    let mut res: Vec<u8> = Vec::new();
    res.append(&mut salt.to_vec());
    res.append(&mut iv.to_vec());
    res.append(&mut ciphertext.to_vec());
    res
}

#[wasm_bindgen]
#[allow(missing_docs)]
pub fn decryption_pbkdf2_aes256gcm(enc_key_pair: Vec<u8>, password: String) -> String {
    const CREDENTIAL_LEN: usize = 32;
    const IV_LEN: usize = 12;
    let n_iter = NonZeroU32::new(32).unwrap();

    if enc_key_pair.len() <= CREDENTIAL_LEN + IV_LEN {
        return "".to_string();
    }

    let salt = &enc_key_pair[0..CREDENTIAL_LEN];
    let iv = &enc_key_pair[CREDENTIAL_LEN..(CREDENTIAL_LEN + IV_LEN)];
    let ciphertext = &enc_key_pair[(CREDENTIAL_LEN + IV_LEN)..];

    let mut derived_key = [0u8; CREDENTIAL_LEN];
    pbkdf2::derive(
        pbkdf2::PBKDF2_HMAC_SHA512,
        n_iter,
        salt,
        password.as_bytes(),
        &mut derived_key,
    );
    let cipher = Aes256Gcm::new(GenericArray::from_slice(&derived_key));
    let plaintext = cipher
        .decrypt(GenericArray::from_slice(iv), ciphertext.as_ref())
        .unwrap_or_default();

    String::from_utf8(plaintext).unwrap_or_else(|_| "".to_string())
}

#[wasm_bindgen]
#[allow(missing_docs)]
pub fn create_keypair_from_secret(sk_str: String) -> Option<XfrKeyPair> {
    serde_json::from_str::<XfrSecretKey>(&sk_str)
        .map(|sk| sk.into_keypair())
        .ok()
}

#[wasm_bindgen]
#[allow(missing_docs)]
pub fn get_pk_from_keypair(kp: &XfrKeyPair) -> XfrPublicKey {
    kp.get_pk()
}

///////////////////////////////////////////
// Author: FanHui(FH), github.com/ktmlm. //
///////////////////////////////////////////

/// Randomly generate a 12words-length mnemonic.
#[wasm_bindgen]
pub fn generate_mnemonic_default() -> String {
    wallet::generate_mnemonic_default()
}

/// Generate mnemonic with custom length and language.
/// - @param `wordslen`: acceptable value are one of [ 12, 15, 18, 21, 24 ]
/// - @param `lang`: acceptable value are one of [ "en", "zh", "zh_traditional", "fr", "it", "ko", "sp", "jp" ]
#[wasm_bindgen]
pub fn generate_mnemonic_custom(wordslen: u8, lang: &str) -> Result<String, JsValue> {
    wallet::generate_mnemonic_custom(wordslen, lang)
        .c(d!())
        .map_err(error_to_jsvalue)
}

/// Use this struct to express a Bip44/Bip49 path.
#[wasm_bindgen]
pub struct BipPath {
    coin: u32,
    account: u32,
    change: u32,
    address: u32,
}

#[wasm_bindgen]
impl BipPath {
    #[allow(missing_docs)]
    pub fn new(coin: u32, account: u32, change: u32, address: u32) -> Self {
        BipPath {
            coin,
            account,
            change,
            address,
        }
    }
}

impl From<&BipPath> for wallet::BipPath {
    fn from(p: &BipPath) -> Self {
        wallet::BipPath::new(p.coin, p.account, p.change, p.address)
    }
}

/// Restore the XfrKeyPair from a mnemonic with a default bip44-path,
/// that is "m/44'/917'/0'/0/0" ("m/44'/coin'/account'/change/address").
#[wasm_bindgen]
pub fn restore_keypair_from_mnemonic_default(
    phrase: &str,
) -> Result<XfrKeyPair, JsValue> {
    wallet::restore_keypair_from_mnemonic_default(phrase)
        .c(d!())
        .map_err(error_to_jsvalue)
}

/// Restore the XfrKeyPair from a mnemonic with custom params,
/// in bip44 form.
#[wasm_bindgen]
pub fn restore_keypair_from_mnemonic_bip44(
    phrase: &str,
    lang: &str,
    path: &BipPath,
) -> Result<XfrKeyPair, JsValue> {
    wallet::restore_keypair_from_mnemonic_bip44(phrase, lang, &path.into())
        .c(d!())
        .map_err(error_to_jsvalue)
}

/// Restore the XfrKeyPair from a mnemonic with custom params,
/// in bip49 form.
#[wasm_bindgen]
pub fn restore_keypair_from_mnemonic_bip49(
    phrase: &str,
    lang: &str,
    path: &BipPath,
) -> Result<XfrKeyPair, JsValue> {
    wallet::restore_keypair_from_mnemonic_bip49(phrase, lang, &path.into())
        .c(d!())
        .map_err(error_to_jsvalue)
}

/// ID of FRA, in `String` format.
#[wasm_bindgen]
pub fn fra_get_asset_code() -> String {
    AssetTypeCode {
        val: ASSET_TYPE_FRA,
    }
    .to_base64()
}

/// Fee smaller than this value will be denied.
#[wasm_bindgen]
pub fn fra_get_minimal_fee() -> u64 {
    TX_FEE_MIN
}

/// Fee smaller than this value will be denied.
#[wasm_bindgen]
pub fn fra_get_minimal_fee_for_bar_to_abar() -> u64 {
    BAR_TO_ABAR_TX_FEE_MIN
}

/// Anon fee for a given number of inputs & outputs
#[wasm_bindgen]
pub fn get_anon_fee(n_inputs: u32, n_outputs: u32) -> u32 {
    PlatformAnonTransferOperationBuilder::get_anon_fee(n_inputs, n_outputs)
}

/// The destination for fee to be transfered to.
#[wasm_bindgen]
pub fn fra_get_dest_pubkey() -> XfrPublicKey {
    *BLACK_HOLE_PUBKEY
}

/// The system address used to reveive delegation principals.
#[wasm_bindgen]
pub fn get_delegation_target_address() -> String {
    get_coinbase_principal_address()
}

#[wasm_bindgen]
#[allow(missing_docs)]
pub fn get_coinbase_address() -> String {
    wallet::public_key_to_base64(&BLACK_HOLE_PUBKEY_STAKING)
}

#[wasm_bindgen]
#[allow(missing_docs)]
pub fn get_coinbase_principal_address() -> String {
    wallet::public_key_to_base64(&BLACK_HOLE_PUBKEY_STAKING)
}

#[wasm_bindgen]
#[allow(missing_docs)]
pub fn get_delegation_min_amount() -> u64 {
    MIN_DELEGATION_AMOUNT
}

#[wasm_bindgen]
#[allow(missing_docs)]
pub fn get_delegation_max_amount() -> u64 {
    MAX_DELEGATION_AMOUNT
}

#[wasm_bindgen]
#[allow(missing_docs)]
pub fn axfr_pubkey_from_string(key_str: &str) -> Result<AXfrPubKey, JsValue> {
    wallet::anon_public_key_from_base64(key_str)
        .c(d!())
        .map_err(error_to_jsvalue)
}

#[wasm_bindgen]
#[allow(missing_docs)]
pub fn axfr_viewkey_from_string(key_str: &str) -> Result<AXfrViewKey, JsValue> {
    wallet::anon_view_key_from_base64(key_str)
        .c(d!())
        .map_err(error_to_jsvalue)
}

#[wasm_bindgen]
#[allow(missing_docs)]
pub fn axfr_keypair_from_string(key_str: &str) -> Result<AXfrKeyPair, JsValue> {
    wallet::anon_secret_key_from_base64(key_str)
        .c(d!())
        .map_err(error_to_jsvalue)
}

#[wasm_bindgen]
#[allow(missing_docs)]
pub fn x_pubkey_from_string(key_str: &str) -> Result<XPublicKey, JsValue> {
    wallet::x_public_key_from_base64(key_str)
        .c(d!())
        .map_err(error_to_jsvalue)
}

#[wasm_bindgen]
#[allow(missing_docs)]
pub fn x_secretkey_from_string(key_str: &str) -> Result<XSecretKey, JsValue> {
    wallet::x_secret_key_from_base64(key_str)
        .c(d!())
        .map_err(error_to_jsvalue)
}

#[wasm_bindgen]
#[allow(missing_docs)]
pub fn abar_from_json(json: JsValue) -> Result<AnonAssetRecord, JsValue> {
    let abar: ABARData = json.into_serde().c(d!()).map_err(error_to_jsvalue)?;
    let c = wallet::commitment_from_base58(abar.commitment.as_str())
        .c(d!())
        .map_err(error_to_jsvalue)?;

    Ok(AnonAssetRecord { commitment: c })
}

#[wasm_bindgen]
/// Decrypts an ABAR with owner memo and decryption key
pub fn open_abar(
    abar: AnonAssetRecord,
    memo: AxfrOwnerMemo,
    keypair: &AXfrKeyPair,
) -> Result<AmountAssetType, JsValue> {
    let oabar =
        OpenAnonAssetRecordBuilder::from_abar(&abar, memo.memo, &keypair.clone())
            .map_err(error_to_jsvalue)?
            .build()
            .map_err(error_to_jsvalue)?;

    let at = AssetTypeCode {
        val: oabar.get_asset_type(),
    };

    Ok(AmountAssetType {
        amount: oabar.get_amount(),
        asset_type: at.to_base64(),
    })
}

#[wasm_bindgen]
/// Decrypts the owner anon memo.
/// * `memo` - Owner anon memo to decrypt
/// * `key_pair` - Owner anon keypair
/// * `abar` - Associated anonymous blind asset record to check memo info against.
/// Return Error if memo info does not match the commitment or public key.
/// Return Ok(amount, asset_type, blinding) otherwise.
pub fn decrypt_axfr_memo(
    memo: &AxfrOwnerMemo,
    key_pair: &AXfrKeyPair,
    abar: &AnonAssetRecord,
) -> Result<AxfrOwnerMemoInfo, JsValue> {
    let (amount, asset_type, blind) = decrypt_memo(&memo.memo, key_pair, abar)
        .c(d!())
        .map_err(error_to_jsvalue)?;
    Ok(AxfrOwnerMemoInfo {
        amount,
        blind,
        asset_type: AssetTypeCode { val: asset_type }.to_base64(),
    })
}

#[wasm_bindgen]
/// Try to decrypt the owner memo to check if it is own.
/// * `memo` - Owner anon memo need to decrypt.
/// * `key_pair` - the memo bytes.
/// Return Ok(amount, asset_type, blinding) if memo is own.
pub fn try_decrypt_axfr_memo(
    memo: &AxfrOwnerMemo,
    key_pair: &AXfrKeyPair,
) -> Result<Vec<u8>, JsValue> {
    dh_decrypt(
        &key_pair.get_view_key_scalar(),
        &memo.memo.point,
        &memo.memo.ctext,
    )
    .c(d!())
    .map_err(error_to_jsvalue)
}

#[wasm_bindgen]
/// Parse the owner memo from bytes.
/// * `bytes` - the memo plain bytes.
/// * `key_pair` - the memo bytes.
/// * `abar` - Associated anonymous blind asset record to check memo info against.
/// Return Error if memo info does not match the commitment.
/// Return Ok(amount, asset_type, blinding) otherwise.
pub fn parse_axfr_memo(
    bytes: &[u8],
    key_pair: &AXfrKeyPair,
    abar: &AnonAssetRecord,
) -> Result<AxfrOwnerMemoInfo, JsValue> {
    let (amount, asset_type, blind) = parse_memo(bytes, key_pair, abar)
        .c(d!())
        .map_err(error_to_jsvalue)?;
    Ok(AxfrOwnerMemoInfo {
        amount,
        blind,
        asset_type: AssetTypeCode { val: asset_type }.to_base64(),
    })
}

#[wasm_bindgen]
/// Convert Commitment to AnonAssetRecord.
pub fn commitment_to_aar(commitment: Commitment) -> AnonAssetRecord {
    AnonAssetRecord { commitment }
}

#[cfg(test)]
#[allow(missing_docs)]
mod test {
    use super::*;
    use wasm_bindgen_test::*;

    #[wasm_bindgen_test]
    //This contains only the positive tests with the fees included
    fn extra_fee_test() {
        let mut prng = ChaChaRng::from_seed([0u8; 32]);

        let amount = 6000000000u64;

        //let amount_output = amount / 3;
        let amount_output = amount;

        let asset_type = ASSET_TYPE_FRA;

        // simulate input abar
        let (mut oabar, keypair_in) = gen_oabar_and_keys(&mut prng, amount, asset_type);

        let asset_type_out = ASSET_TYPE_FRA;

        //Simulate output abar
        let (mut oabar_out, _keypair_out) =
            gen_oabar_and_keys(&mut prng, amount_output, asset_type_out);

        let mut ts = AnonTransferOperationBuilder::new(1);

        ts.get_builder_mut().add_input(oabar, keypair_in);

        ts.get_builder_mut().add_output(oabar_out);

        /*
        Extra_fee_estimation works as follows
        1.- compute estimated_fees
        2.- compute FRA_excess
               fra_excess = fra_input_sum - fra_output_sum;
            if (fra_excess >= estimated_fees)  => 0
            else (estimated_fees >  fra_excess) => new_fees_estimation(n + 1 inputs, m + 1 outputs)
         */

        let estimated_fees_gt_fra_excess = ts.get_expected_fee();

        assert!(estimated_fees_gt_fra_excess > 0);

        let (mut oabar_2, keypair_in_2) =
            gen_oabar_and_keys(&mut prng, 2 * amount, asset_type);

        ts.get_builder_mut().add_input(oabar_2, keypair_in_2);

        let fra_excess_gt_fees_estimation = ts.get_expected_fee();

        assert_eq!(fra_excess_gt_fees_estimation, 0);
    }

    fn gen_oabar_and_keys<R: CryptoRng + RngCore>(
        prng: &mut R,
        amount: u64,
        asset_type: ZeiAssetType,
    ) -> (OpenAnonAssetRecord, AXfrKeyPair) {
        let keypair = AXfrKeyPair::generate(prng);
        let oabar = OpenAnonAssetRecordBuilder::new()
            .amount(u64::from(amount))
            .asset_type(asset_type)
            .pub_key(&keypair.get_pub_key())
            .finalize(prng)
            .unwrap()
            .build()
            .unwrap();
        (oabar, keypair)
    }

    #[test]
    fn t_keypair_conversion() {
        let kp = new_keypair();
        let b64 = public_key_to_base64(kp.get_pk_ref());
        let be32 = public_key_to_bech32(kp.get_pk_ref());
        public_key_from_base64(&b64).unwrap();
        public_key_from_bech32(&be32).unwrap();
    }

    #[test]
    fn t_keypair_encryption() {
        let key_pair = "hello world".to_string();
        let password = "12345".to_string();
        let enc = encryption_pbkdf2_aes256gcm(key_pair.clone(), password.clone());
        let dec_key_pair = decryption_pbkdf2_aes256gcm(enc, password);
        assert_eq!(key_pair, dec_key_pair);
    }

    #[test]
    fn t_create_keypair_from_secret() {
        let kp = new_keypair();
        let sk_str = serde_json::to_string(&kp.get_sk()).unwrap();
        let kp1 = create_keypair_from_secret(sk_str).unwrap();
        let kp_str = serde_json::to_string(&kp).unwrap();
        let kp1_str = serde_json::to_string(&kp1).unwrap();
        assert_eq!(kp_str, kp1_str);
    }

    #[test]
    fn test_asset_rules_to_str() {
        let mut ar = AssetRules {
            rules: Default::default(),
        };
        ar.rules.max_units = Some(10000000000_u64);
        let actual_serialized_json = serde_json::to_string(&ar.rules).unwrap();
        let expected_serialized_json = r#"{"transferable":true,"updatable":false,"transfer_multisig_rules":null,"max_units":"10000000000","decimals":6}"#.to_string();
        assert_eq!(actual_serialized_json, expected_serialized_json);
    }

    #[test]
    fn test_asset_rules_from_str() {
        use ledger::data_model::AssetRules as PlatformAssetRules;
        let mut ar = AssetRules {
            rules: Default::default(),
        };
        let amt = 10000000000_u64;
        ar.rules.max_units = Some(amt);
        let actual_serialized_json = serde_json::to_string(&ar.rules).unwrap();
        let expected_serialized_json = r#"{"transferable":true,"updatable":false,"transfer_multisig_rules":null,"max_units":"10000000000","decimals":6}"#.to_string();
        assert_eq!(actual_serialized_json, expected_serialized_json);

        let res: PlatformAssetRules =
            serde_json::from_str::<PlatformAssetRules>(&expected_serialized_json)
                .unwrap();
        assert_eq!(res.max_units.unwrap(), amt);
    }

    #[test]
    fn test_asset_rules_from_str_null_max_units() {
        use ledger::data_model::AssetRules as PlatformAssetRules;
        let mut ar = AssetRules {
            rules: Default::default(),
        };
        let amt = 10000000000_u64;
        ar.rules.max_units = Some(amt);
        let actual_serialized_json = r#"{"transferable":true,"updatable":false,"transfer_multisig_rules":null,"max_units":null,"decimals":6}"#.to_string();

        let res: PlatformAssetRules =
            serde_json::from_str::<PlatformAssetRules>(&actual_serialized_json).unwrap();
        assert_eq!(res.max_units, None);
    }

    #[test]
    fn test_asset_rules_from_str_empty_str_max_units() {
        use ledger::data_model::AssetRules as PlatformAssetRules;
        let mut ar = AssetRules {
            rules: Default::default(),
        };
        let amt = 10000000000_u64;
        ar.rules.max_units = Some(amt);
        let actual_serialized_json = r#"{"transferable":true,"updatable":false,"transfer_multisig_rules":null,"max_units":"","decimals":6}"#.to_string();

        let res: PlatformAssetRules =
            serde_json::from_str::<PlatformAssetRules>(&actual_serialized_json).unwrap();
        assert_eq!(res.max_units, None);
    }
}<|MERGE_RESOLUTION|>--- conflicted
+++ resolved
@@ -90,16 +90,12 @@
             trace_assets as zei_trace_assets,
         },
     },
-<<<<<<< HEAD
     zei_algebra::{
         bls12_381::BLSScalar,
         jubjub::{JubjubPoint, JubjubScalar},
         prelude::{Scalar, ZeiFromToBytes},
     },
-=======
-    zei_algebra::prelude::{Scalar, ZeiFromToBytes},
     zei_crypto::basic::hybrid_encryption::{XPublicKey, XSecretKey},
->>>>>>> c1bf1cfb
 };
 
 /// Constant defining the git commit hash and commit date of the commit this library was built
