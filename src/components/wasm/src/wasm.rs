--- conflicted
+++ resolved
@@ -104,7 +104,6 @@
 
 #[wasm_bindgen]
 /// Returns the git commit hash and commit date of the commit this library was built against.
-#[wasm_bindgen]
 pub fn build_id() -> String {
     BUILD_ID.to_string()
 }
@@ -112,10 +111,6 @@
 /////////// TRANSACTION BUILDING ////////////////
 
 //Random Helpers
-<<<<<<< HEAD
-
-=======
->>>>>>> 5077ac93
 #[wasm_bindgen]
 /// Generates random Base64 encoded asset type as a Base64 string. Used in asset definitions.
 /// @see {@link
@@ -127,7 +122,6 @@
 }
 
 #[wasm_bindgen]
-<<<<<<< HEAD
 /// Creates a new asset code with prefixing-hashing the original code to query the ledger.
 pub fn hash_asset_code(asset_code_string: String) -> Result<String, JsValue> {
     let original_asset_code = AssetTypeCode::new_from_base64(&asset_code_string)
@@ -144,8 +138,6 @@
 }
 
 #[wasm_bindgen]
-=======
->>>>>>> 5077ac93
 /// Generates asset type as a Base64 string from a JSON-serialized JavaScript value.
 pub fn asset_type_from_jsvalue(val: &JsValue) -> Result<String, JsValue> {
     let code: [u8; ASSET_TYPE_LENGTH] =
@@ -891,7 +883,6 @@
 /// @param {u64} amount - Transfer amount.
 /// @param {string} sk - Ethereum wallet private key.
 /// @param {u64} nonce - Transaction nonce for sender.
-#[wasm_bindgen]
 pub fn transfer_to_utxo_from_account(
     recipient: XfrPublicKey,
     amount: u64,
@@ -932,7 +923,6 @@
 
 #[wasm_bindgen]
 /// Recover ecdsa private key from mnemonic.
-#[wasm_bindgen]
 pub fn recover_sk_from_mnemonic(
     phrase: String,
     password: String,
@@ -945,7 +935,6 @@
 
 #[wasm_bindgen]
 /// Recover ethereum address from ecdsa private key, eg. 0x73c71...
-#[wasm_bindgen]
 pub fn recover_address_from_sk(sk: String) -> Result<String, JsValue> {
     let seed = hex::decode(sk).map_err(error_to_jsvalue)?;
     let mut s = [0u8; 32];
@@ -956,7 +945,6 @@
 
 #[wasm_bindgen]
 /// Serialize ethereum address used to abci query nonce.
-#[wasm_bindgen]
 pub fn get_serialized_address(address: String) -> Result<String, JsValue> {
     let ms = MultiSigner::from_str(&address).map_err(error_to_jsvalue)?;
     let account: Address = ms.into();
@@ -1566,7 +1554,6 @@
 /// size: 3}]`. The size refers to byte-size of the credential. In this case, the "credit_score"
 /// attribute is represented as a 3 byte string "760". `attributes` is the list of attribute types
 /// that the issuer can sign off on.
-#[wasm_bindgen]
 pub fn wasm_credential_issuer_key_gen(attributes: JsValue) -> CredentialIssuerKeyPair {
     let mut prng = ChaChaRng::from_entropy();
     let mut attributes: Vec<AttributeDefinition> = attributes.into_serde().unwrap();
@@ -1590,7 +1577,6 @@
 /// @throws Will throw an error during verification failure (i.e. the supplied ledger address is
 /// incorrect, the commitment is tied to a different credential issuer, or the proof of knowledge is
 /// invalid, etc.)
-#[wasm_bindgen]
 pub fn wasm_credential_verify_commitment(
     issuer_pub_key: &CredIssuerPublicKey,
     commitment: &CredentialCommitment,
@@ -1615,7 +1601,6 @@
 /// @param {JsValue} reveal_fields - Array of strings representing attribute fields to reveal.
 /// @throws Will throw an error if a reveal proof cannot be generated from the credential
 /// or ```reveal_fields``` fails to deserialize.
-#[wasm_bindgen]
 pub fn wasm_credential_open_commitment(
     user_secret_key: &CredUserSecretKey,
     credential: &Credential,
@@ -1640,7 +1625,6 @@
 /// Generates a new credential user key.
 /// @param {CredIssuerPublicKey} issuer_pub_key - The credential issuer that can sign off on this
 /// user's attributes.
-#[wasm_bindgen]
 pub fn wasm_credential_user_key_gen(
     issuer_pub_key: &CredIssuerPublicKey,
 ) -> CredentialUserKeyPair {
@@ -1656,7 +1640,6 @@
 /// @param {JsValue} attributes - Array of attribute assignments of the form `[{name: "credit_score",
 /// val: "760"}]`.
 /// @throws Will throw an error if the signature cannot be generated.
-#[wasm_bindgen]
 pub fn wasm_credential_sign(
     issuer_secret_key: &CredIssuerSecretKey,
     user_public_key: &CredUserPublicKey,
@@ -1681,7 +1664,6 @@
 /// @param {CredentialSignature} signature - Credential issuer signature on attributes.
 /// @param {JsValue} attributes - Array of attribute assignments of the form `[{name: "credit_score",
 /// val: "760"}]'.
-#[wasm_bindgen]
 pub fn create_credential(
     issuer_public_key: &CredIssuerPublicKey,
     signature: &CredentialSignature,
@@ -1707,7 +1689,6 @@
 /// @param {CredUserSecretKey} user_secret_key - Secret key of credential user.
 /// @param {XfrPublicKey} user_public_key - Ledger signing key to link this credential to.
 /// @param {Credential} credential - Credential object.
-#[wasm_bindgen]
 pub fn wasm_credential_commit(
     user_secret_key: &CredUserSecretKey,
     user_public_key: &XfrPublicKey,
@@ -1735,7 +1716,6 @@
 /// @param {Credential} credential - Credential object.
 /// @param {JsValue} reveal_fields - Array of string names representing credentials to reveal (i.e.
 /// `["credit_score"]`).
-#[wasm_bindgen]
 pub fn wasm_credential_reveal(
     user_sk: &CredUserSecretKey,
     credential: &Credential,
@@ -1763,7 +1743,6 @@
 /// @param {CredentialCommitment} commitment - Commitment to the credential.
 /// @param {CredentialPoK} pok - Proof that the credential commitment is valid and commits
 /// to the attribute values being revealed.
-#[wasm_bindgen]
 pub fn wasm_credential_verify(
     issuer_pub_key: &CredIssuerPublicKey,
     attributes: JsValue,
@@ -1787,10 +1766,6 @@
 }
 
 // Asset Tracing
-<<<<<<< HEAD
-
-=======
->>>>>>> 5077ac93
 #[wasm_bindgen]
 /// Returns information about traceable assets for a given transfer.
 /// @param {JsValue} xfr_body - JSON of a transfer note from a transfer operation.
@@ -1872,7 +1847,6 @@
 }
 
 #[wasm_bindgen]
-<<<<<<< HEAD
 #[allow(missing_docs)]
 pub fn base64_to_base58(data: &str) -> Result<String, JsValue> {
     let byts = base64::decode_config(data, URL_SAFE)
@@ -1884,8 +1858,6 @@
 }
 
 #[wasm_bindgen]
-=======
->>>>>>> 5077ac93
 #[allow(missing_docs)]
 pub fn encryption_pbkdf2_aes256gcm(key_pair: String, password: String) -> Vec<u8> {
     const CREDENTIAL_LEN: usize = 32;
@@ -1969,7 +1941,6 @@
 ///////////////////////////////////////////
 #[wasm_bindgen]
 /// Randomly generate a 12words-length mnemonic.
-#[wasm_bindgen]
 pub fn generate_mnemonic_default() -> String {
     wallet::generate_mnemonic_default()
 }
@@ -1978,7 +1949,6 @@
 /// Generate mnemonic with custom length and language.
 /// - @param `wordslen`: acceptable value are one of [ 12, 15, 18, 21, 24 ]
 /// - @param `lang`: acceptable value are one of [ "en", "zh", "zh_traditional", "fr", "it", "ko", "sp", "jp" ]
-#[wasm_bindgen]
 pub fn generate_mnemonic_custom(wordslen: u8, lang: &str) -> Result<String, JsValue> {
     wallet::generate_mnemonic_custom(wordslen, lang)
         .c(d!())
@@ -2016,7 +1986,6 @@
 #[wasm_bindgen]
 /// Restore the XfrKeyPair from a mnemonic with a default bip44-path,
 /// that is "m/44'/917'/0'/0/0" ("m/44'/coin'/account'/change/address").
-#[wasm_bindgen]
 pub fn restore_keypair_from_mnemonic_default(
     phrase: &str,
 ) -> Result<XfrKeyPair, JsValue> {
@@ -2028,7 +1997,6 @@
 #[wasm_bindgen]
 /// Restore the XfrKeyPair from a mnemonic with custom params,
 /// in bip44 form.
-#[wasm_bindgen]
 pub fn restore_keypair_from_mnemonic_bip44(
     phrase: &str,
     lang: &str,
@@ -2042,7 +2010,6 @@
 #[wasm_bindgen]
 /// Restore the XfrKeyPair from a mnemonic with custom params,
 /// in bip49 form.
-#[wasm_bindgen]
 pub fn restore_keypair_from_mnemonic_bip49(
     phrase: &str,
     lang: &str,
@@ -2055,7 +2022,6 @@
 
 #[wasm_bindgen]
 /// ID of FRA, in `String` format.
-#[wasm_bindgen]
 pub fn fra_get_asset_code() -> String {
     AssetTypeCode {
         val: ASSET_TYPE_FRA,
@@ -2065,12 +2031,10 @@
 
 #[wasm_bindgen]
 /// Fee smaller than this value will be denied.
-#[wasm_bindgen]
 pub fn fra_get_minimal_fee() -> u64 {
     TX_FEE_MIN
 }
 
-<<<<<<< HEAD
 /// Fee smaller than this value will be denied.
 #[wasm_bindgen]
 pub fn fra_get_minimal_fee_for_bar_to_abar() -> u64 {
@@ -2083,9 +2047,6 @@
     PlatformAnonTransferOperationBuilder::get_anon_fee(n_inputs, n_outputs)
 }
 
-=======
-#[wasm_bindgen]
->>>>>>> 5077ac93
 /// The destination for fee to be transfered to.
 #[wasm_bindgen]
 pub fn fra_get_dest_pubkey() -> XfrPublicKey {
@@ -2094,7 +2055,6 @@
 
 #[wasm_bindgen]
 /// The system address used to reveive delegation principals.
-#[wasm_bindgen]
 pub fn get_delegation_target_address() -> String {
     get_coinbase_principal_address()
 }
