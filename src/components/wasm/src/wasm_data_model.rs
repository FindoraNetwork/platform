use js_sys::JsString;
use {
    core::fmt::Display,
    credentials::{
        CredCommitment, CredCommitmentKey, CredIssuerPublicKey, CredIssuerSecretKey,
        CredPoK, CredRevealSig, CredSignature, CredUserPublicKey, CredUserSecretKey,
        Credential as PlatformCredential,
    },
    globutils::{wallet, HashOf},
    ledger::data_model::{
        AssetRules as PlatformAssetRules, AssetType as PlatformAssetType,
        AuthenticatedUtxo, SignatureRules as PlatformSignatureRules, TxOutput,
        TxoRef as PlatformTxoRef, TxoSID,
    },
    noah::anon_xfr::structs::{
        AnonAssetRecord, AxfrOwnerMemo as NoahAxfrOwnerMemo,
        MTLeafInfo as NoahMTLeafInfo,
    },
    noah::xfr::{
        sig::XfrPublicKey,
        structs::{
            AssetTracerDecKeys, AssetTracerEncKeys,
            AssetTracerKeyPair as NoahAssetTracerKeyPair, BlindAssetRecord,
            IdentityRevealPolicy, OwnerMemo as NoahOwnerMemo,
            TracingPolicies as NoahTracingPolicies, TracingPolicy as NoahTracingPolicy,
        },
    },
    noah_algebra::bls12_381::BLSScalar,
    rand_chacha::ChaChaRng,
    rand_core::SeedableRng,
    ruc::{d, err::RucResult},
    serde::{Deserialize, Serialize},
    wasm_bindgen::prelude::*,
};

#[wasm_bindgen]
<<<<<<< HEAD
=======
/// Public parameters necessary for generating asset records. Generating this is expensive and
/// should be done as infrequently as possible.
/// @see {@link module:Findora-Wasm~TransactionBuilder#add_basic_issue_asset|add_basic_issue_asset}
/// for information using public parameters to create issuance asset records.
pub struct PublicParams {
    pub(crate) params: ZeiPublicParams,
}

#[wasm_bindgen]
#[allow(clippy::new_without_default)]
impl PublicParams {
    /// Generates a new set of parameters.
    pub fn new() -> PublicParams {
        PublicParams {
            params: ZeiPublicParams::default(),
        }
    }
}

impl PublicParams {
    pub fn get_ref(&self) -> &ZeiPublicParams {
        &self.params
    }
}

#[wasm_bindgen]
>>>>>>> 783a3e67
/// Indicates whether the TXO ref is an absolute or relative value.
#[derive(Copy, Clone)]
pub struct TxoRef {
    pub(crate) txo_ref: PlatformTxoRef,
}

#[wasm_bindgen]
impl TxoRef {
    /// Creates a relative txo reference as a JSON string. Relative txo references are offset
    /// backwards from the operation they appear in -- 0 is the most recent, (n-1) is the first output
    /// of the transaction.
    ///
    /// Use relative txo indexing when referring to outputs of intermediate operations (e.g. a
    /// transaction containing both an issuance and a transfer).
    ///
    /// # Arguments
    /// @param {BigInt} idx -  Relative TXO (transaction output) SID.
    pub fn relative(idx: u64) -> Self {
        TxoRef {
            txo_ref: PlatformTxoRef::Relative(idx),
        }
    }

    /// Creates an absolute transaction reference as a JSON string.
    ///
    /// Use absolute txo indexing when referring to an output that has been assigned a utxo index (i.e.
    /// when the utxo has been committed to the ledger in an earlier transaction).
    ///
    /// # Arguments
    /// @param {BigInt} idx -  Txo (transaction output) SID.
    pub fn absolute(idx: u64) -> Self {
        TxoRef {
            txo_ref: PlatformTxoRef::Absolute(TxoSID(idx)),
        }
    }
}

impl TxoRef {
    pub fn get_txo(&self) -> &PlatformTxoRef {
        &self.txo_ref
    }
}

/// Object representing an authenticable asset record. Clients can validate authentication proofs
/// against a ledger state commitment.
#[wasm_bindgen]
pub struct AuthenticatedAssetRecord {
    pub(crate) authenticated_record: AuthenticatedUtxo,
}

impl AuthenticatedAssetRecord {
    pub fn get_auth_record_ref(&self) -> &AuthenticatedUtxo {
        &self.authenticated_record
    }
}

#[wasm_bindgen]
impl AuthenticatedAssetRecord {
    /// Given a serialized state commitment, returns true if the
    /// authenticated UTXO proofs validate correctly and false otherwise. If the proofs validate, the
    /// asset record contained in this structure exists on the ledger and is unspent.
    /// @param {string} state_commitment - String representing the state commitment.
    /// @see {@link module:Findora-Network~Network#getStateCommitment|getStateCommitment} for instructions on fetching a ledger state commitment.
    /// @throws Will throw an error if the state commitment fails to deserialize.
    pub fn is_valid(&self, state_commitment: String) -> Result<bool, JsValue> {
        let state_commitment = serde_json::from_str::<HashOf<_>>(&state_commitment)
            .map_err(|_e| JsValue::from_str("Could not deserialize state commitment"))?;
        Ok(self.authenticated_record.is_valid(state_commitment))
    }

    /// Builds an AuthenticatedAssetRecord from a JSON-encoded asset record returned from the ledger
    /// server.
    /// @param {JsValue} val - JSON-encoded asset record fetched from ledger server.
    /// @see {@link module:Findora-Network~Network#getUtxo|Network.getUtxo} for information about how to
    /// fetch an asset record from the ledger server.
    pub fn from_json_record(
        record: &JsValue,
    ) -> Result<AuthenticatedAssetRecord, JsValue> {
        Ok(AuthenticatedAssetRecord {
            authenticated_record: record
                .into_serde()
                .c(d!())
                .map_err(error_to_jsvalue)?,
        })
    }
}

#[wasm_bindgen]
/// This object represents an asset record owned by a ledger key pair.
/// @see {@link module:Findora-Wasm.open_client_asset_record|open_client_asset_record} for information about how to decrypt an encrypted asset
/// record.
#[derive(Clone)]
pub struct ClientAssetRecord {
    pub(crate) txo: TxOutput,
}

impl ClientAssetRecord {
    pub fn get_bar_ref(&self) -> &BlindAssetRecord {
        &self.txo.record
    }
}

#[wasm_bindgen]
impl ClientAssetRecord {
    /// Builds a client record from a JSON-encoded JavaScript value.
    ///
    /// @param {JsValue} val - JSON-encoded autehtnicated asset record fetched from ledger server with the `utxo_sid/{sid}` route,
    /// where `sid` can be fetched from the query server with the `get_owned_utxos/{address}` route.
    /// Note: The first field of an asset record is `utxo`. See the example below.
    ///
    /// @example
    /// "utxo":{
    ///   "amount":{
    ///     "NonConfidential":5
    ///   },
    ///  "asset_type":{
    ///     "NonConfidential":[113,168,158,149,55,64,18,189,88,156,133,204,156,46,106,46,232,62,69,233,157,112,240,132,164,120,4,110,14,247,109,127]
    ///   },
    ///   "public_key":"Glf8dKF6jAPYHzR_PYYYfzaWqpYcMvnrIcazxsilmlA="
    /// }
    ///
    /// @see {@link module:Findora-Network~Network#getUtxo|Network.getUtxo} for information about how to
    /// fetch an asset record from the ledger server.
    pub fn from_json(val: &JsValue) -> Result<ClientAssetRecord, JsValue> {
        Ok(ClientAssetRecord {
            txo: val
                .into_serde()
                .c(d!())
                .map_err(|_| JsValue::from_str("format json error"))?,
        })
    }

    /// ClientAssetRecord ==> JsValue
    pub fn to_json(&self) -> Result<JsValue, JsValue> {
        serde_json::to_string(&self.txo)
            .map(|s| JsValue::from_str(&s))
            .c(d!())
            .map_err(error_to_jsvalue)
    }
}

#[wasm_bindgen]
#[derive(Serialize, Deserialize)]
/// Key pair used by asset tracers to decrypt asset amounts, types, and identity
/// commitments associated with traceable asset transfers.
/// @see {@link module:Findora-Wasm.TracingPolicy|TracingPolicy} for information about tracing policies.
/// @see {@link module:Findora-Wasm~AssetRules#add_tracing_policy|add_tracing_policy} for information about how to add a tracing policy to
/// an asset definition.
pub struct AssetTracerKeyPair {
    pub(crate) keypair: NoahAssetTracerKeyPair,
}

#[wasm_bindgen]
impl AssetTracerKeyPair {
    /// Creates a new tracer key pair.
    pub fn new() -> Self {
        let mut small_rng = ChaChaRng::from_entropy();
        AssetTracerKeyPair {
            keypair: NoahAssetTracerKeyPair::generate(&mut small_rng),
        }
    }
}
impl Default for AssetTracerKeyPair {
    fn default() -> Self {
        Self::new()
    }
}

impl AssetTracerKeyPair {
    pub fn get_enc_key(&self) -> &AssetTracerEncKeys {
        &self.keypair.enc_key
    }

    pub fn get_dec_key(&self) -> &AssetTracerDecKeys {
        &self.keypair.dec_key
    }

    pub fn get_keys(&self) -> &NoahAssetTracerKeyPair {
        &self.keypair
    }
}

#[wasm_bindgen]
#[derive(Deserialize, Clone)]
/// Asset owner memo. Contains information needed to decrypt an asset record.
/// @see {@link module:Findora-Wasm.ClientAssetRecord|ClientAssetRecord} for more details about asset records.
pub struct OwnerMemo {
    pub(crate) memo: NoahOwnerMemo,
}

#[wasm_bindgen]
impl OwnerMemo {
    /// Builds an owner memo from a JSON-serialized JavaScript value.
    /// @param {JsValue} val - JSON owner memo fetched from query server with the `get_owner_memo/{sid}` route,
    /// where `sid` can be fetched from the query server with the `get_owned_utxos/{address}` route. See the example below.
    ///
    /// @example
    /// {
    ///   "blind_share":[91,251,44,28,7,221,67,155,175,213,25,183,70,90,119,232,212,238,226,142,159,200,54,19,60,115,38,221,248,202,74,248],
    ///   "lock":{"ciphertext":[119,54,117,136,125,133,112,193],"encoded_rand":"8KDql2JphPB5WLd7-aYE1bxTQAcweFSmrqymLvPDntM="}
    /// }
    pub fn from_json(val: &JsValue) -> Result<OwnerMemo, JsValue> {
        let noah_owner_memo: NoahOwnerMemo =
            val.into_serde().c(d!()).map_err(error_to_jsvalue)?;
        Ok(OwnerMemo {
            memo: NoahOwnerMemo {
                key_type: noah_owner_memo.key_type,
                blind_share_bytes: noah_owner_memo.blind_share_bytes,
                lock_bytes: noah_owner_memo.lock_bytes,
            },
        })
    }

    /// Creates a clone of the owner memo.
    pub fn clone(&self) -> Self {
        OwnerMemo {
            memo: self.memo.clone(),
        }
    }
}

impl OwnerMemo {
    pub fn get_memo_ref(&self) -> &NoahOwnerMemo {
        &self.memo
    }
}

#[wasm_bindgen]
#[derive(Deserialize, Clone)]
/// Asset owner memo. Contains information needed to decrypt an asset record.
/// @see {@link module:Findora-Wasm.ClientAssetRecord|ClientAssetRecord} for more details about asset records.
pub struct AxfrOwnerMemo {
    pub(crate) memo: NoahAxfrOwnerMemo,
}

#[wasm_bindgen]
impl AxfrOwnerMemo {
    /// Builds an owner memo from a JSON-serialized JavaScript value.
    /// @param {JsValue} val - JSON owner memo fetched from query server with the `get_owner_memo/{sid}` route,
    /// where `sid` can be fetched from the query server with the `get_owned_utxos/{address}` route. See the example below.
    ///
    /// @example
    /// {
    ///   "blind_share":[91,251,44,28,7,221,67,155,175,213,25,183,70,90,119,232,212,238,226,142,159,200,54,19,60,115,38,221,248,202,74,248],
    ///   "lock":{"ciphertext":[119,54,117,136,125,133,112,193],"encoded_rand":"8KDql2JphPB5WLd7-aYE1bxTQAcweFSmrqymLvPDntM="}
    /// }
    pub fn from_json(val: &JsValue) -> Result<AxfrOwnerMemo, JsValue> {
        let noah_owner_memo: NoahAxfrOwnerMemo =
            val.into_serde().c(d!()).map_err(error_to_jsvalue)?;
        Ok(AxfrOwnerMemo {
            memo: noah_owner_memo,
        })
    }

    /// Creates a clone of the owner memo.
    pub fn clone(&self) -> Self {
        AxfrOwnerMemo {
            memo: self.memo.clone(),
        }
    }
}

impl AxfrOwnerMemo {
    pub fn get_memo_ref(&self) -> &NoahAxfrOwnerMemo {
        &self.memo
    }
}

#[wasm_bindgen]
/// Asset owner memo decrypted info. contains amount, asset_type and blind.
pub struct AxfrOwnerMemoInfo {
    pub(crate) amount: u64,
    pub(crate) asset_type: String,
    pub(crate) blind: BLSScalar,
}

#[wasm_bindgen]
#[allow(missing_docs)]
impl AxfrOwnerMemoInfo {
    #[wasm_bindgen(getter)]
    pub fn amount(&self) -> u64 {
        self.amount
    }

    #[wasm_bindgen(getter)]
    pub fn asset_type(&self) -> String {
        self.asset_type.clone()
    }

    #[wasm_bindgen(getter)]
    pub fn blind(&self) -> BLSScalar {
        self.blind
    }
}

#[derive(Serialize, Deserialize)]
pub(crate) struct AttributeDefinition {
    pub name: String,
    pub size: usize,
}

#[derive(Serialize, Deserialize)]
pub(crate) struct AttributeAssignment {
    pub name: String,
    pub val: String,
}

#[wasm_bindgen]
#[derive(Serialize, Deserialize)]
/// Key pair of a credential user.
pub struct CredentialUserKeyPair {
    pub(crate) pk: CredUserPublicKey,
    pub(crate) sk: CredUserSecretKey,
}

#[wasm_bindgen]
#[derive(Serialize, Deserialize)]
/// Key pair of a credential issuer.
pub struct CredentialIssuerKeyPair {
    pub(crate) pk: CredIssuerPublicKey,
    pub(crate) sk: CredIssuerSecretKey,
}

#[wasm_bindgen]
#[derive(Serialize, Deserialize)]
/// Signature of a credential record.
pub struct CredentialSignature {
    pub(crate) sig: CredSignature,
}

#[wasm_bindgen]
#[derive(Serialize, Deserialize)]
/// Reveal signature of a credential record.
pub struct CredentialRevealSig {
    pub(crate) sig: CredRevealSig,
}

#[wasm_bindgen]
impl CredentialRevealSig {
    /// Returns the underlying credential commitment.
    /// @see {@link module:Findora-Wasm.wasm_credential_verify_commitment|wasm_credential_verify_commitment} for information about how to verify a
    /// credential commitment.
    pub fn get_commitment(&self) -> CredentialCommitment {
        CredentialCommitment {
            commitment: self.sig.cm.clone(),
        }
    }
    /// Returns the underlying proof of knowledge that the credential is valid.
    /// @see {@link module:Findora-Wasm.wasm_credential_verify_commitment|wasm_credential_verify_commitment} for information about how to verify a
    /// credential commitment.
    pub fn get_pok(&self) -> CredentialPoK {
        CredentialPoK {
            pok: self.sig.proof_open.clone(),
        }
    }
}

#[wasm_bindgen]
#[derive(Serialize, Deserialize)]
/// Commitment to a credential record, proof that the commitment is valid, and credential key that can be used
/// to open a commitment.
pub struct CredentialCommitmentData {
    pub(crate) commitment: CredentialCommitment,
    pub(crate) pok: CredentialPoK,
    pub(crate) commitment_key: CredentialCommitmentKey,
}

#[wasm_bindgen]
impl CredentialCommitmentData {
    /// Returns the underlying credential commitment.
    /// @see {@link module:Findora-Wasm.wasm_credential_verify_commitment|wasm_credential_verify_commitment} for information about how to verify a
    /// credential commitment.
    pub fn get_commitment(&self) -> CredentialCommitment {
        self.commitment.clone()
    }
    /// Returns the underlying proof of knowledge that the credential is valid.
    /// @see {@link module:Findora-Wasm.wasm_credential_verify_commitment|wasm_credential_verify_commitment} for information about how to verify a
    /// credential commitment.
    pub fn get_pok(&self) -> CredentialPoK {
        self.pok.clone()
    }

    /// Returns the key used to generate the commitment.
    /// @see {@link module:Findora-Wasm.wasm_credential_open_commitment|wasm_credential_open_commitment} for information about how to open a
    /// credential commitment.
    pub fn get_commit_key(&self) -> CredentialCommitmentKey {
        self.commitment_key.clone()
    }
}

#[wasm_bindgen]
#[derive(Serialize, Deserialize, Clone)]
/// Commitment to a credential record.
/// @see {@link module:Findora-Wasm.wasm_credential_verify_commitment|wasm_credential_verify_commitment} for information about how to verify a
/// credential commitment.
pub struct CredentialCommitment {
    pub(crate) commitment: CredCommitment,
}

impl CredentialCommitment {
    pub fn get_ref(&self) -> &CredCommitment {
        &self.commitment
    }
}

#[wasm_bindgen]
#[derive(Serialize, Deserialize, Clone)]
/// Proof that a credential is a valid re-randomization of a credential signed by a certain asset
/// issuer.
/// @see {@link module:Findora-Wasm.wasm_credential_verify_commitment|wasm_credential_verify_commitment} for information about how to verify a
/// credential commitment.
pub struct CredentialPoK {
    pub(crate) pok: CredPoK,
}

impl CredentialPoK {
    pub fn get_ref(&self) -> &CredPoK {
        &self.pok
    }
}

#[wasm_bindgen]
#[derive(Serialize, Deserialize, Clone)]
/// Key used to generate a credential commitment.
/// @see {@link module:Findora-Wasm.wasm_credential_open_commitment|wasm_credential_open_commitment} for information about how to
/// open a credential commitment.
pub struct CredentialCommitmentKey {
    pub(crate) key: CredCommitmentKey,
}

impl CredentialCommitmentKey {
    pub fn get_ref(&self) -> &CredCommitmentKey {
        &self.key
    }
}

#[wasm_bindgen]
/// Object representing an asset definition. Used to fetch tracing policies and any other
/// information that may be required to construct a valid transfer or issuance.
pub struct AssetType {
    pub(crate) asset_type: PlatformAssetType,
}

#[wasm_bindgen]
impl AssetType {
    /// Builds an asset type from a JSON-encoded JavaScript value.
    /// @param {JsValue} val - JSON-encoded asset type fetched from ledger server with the `asset_token/{code}` route.
    /// Note: The first field of an asset type is `properties`. See the example below.
    ///
    /// @example
    /// "properties":{
    ///   "code":{
    ///     "val":[151,8,106,38,126,101,250,236,134,77,83,180,43,152,47,57,83,30,60,8,132,218,48,52,167,167,190,244,34,45,78,80]
    ///   },
    ///   "issuer":{"key":“iFW4jY_DQVSGED05kTseBBn0BllPB9Q9escOJUpf4DY=”},
    ///   "memo":“test memo”,
    ///   "asset_rules":{
    ///     "transferable":true,
    ///     "updatable":false,
    ///     "transfer_multisig_rules":null,
    ///     "max_units":5000
    ///   }
    /// }
    ///
    /// @see {@link module:Findora-Network~Network#getAssetProperties|Network.getAsset} for information about how to
    /// fetch an asset type from the ledger server.
    pub fn from_json(json: &JsValue) -> Result<AssetType, JsValue> {
        let asset_type: PlatformAssetType =
            json.into_serde().c(d!()).map_err(error_to_jsvalue)?;
        Ok(AssetType { asset_type })
    }

    /// Fetch the tracing policies associated with this asset type.
    pub fn get_tracing_policies(&self) -> TracingPolicies {
        TracingPolicies {
            policies: self
                .asset_type
                .properties
                .asset_rules
                .tracing_policies
                .clone(),
        }
    }
}

#[wasm_bindgen]
#[derive(Serialize, Deserialize)]
/// A user credential that can be used to selectively reveal credential attributes.
/// @see {@link module:Findora-Wasm.wasm_credential_commit|wasm_credential_commit} for information about how to commit to a credential.
/// @see {@link module:Findora-Wasm.wasm_credential_reveal|wasm_credential_reveal} for information about how to selectively reveal credential
/// attributes.
pub struct Credential {
    pub(crate) credential: PlatformCredential,
}

impl CredentialSignature {
    pub fn get_sig_ref(&self) -> &CredSignature {
        &self.sig
    }
}

impl Credential {
    pub fn get_cred_ref(&self) -> &PlatformCredential {
        &self.credential
    }
}

impl CredentialRevealSig {
    pub fn get_sig_ref(&self) -> &CredRevealSig {
        &self.sig
    }
}

#[wasm_bindgen]
/// Key pair of a credential issuer
impl CredentialIssuerKeyPair {
    /// Returns the credential issuer's public key.
    pub fn get_pk(&self) -> CredIssuerPublicKey {
        self.pk.clone()
    }
    /// Returns the credential issuer's secret key.
    pub fn get_sk(&self) -> CredIssuerSecretKey {
        self.sk.clone()
    }
    /// Convert the key pair to a serialized value that can be used in the browser.
    pub fn to_json(&self) -> JsValue {
        JsValue::from_serde(&self).unwrap()
    }
    /// Generate a key pair from a JSON-serialized JavaScript value.
    pub fn from_json(val: &JsValue) -> Result<CredentialIssuerKeyPair, JsValue> {
        val.into_serde().c(d!()).map_err(error_to_jsvalue)
    }
}

#[wasm_bindgen]
impl CredentialUserKeyPair {
    /// Returns the credential issuer's public key.
    pub fn get_pk(&self) -> CredUserPublicKey {
        self.pk.clone()
    }
    /// Returns the credential issuer's secret key.
    pub fn get_sk(&self) -> CredUserSecretKey {
        self.sk.clone()
    }
    /// Convert the key pair to a serialized value that can be used in the browser.
    pub fn to_json(&self) -> JsValue {
        JsValue::from_serde(&self).unwrap()
    }
    /// Generate a key pair from a JSON-serialized JavaScript value.
    pub fn from_json(val: &JsValue) -> Result<CredentialUserKeyPair, JsValue> {
        val.into_serde().c(d!()).map_err(error_to_jsvalue)
    }
}

#[wasm_bindgen]
/// Stores threshold and weights for a multisignature requirement.
pub struct SignatureRules {
    pub(crate) sig_rules: PlatformSignatureRules,
}

#[wasm_bindgen]
impl SignatureRules {
    /// Creates a new set of co-signature rules.
    ///
    /// @param {BigInt} threshold - Minimum sum of signature weights that is required for an asset
    /// transfer.
    /// @param {JsValue} weights - Array of public key weights of the form `[["kAb...", BigInt(5)]]', where the
    /// first element of each tuple is a base64 encoded public key and the second is the key's
    /// associated weight.
    pub fn new(threshold: u64, weights: JsValue) -> Result<SignatureRules, JsValue> {
        let weights: Vec<(String, u64)> =
            weights.into_serde().c(d!()).map_err(error_to_jsvalue)?;
        let weights: Vec<(XfrPublicKey, u64)> = weights
            .iter()
            .map(|(b64_key, weight)| {
                wallet::public_key_from_base64(&b64_key)
                    .map(|pk| (pk, *weight))
                    .c(d!())
                    .map_err(error_to_jsvalue)
            })
            .collect::<Result<Vec<(XfrPublicKey, u64)>, JsValue>>()?;
        let sig_rules = PlatformSignatureRules { threshold, weights };
        Ok(SignatureRules { sig_rules })
    }
}

#[wasm_bindgen]
/// A collection of tracing policies. Use this object when constructing asset transfers to generate
/// the correct tracing proofs for traceable assets.
pub struct TracingPolicies {
    pub(crate) policies: NoahTracingPolicies,
}

impl TracingPolicies {
    pub fn get_policies_ref(&self) -> &NoahTracingPolicies {
        &self.policies
    }
}

#[wasm_bindgen]
/// Tracing policy for asset transfers. Can be configured to track credentials, the asset type and
/// amount, or both.
pub struct TracingPolicy {
    pub(crate) policy: NoahTracingPolicy,
}

#[wasm_bindgen]
impl TracingPolicy {
    pub fn new_with_tracing(tracing_key: &AssetTracerKeyPair) -> Self {
        let policy = NoahTracingPolicy {
            enc_keys: tracing_key.get_enc_key().clone(),
            asset_tracing: true,
            identity_tracing: None,
        };
        TracingPolicy { policy }
    }

    pub fn new_with_identity_tracing(
        tracing_key: &AssetTracerKeyPair,
        cred_issuer_key: &CredIssuerPublicKey,
        reveal_map: JsValue,
        tracing: bool,
    ) -> Result<TracingPolicy, JsValue> {
        let reveal_map: Vec<bool> =
            reveal_map.into_serde().c(d!()).map_err(error_to_jsvalue)?;
        let identity_policy = IdentityRevealPolicy {
            cred_issuer_pub_key: cred_issuer_key.get_ref().clone(),
            reveal_map,
        };
        let policy = NoahTracingPolicy {
            enc_keys: tracing_key.get_enc_key().clone(),
            asset_tracing: tracing,
            identity_tracing: Some(identity_policy),
        };
        Ok(TracingPolicy { policy })
    }
}

impl TracingPolicy {
    pub fn get_ref(&self) -> &NoahTracingPolicy {
        &self.policy
    }
}

#[wasm_bindgen]
#[derive(Default)]
/// When an asset is defined, several options governing the assets must be
/// specified:
/// 1. **Traceable**: Records and identities of traceable assets can be decrypted by a provided tracing key. By defaults, assets do not have
/// any tracing policies.
/// 2. **Transferable**: Non-transferable assets can only be transferred once from the issuer to another user. By default, assets are transferable.
/// 3. **Updatable**: Whether the asset memo can be updated. By default, assets are not updatable.
/// 4. **Transfer signature rules**: Signature weights and threshold for a valid transfer. By
///    default, there are no special signature requirements.
/// 5. **Max units**: Optional limit on the total number of units of this asset that can be issued.
///    By default, assets do not have issuance caps.
/// @see {@link module:Findora-Wasm~TracingPolicies|TracingPolicies} for more information about tracing policies.
/// @see {@link module:Findora-Wasm~TransactionBuilder#add_operation_update_memo|add_operation_update_memo} for more information about how to add
/// a memo update operation to a transaction.
/// @see {@link module:Findora-Wasm~SignatureRules|SignatureRules} for more information about co-signatures.
/// @see {@link
/// module:Findora-Wasm~TransactionBuilder#add_operation_create_asset|add_operation_create_asset}
/// for information about how to add asset rules to an asset definition.
pub struct AssetRules {
    pub(crate) rules: PlatformAssetRules,
}

#[wasm_bindgen]
impl AssetRules {
    /// Create a default set of asset rules. See class description for defaults.
    pub fn new() -> AssetRules {
        AssetRules::default()
    }

    /// Adds an asset tracing policy.
    /// @param {TracingPolicy} policy - Tracing policy for the new asset.
    pub fn add_tracing_policy(mut self, policy: &TracingPolicy) -> AssetRules {
        self.rules.add_tracing_policy(policy.get_ref().clone());
        self
    }

    /// Set a cap on the number of units of this asset that can be issued.
    /// @param {BigInt} max_units - Maximum number of units that can be issued.
    pub fn set_max_units(mut self, max_units: u64) -> AssetRules {
        self.rules.set_max_units(Some(max_units));
        self
    }

    /// Transferability toggle. Assets that are not transferable can only be transferred by the asset
    /// issuer.
    /// @param {boolean} transferable - Boolean indicating whether asset can be transferred.
    pub fn set_transferable(mut self, transferable: bool) -> AssetRules {
        self.rules.set_transferable(transferable);
        self
    }

    /// The updatable flag determines whether the asset memo can be updated after issuance.
    /// @param {boolean} updatable - Boolean indicating whether asset memo can be updated.
    /// @see {@link module:Findora-Wasm~TransactionBuilder#add_operation_update_memo|add_operation_update_memo} for more information about how to add
    /// a memo update operation to a transaction.
    pub fn set_updatable(mut self, updatable: bool) -> AssetRules {
        self.rules.set_updatable(updatable);
        self
    }

    /// Co-signature rules. Assets with co-signatue rules require additional weighted signatures to
    /// be transferred.
    /// @param {SignatureRules} multisig_rules - Co-signature restrictions.
    pub fn set_transfer_multisig_rules(
        mut self,
        multisig_rules: SignatureRules,
    ) -> AssetRules {
        self.rules
            .set_transfer_multisig_rules(Some(multisig_rules.sig_rules));
        self
    }

    /// Set the decimal number of asset. Return error string if failed, otherwise return changed asset.
    /// #param {Number} decimals - The number of decimals used to set its user representation.
    /// Decimals should be 0 ~ 255.
    pub fn set_decimals(mut self, decimals: u8) -> Result<AssetRules, JsValue> {
        self.rules
            .set_decimals(decimals)
            .c(d!())
            .map_err(error_to_jsvalue)?;
        Ok(self)
    }
}

#[inline(always)]
pub(crate) fn error_to_jsvalue<T: Display>(e: T) -> JsValue {
    JsValue::from_str(&e.to_string())
}

#[wasm_bindgen]
#[derive(Default, Clone)]
pub struct MTLeafInfo {
    object: NoahMTLeafInfo,
}

impl MTLeafInfo {
    pub fn get_noah_mt_leaf_info(&self) -> &NoahMTLeafInfo {
        &self.object
    }
}

#[wasm_bindgen]
impl MTLeafInfo {
    pub fn from_json(json: &JsValue) -> Result<MTLeafInfo, JsValue> {
        let mt_leaf_info: NoahMTLeafInfo = json
            .into_serde()
            .c(d!())
            .map_err(|_| JsValue::from_str("format json error"))?;
        Ok(MTLeafInfo {
            object: mt_leaf_info,
        })
    }

    pub fn to_json(&self) -> Result<JsValue, JsValue> {
        serde_json::to_string(&self.object)
            .map(|s| JsValue::from_str(&s))
            .c(d!())
            .map_err(error_to_jsvalue)
    }
}

#[wasm_bindgen]
pub struct AmountAssetType {
    pub amount: u64,
    pub(crate) asset_type: String,
}

#[wasm_bindgen]
impl AmountAssetType {
    #[wasm_bindgen(getter)]
    pub fn asset_type(&self) -> String {
        self.asset_type.clone()
    }
}

/// AnonKeys is used to store keys for Anon proofs
#[wasm_bindgen]
#[derive(Serialize, Deserialize)]
pub struct AnonKeys {
    pub(crate) secret_key: String,
    pub(crate) pub_key: String,
}

/// AnonKeys is a struct to store keys required for anon transfer
#[wasm_bindgen]
#[allow(missing_docs)]
impl AnonKeys {
    pub fn from_json(json: &JsValue) -> Result<AnonKeys, JsValue> {
        let anon_keys: AnonKeys = json.into_serde().c(d!()).map_err(error_to_jsvalue)?;
        Ok(anon_keys)
    }

    pub fn to_json(&self) -> Result<JsValue, JsValue> {
        serde_json::to_string(&self)
            .map(|s| JsValue::from_str(&s))
            .c(d!())
            .map_err(error_to_jsvalue)
    }

    #[wasm_bindgen(getter)]
    pub fn secret_key(&self) -> String {
        self.secret_key.clone()
    }

    #[wasm_bindgen(setter)]
    pub fn set_secret_key(&mut self, secret_key: String) {
        self.secret_key = secret_key;
    }

    #[wasm_bindgen(getter)]
    pub fn pub_key(&self) -> String {
        self.pub_key.clone()
    }

    #[wasm_bindgen(setter)]
    pub fn set_pub_key(&mut self, pub_key: String) {
        self.pub_key = pub_key;
    }
}<|MERGE_RESOLUTION|>--- conflicted
+++ resolved
@@ -33,36 +33,32 @@
     wasm_bindgen::prelude::*,
 };
 
-#[wasm_bindgen]
-<<<<<<< HEAD
-=======
-/// Public parameters necessary for generating asset records. Generating this is expensive and
-/// should be done as infrequently as possible.
-/// @see {@link module:Findora-Wasm~TransactionBuilder#add_basic_issue_asset|add_basic_issue_asset}
-/// for information using public parameters to create issuance asset records.
-pub struct PublicParams {
-    pub(crate) params: ZeiPublicParams,
-}
-
-#[wasm_bindgen]
-#[allow(clippy::new_without_default)]
-impl PublicParams {
-    /// Generates a new set of parameters.
-    pub fn new() -> PublicParams {
-        PublicParams {
-            params: ZeiPublicParams::default(),
-        }
-    }
-}
-
-impl PublicParams {
-    pub fn get_ref(&self) -> &ZeiPublicParams {
-        &self.params
-    }
-}
-
-#[wasm_bindgen]
->>>>>>> 783a3e67
+// #[wasm_bindgen]
+// /// Public parameters necessary for generating asset records. Generating this is expensive and
+// /// should be done as infrequently as possible.
+// /// @see {@link module:Findora-Wasm~TransactionBuilder#add_basic_issue_asset|add_basic_issue_asset}
+// /// for information using public parameters to create issuance asset records.
+// pub struct PublicParams {
+//     pub(crate) params: ZeiPublicParams,
+// }
+
+// #[wasm_bindgen]
+// #[allow(clippy::new_without_default)]
+// impl PublicParams {
+//     /// Generates a new set of parameters.
+//     pub fn new() -> PublicParams {
+//         PublicParams {
+//             params: ZeiPublicParams::default(),
+//         }
+//     }
+// }
+
+// impl PublicParams {
+//     pub fn get_ref(&self) -> &ZeiPublicParams {
+//         &self.params
+//     }
+// }
+#[wasm_bindgen]
 /// Indicates whether the TXO ref is an absolute or relative value.
 #[derive(Copy, Clone)]
 pub struct TxoRef {
