//!
//! # Findora Network CLI tool
//!
//! FN, a command line tool in findora network.
//!
//! ## Usage
//!
//! ```shell
//! fn [SUBCOMMAND]
//!
//! - stake
//!     - "--amount=[Amout]"
//!     - "--validator-pubkey=[Tendermint PubKey]"
//!     - "--validator-memo=[StakingMemo, default to empty]"
//! - claim
//!     - "--amount=[Amout <Optional, default to 'all'>]"
//! - unstake
//! - show, query real-time state of your staking
//! - setup
//!     - "--serv-addr=[URL/IP]"
//!     - "--owner-mnemonic-path=[File Path]"
//!         - the `id` of your validator will be drived from this
//! ```
//!

#![deny(warnings)]

use {
    clap::{crate_authors, load_yaml, App},
    finutils::common::{
        self,
        dev::{EnvCfg, Ops},
        evm::*,
        get_keypair, utils,
    },
    fp_utils::ecdsa::SecpPair,
    globutils::wallet,
    ledger::{
        data_model::{AssetTypeCode, ASSET_TYPE_FRA, FRA_DECIMALS},
        staking::StakerMemo,
    },
    rand_chacha::ChaChaRng,
    rand_core::SeedableRng,
    ruc::*,
    serde::{Deserialize, Serialize},
    std::fs::File,
    std::{borrow::Borrow, fmt, fs},
    zei::anon_xfr::keys::AXfrKeyPair,
    zei::anon_xfr::structs::OpenAnonAssetRecordBuilder,
};

fn main() {
    if let Err(e) = run() {
        tip_fail(e);
    } else {
        tip_success();
    }
}

fn run() -> Result<()> {
    let yaml = load_yaml!("fn.yml");
    let matches = App::from_yaml(yaml)
        .version(common::version())
        .author(crate_authors!())
        .get_matches();

    if matches.is_present("version") {
        println!("{}", env!("VERGEN_SHA"));
    } else if matches.is_present("genkey") {
        common::gen_key_and_print();
    } else if let Some(m) = matches.subcommand_matches("wallet") {
        if m.is_present("create") {
            common::gen_key_and_print();
        } else if m.is_present("show") {
            let seckey = match m.value_of("seckey") {
                Some(path) => {
                    Some(fs::read_to_string(path).c(d!("Failed to read seckey file"))?)
                }
                None => None,
            };

            // FRA asset is the default case
            let asset = if let Some(code) = m.value_of("asset") {
                match code.to_lowercase().as_str() {
                    "fra" => None,
                    _ => Some(code),
                }
            } else {
                None
            };
            common::show_account(seckey.as_deref(), asset).c(d!())?;
        } else {
            println!("{}", m.usage());
        }
    } else if let Some(m) = matches.subcommand_matches("delegate") {
        let seckey = match m.value_of("seckey") {
            Some(path) => {
                Some(fs::read_to_string(path).c(d!("Failed to read seckey file"))?)
            }
            None => None,
        };
        let amount = m.value_of("amount");
        let validator = m.value_of("validator");
        let show_info = m.is_present("info");

        if amount.is_some() && validator.is_some() {
            common::delegate(
                seckey.as_deref(),
                amount.unwrap().parse::<u64>().c(d!())?,
                validator.unwrap(),
            )
            .c(d!())?;
        } else if show_info {
            common::show_delegations(seckey.as_deref()).c(d!())?;
        } else {
            println!("{}", m.usage());
        }
    } else if let Some(m) = matches.subcommand_matches("undelegate") {
        let seckey = match m.value_of("seckey") {
            Some(path) => {
                Some(fs::read_to_string(path).c(d!("Failed to read seckey file"))?)
            }
            None => None,
        };
        let amount = m.value_of("amount");
        let validator = m.value_of("validator");
        if (amount.is_none() && validator.is_some())
            || (amount.is_some() && validator.is_none())
        {
            println!("{}", m.usage());
            return Ok(());
        }
        let param = if amount.is_some() {
            Some((amount.unwrap().parse::<u64>().c(d!())?, validator.unwrap()))
        } else {
            None
        };
        common::undelegate(seckey.as_deref(), param).c(d!())?;
    } else if let Some(m) = matches.subcommand_matches("asset") {
        if m.is_present("create") {
            let memo = m.value_of("memo");
            if memo.is_none() {
                println!("{}", m.usage());
                return Ok(());
            }
            let transferable = m.is_present("transferable");
            let decimal = if let Some(num) = m.value_of("decimal") {
                num.parse::<u8>()
                    .c(d!("decimal should be an 8-bits unsinged integer"))?
            } else {
                FRA_DECIMALS
            };
            let max_units = if let Some(max) = m.value_of("maximum") {
                Some(
                    max.parse::<u64>()
                        .c(d!("maximum should be an unsigned integer"))?,
                )
            } else {
                None
            };
            let token_code = m.value_of("code");
            common::create_asset(
                memo.unwrap(),
                decimal,
                max_units,
                transferable,
                token_code,
            )
            .c(d!())?;
        } else if m.is_present("show") {
            let addr = m.value_of("addr");
            if addr.is_none() {
                println!("{}", m.usage());
                return Ok(());
            } else {
                common::show_asset(addr.unwrap()).c(d!())?;
            }
        } else if m.is_present("issue") {
            let seckey = match m.value_of("seckey") {
                Some(path) => {
                    Some(fs::read_to_string(path).c(d!("Failed to read seckey file"))?)
                }
                None => None,
            };
            let code = m.value_of("code");
            let amount = m.value_of("amount");
            if code.is_none() || amount.is_none() {
                println!("{}", m.usage());
                return Ok(());
            }
            let amount = amount
                .unwrap()
                .parse::<u64>()
                .c(d!("amount should be a 64-bits unsigned integer"))?;
            let hidden = m.is_present("hidden");

            common::issue_asset(seckey.as_deref(), code.unwrap(), amount, hidden)
                .c(d!())?;
        } else {
            let help = "fn asset [--create | --issue | --show]";
            println!("{}", help);
        }
    } else if let Some(m) = matches.subcommand_matches("staker-update") {
        let vm = if let Some(memo) = m.value_of("validator-memo") {
            Some(serde_json::from_str(memo).c(d!())?)
        } else {
            match (
                m.value_of("validator-memo-name"),
                m.value_of("validator-memo-desc"),
                m.value_of("validator-memo-website"),
                m.value_of("validator-memo-logo"),
            ) {
                (None, None, None, None) => None,
                (name, desc, website, logo) => {
                    let mut memo = StakerMemo::default();
                    if let Some(n) = name {
                        memo.name = n.to_owned();
                    }
                    if let Some(d) = desc {
                        memo.desc = d.to_owned();
                    }
                    if let Some(w) = website {
                        memo.website = w.to_owned();
                    }
                    if let Some(l) = logo {
                        memo.logo = l.to_owned();
                    }
                    Some(memo)
                }
            }
        };

        let cr = m.value_of("commission-rate");
        if vm.is_none() && cr.is_none() {
            println!("{}", m.usage());
            println!(
                "Tips: to update the information of your node, please specify commission-rate or memo"
            );
        } else {
            common::staker_update(cr, vm).c(d!())?;
        }
    } else if let Some(m) = matches.subcommand_matches("stake") {
        let am = m.value_of("amount");
        if m.is_present("append") {
            let staker = match m.value_of("staker-priv-key") {
                Some(path) => {
                    Some(fs::read_to_string(path).c(d!("Failed to read seckey file"))?)
                }
                None => None,
            };
            let td_addr = m.value_of("validator-td-addr");
            if am.is_none() {
                println!("{}", m.usage());
            } else {
                common::stake_append(am.unwrap(), staker.as_deref(), td_addr).c(d!())?;
            }
        } else {
            let cr = m.value_of("commission-rate");
            let vm = m.value_of("validator-memo");
            let force = m.is_present("force");
            if am.is_none() || cr.is_none() {
                println!("{}", m.usage());
                println!(
                    "Tips: if you want to raise the power of your node, please use `fn stake --append [OPTIONS]`"
                );
            } else {
                common::stake(am.unwrap(), cr.unwrap(), vm, force).c(d!())?;
            }
        }
    } else if let Some(m) = matches.subcommand_matches("unstake") {
        let am = m.value_of("amount");
        let staker = match m.value_of("staker-priv-key") {
            Some(path) => {
                Some(fs::read_to_string(path).c(d!("Failed to read seckey file"))?)
            }
            None => None,
        };
        let td_addr = m.value_of("validator-td-addr");
        common::unstake(am, staker.as_deref(), td_addr).c(d!())?;
    } else if let Some(m) = matches.subcommand_matches("claim") {
        let am = m.value_of("amount");
        let seckey = match m.value_of("seckey") {
            Some(path) => {
                Some(fs::read_to_string(path).c(d!("Failed to read seckey file"))?)
            }
            None => None,
        };
        common::claim(am, seckey.as_deref()).c(d!())?;
    } else if let Some(m) = matches.subcommand_matches("show") {
        let basic = m.is_present("basic");
        common::show(basic).c(d!())?;
    } else if let Some(m) = matches.subcommand_matches("setup") {
        let sa = m.value_of("serv-addr");
        let om = m.value_of("owner-mnemonic-path");
        let tp = m.value_of("validator-key");
        if sa.is_none() && om.is_none() && tp.is_none() {
            println!("{}", m.usage());
        } else {
            common::setup(sa, om, tp).c(d!())?;
        }
    } else if let Some(m) = matches.subcommand_matches("transfer") {
        let f = read_file_path(m.value_of("from-seckey")).c(d!())?;
        let asset = m.value_of("asset").unwrap_or("FRA");
        let t = m
            .value_of("to-pubkey")
            .c(d!())
            .and_then(|pk| wallet::public_key_from_base64(pk).c(d!()))
            .or_else(|_| {
                m.value_of("to-wallet-address").c(d!()).and_then(|addr| {
                    wallet::public_key_from_bech32(addr).c(d!("invalid wallet address"))
                })
            })?;
        let am = m.value_of("amount");

        if am.is_none() {
            println!("{}", m.usage());
        } else {
            let token_code = if asset.to_uppercase() != "FRA" {
                Some(AssetTypeCode::new_from_base64(asset).c(d!())?)
            } else {
                None
            };
            common::transfer_asset(
                f.as_deref(),
                t,
                token_code,
                am.unwrap(),
                m.is_present("confidential-amount"),
                m.is_present("confidential-type"),
            )
            .c(d!())?;
        }
    } else if let Some(m) = matches.subcommand_matches("transfer-batch") {
        let f = match m.value_of("from-seckey") {
            Some(path) => {
                Some(fs::read_to_string(path).c(d!("Failed to read seckey file"))?)
            }
            None => None,
        };
        let t = m
            .value_of("to-pubkey-file")
            .c(d!())
            .and_then(|f| {
                fs::read_to_string(f).c(d!()).and_then(|pks| {
                    pks.lines()
                        .map(|pk| wallet::public_key_from_base64(pk.trim()))
                        .collect::<Result<Vec<_>>>()
                        .c(d!("invalid file"))
                })
            })
            .or_else(|_| {
                m.value_of("to-wallet-address-file").c(d!()).and_then(|f| {
                    fs::read_to_string(f).c(d!()).and_then(|addrs| {
                        addrs
                            .lines()
                            .map(|addr| wallet::public_key_from_bech32(addr.trim()))
                            .collect::<Result<Vec<_>>>()
                            .c(d!("invalid file"))
                    })
                })
            })?;
        let am = m.value_of("amount");

        if am.is_none() || t.is_empty() {
            println!("{}", m.usage());
        } else {
            common::transfer_asset_batch(
                f.as_deref(),
                &t,
                None,
                am.unwrap(),
                m.is_present("confidential-amount"),
                m.is_present("confidential-type"),
            )
            .c(d!())?;
        }
    } else if matches.is_present("gen-eth-key") {
        let (pair, phrase, _) = SecpPair::generate_with_phrase(None);
        let kp = hex::encode(pair.seed());
        println!(
            "\x1b[31;01mMnemonic:\x1b[00m {}\n\x1b[31;01mPrivateKey:\x1b[00m {}\n\x1b[31;01mAddress:\x1b[00m {}\n",
            phrase,
            kp,
            eth_checksum::checksum(&format!("{:?}", pair.address()))
        );
    } else if let Some(m) = matches.subcommand_matches("account") {
        let address = m.value_of("addr");
        let sec_key = m.value_of("sec-key");

        // FRA asset is the default case
        let asset = if let Some(code) = m.value_of("asset") {
            match code.to_lowercase().as_str() {
                "fra" => None,
                _ => Some(code),
            }
        } else {
            None
        };
        if sec_key.is_some() {
            //Asset defaults to fra
            common::show_account(sec_key, asset).c(d!())?;
        }
        if address.is_some() {
            let (account, info) = contract_account_info(address)?;
            println!("AccountId: {}\n{:#?}\n", account, info);
        }
    } else if let Some(m) = matches.subcommand_matches("contract-deposit") {
        let amount = m.value_of("amount").c(d!())?;
        let address = m.value_of("addr");
        let asset = m.value_of("asset");
        let lowlevel_data = m.value_of("lowlevel-data");
        transfer_to_account(
            amount.parse::<u64>().c(d!())?,
            asset,
            address,
            lowlevel_data,
        )?
    } else if let Some(m) = matches.subcommand_matches("contract-withdraw") {
        let amount = m.value_of("amount").c(d!())?;
        let address = m.value_of("addr");
        let eth_key = m.value_of("eth-key");
        transfer_from_account(amount.parse::<u64>().c(d!())?, address, eth_key)?
    } else if let Some(m) = matches.subcommand_matches("convert-bar-to-abar") {
        // sender Xfr secret key
        let f = read_file_path(m.value_of("from-seckey")).c(d!())?;
        let owner_sk = f.as_ref();

        // receiver AXfr secret key parsed & the receiver Axfr address
        let anon_keys = parse_anon_key_from_path(m.value_of("anon-keys"))?;
        let target_addr = anon_keys.pub_key;

        // The TxoSID to be spent for conversion to ABAR(Anon Blind Asset Record)
        let txo_sid = m.value_of("txo-sid");

        if txo_sid.is_none() {
            println!("{}", m.usage());
        } else {
            // call the convert function to build and send transaction
            // it takes owner Xfr secret key, Axfr address and TxoSID
            let r = common::convert_bar2abar(owner_sk, target_addr, txo_sid.unwrap())
                .c(d!())?;

            // Print commitment to terminal
            println!(
                "\x1b[31;01m Commitment: {}\x1b[00m",
                wallet::commitment_to_base58(&r)
            );
            // write the commitment base64 form to the owned_commitments file
            let mut file = fs::OpenOptions::new()
                .append(true)
                .create(true)
                .open("owned_commitments")
                .expect("cannot open commitments file");
            std::io::Write::write_all(
                &mut file,
                ("\n".to_owned() + &wallet::commitment_to_base58(&r)).as_bytes(),
            )
            .expect("commitment write failed");
        }
    } else if let Some(m) = matches.subcommand_matches("convert-abar-to-bar") {
        // get anon keys for conversion
        let anon_keys = parse_anon_key_from_path(m.value_of("anon-keys"))?;
        let spend_key = anon_keys.spend_key;
        // get the BAR receiver address
        let to = m
            .value_of("to-pubkey")
            .c(d!())
            .and_then(wallet::public_key_from_base64)
            .or_else(|_| {
                m.value_of("to-wallet-address").c(d!()).and_then(|addr| {
                    wallet::public_key_from_bech32(addr).c(d!("invalid wallet address"))
                })
            })?;

        // get the commitments for abar conversion and anon_fee
        let commitment = m.value_of("commitment");

        if commitment.is_none() {
            println!("{}", m.usage());
        } else {
            // Build transaction and submit to network
            common::convert_abar2bar(
                spend_key,
                commitment.unwrap(),
                &to,
                m.is_present("confidential-amount"),
                m.is_present("confidential-type"),
            )
            .c(d!())?;
        }
    } else if let Some(m) = matches.subcommand_matches("gen-anon-keys") {
        let mut prng = ChaChaRng::from_entropy();
        let keypair = AXfrKeyPair::generate(&mut prng);

        let keys = AnonKeys {
            spend_key: wallet::anon_secret_key_to_base64(&keypair),
            pub_key: wallet::anon_public_key_to_base64(&keypair.get_pub_key()),
            view_key: wallet::anon_view_key_to_base64(&keypair.get_view_key()),
        };

        if let Some(path) = m.value_of("file-path") {
            serde_json::to_writer_pretty(&File::create(path).c(d!())?, &keys).c(d!())?;
            println!("Keys saved to file: {}", path);
        }

        // print keys to terminal
        println!("Keys :\n {}", serde_json::to_string_pretty(&keys).unwrap());
    } else if let Some(m) = matches.subcommand_matches("owned-abars") {
        // Generates a list of owned Abars (both spent and unspent)
        let anon_keys = parse_anon_key_from_path(m.value_of("anon-keys"))?;
        let spend_key =
            wallet::anon_secret_key_from_base64(anon_keys.spend_key.as_str()).c(d!())?;

        let commitments_list = m
            .value_of("commitments")
            .unwrap_or_else(|| panic!("Commitment list missing \n {}", m.usage()));

        common::get_owned_abars(spend_key, commitments_list)?;
    } else if let Some(m) = matches.subcommand_matches("anon-balance") {
        // Generates a list of owned Abars (both spent and unspent)
        let anon_keys = parse_anon_key_from_path(m.value_of("anon-keys"))?;
        let spend_key =
            wallet::anon_secret_key_from_base64(anon_keys.spend_key.as_str()).c(d!())?;
        let asset = m.value_of("asset");

        let commitments_list = m
            .value_of("commitments")
            .unwrap_or_else(|| panic!("Commitment list missing \n {}", m.usage()));

        common::anon_balance(spend_key, commitments_list, asset)?;
    } else if let Some(m) = matches.subcommand_matches("owned-open-abars") {
        let anon_keys = parse_anon_key_from_path(m.value_of("anon-keys"))?;
        let commitment_str = m.value_of("commitment");

        // create derived public key
        let commitment = wallet::commitment_from_base58(commitment_str.unwrap())?;
        let spend_key =
            wallet::anon_secret_key_from_base64(anon_keys.spend_key.as_str()).c(d!())?;

        // get results from query server and print
        let (uid, abar) = utils::get_owned_abar(&commitment).c(d!())?;
        let memo = utils::get_abar_memo(&uid).unwrap().unwrap();
        let oabar = OpenAnonAssetRecordBuilder::from_abar(&abar, memo, &spend_key)
            .unwrap()
            .build()
            .unwrap();

        println!(
            "(AtxoSID, ABAR, OABAR)   :  {}",
            serde_json::to_string(&(uid, abar, oabar)).c(d!())?
        );
    } else if let Some(m) = matches.subcommand_matches("owned-utxos") {
        // All assets are shown in the default case
        let asset = m.value_of("asset");

        // fetch filtered list by asset
        let list = common::get_owned_utxos(asset)?;
        let pk = wallet::public_key_to_base64(get_keypair().unwrap().pub_key.borrow());

        // Print UTXO table
        println!("Owned utxos for {:?}", pk);
        println!("{:-^1$}", "", 100);
        println!(
            "{0: <8} | {1: <18} | {2: <45} ",
            "ATxoSID", "Amount", "AssetType"
        );
        for (a, b, c) in list.iter() {
            let amt = b
                .get_amount()
                .map_or_else(|| "Confidential".to_string(), |a| a.to_string());
            let at = c.get_asset_type().map_or_else(
                || "Confidential".to_string(),
                |at| AssetTypeCode { val: at }.to_base64(),
            );

            println!("{0: <8} | {1: <18} | {2: <45} ", a.0, amt, at);
        }
    } else if let Some(m) = matches.subcommand_matches("anon-transfer") {
        // get anon keys of sender
        let anon_keys = parse_anon_key_from_path(m.value_of("anon-keys"))?;
        let spend_key = anon_keys.spend_key;

        // get commitments
        let commitment = m.value_of("commitment");
        let fee_commitment = m.value_of("fra-commitment");

        // get receiver keys and amount
        let to_axfr_public_key = m.value_of("to-axfr-public-key");
        let amount = m.value_of("amount");

        if commitment.is_none() || to_axfr_public_key.is_none() || amount.is_none() {
            println!("{}", m.usage());
        } else {
            // build transaction and submit
            common::gen_anon_transfer_op(
                spend_key,
                commitment.unwrap(),
                fee_commitment,
<<<<<<< HEAD
                &dec_key,
=======
>>>>>>> d0a94813
                amount.unwrap(),
                to_axfr_public_key.unwrap(),
            )
            .c(d!())?;
        }
    } else if let Some(m) = matches.subcommand_matches("anon-transfer-batch") {
        let spend_keys = m.value_of("axfr-secretkey-file").c(d!()).and_then(|f| {
            fs::read_to_string(f).c(d!()).and_then(|sks| {
                sks.lines()
                    .map(|sk| wallet::anon_secret_key_from_base64(sk.trim()))
                    .collect::<Result<Vec<_>>>()
                    .c(d!("invalid file"))
            })
        })?;
        let to_axfr_public_keys = m
            .value_of("to-axfr-public-key-file")
            .c(d!())
            .and_then(|f| {
                fs::read_to_string(f).c(d!()).and_then(|pks| {
                    pks.lines()
                        .map(|pk| wallet::anon_public_key_from_base64(pk.trim()))
                        .collect::<Result<Vec<_>>>()
                        .c(d!("invalid file"))
                })
            })?;
        let commitments = m.value_of("commitment-file").c(d!()).and_then(|f| {
            fs::read_to_string(f)
                .c(d!())
                .map(|rms| rms.lines().map(String::from).collect::<Vec<String>>())
        })?;
        let amounts = m.value_of("amount-file").c(d!()).and_then(|f| {
            fs::read_to_string(f)
                .c(d!())
                .map(|ams| ams.lines().map(String::from).collect::<Vec<String>>())
        })?;
        let assets = m.value_of("asset-file").c(d!()).and_then(|f| {
            let token_code = |asset: &str| {
                if asset.to_uppercase() == "FRA" {
                    AssetTypeCode {
                        val: ASSET_TYPE_FRA,
                    }
                } else {
                    AssetTypeCode::new_from_base64(asset).unwrap_or(AssetTypeCode {
                        val: ASSET_TYPE_FRA,
                    })
                }
            };
            fs::read_to_string(f)
                .c(d!())
                .map(|ams| ams.lines().map(token_code).collect::<Vec<AssetTypeCode>>())
        })?;

        if spend_keys.is_empty()
            || to_axfr_public_keys.is_empty()
            || commitments.is_empty()
            || amounts.is_empty()
            || assets.is_empty()
        {
            println!("{}", m.usage());
        } else {
            common::gen_oabar_add_op_x(
                spend_keys,
                to_axfr_public_keys,
                commitments,
                amounts,
                assets,
            )
            .c(d!())?;
        }
    } else if let Some(m) = matches.subcommand_matches("anon-fetch-merkle-proof") {
        let atxo_sid = m.value_of("atxo-sid");

        if atxo_sid.is_none() {
            println!("{}", m.usage());
        } else {
            let mt_leaf_info = common::get_mtleaf_info(atxo_sid.unwrap()).c(d!())?;
            println!("{:?}", serde_json::to_string_pretty(&mt_leaf_info));
        }
    } else if let Some(m) = matches.subcommand_matches("check-abar-status") {
        let anon_keys = match m.value_of("anon-keys") {
            Some(path) => {
                let f =
                    fs::read_to_string(path).c(d!("Failed to read anon-keys file"))?;
                serde_json::from_str::<AnonKeys>(f.as_str()).c(d!())?
            }
            None => return Err(eg!("path for anon-keys file not found")),
        };
        let commitment_str = m.value_of("commitment");
        let commitment = wallet::commitment_from_base58(commitment_str.unwrap())?;

        let spend_key =
            wallet::anon_secret_key_from_base64(anon_keys.spend_key.as_str()).c(d!())?;

        let abar = utils::get_owned_abar(&commitment).c(d!())?;
        common::check_abar_status(spend_key, abar).c(d!())?;
    } else if let Some(m) = matches.subcommand_matches("replace_staker") {
        let target = m
            .value_of("target")
            .c(d!())
            .and_then(wallet::public_key_from_base64)?;
        // let new_td_addr_pk = if let Some(new_td_address_str) = m.value_of("td_address") {
        //     let new_td_address = hex::decode(new_td_address_str)
        //         .c(d!("`td_address` is invalid hex. "))?;

        //     if new_td_address.len() != 20 {
        //         return Err(eg!("Invalid tendermint address."));
        //     }

        //     if let Some(new_td_pk) = m.value_of("td_pubkey") {
        //         let pk_bytes =
        //             base64::decode(new_td_pk).c(d!("`td_pubkey` is invalid base64."))?;

        //         let _ = tendermint::PublicKey::from_raw_ed25519(&pk_bytes)
        //             .c(d!("Invalid tendermint public key."))?;

        //         Some((new_td_address, pk_bytes))
        //     } else {
        //         return Err(eg!("missing `td_pubkey`"));
        //     }
        // } else {
        //     None
        // };
        common::replace_staker(target, None)?;
    } else if let Some(m) = matches.subcommand_matches("dev") {
        let mut envcfg = EnvCfg::default();

        let ops = if let Some(sm) = m.subcommand_matches("create") {
            if let Some(name) = sm.value_of("env_name") {
                envcfg.name = name.to_owned();
            }
            if let Some(id) = sm.value_of("evm_chain_id") {
                envcfg.evm_chain_id = id.parse::<u64>().c(d!())?;
            }
            if let Some(itv) = sm.value_of("block_itv_secs") {
                envcfg.block_itv_secs = itv.parse::<u8>().c(d!())?;
            }
            if let Some(num) = sm.value_of("validator_num") {
                envcfg.initial_validator_num = num.parse::<u8>().c(d!())?;
                if 64 < envcfg.initial_validator_num {
                    return Err(eg!(
                        "The number of initial validators should not exceed 64!"
                    ));
                }
            }
            if let Some(file) = sm.value_of("checkpoint_file") {
                envcfg.checkpoint_file = Some(file.to_owned());
            }
            if let Some(ip) = sm.value_of("host_ip") {
                envcfg.host_ip = Some(ip.to_owned());
            }
            if let Some(abcid_bin) = sm.value_of("abcid_bin_path") {
                envcfg.abcid_bin = Some(abcid_bin.to_owned());
            }
            if let Some(tm_bin) = sm.value_of("tendermint_bin_path") {
                envcfg.tendermint_bin = Some(tm_bin.to_owned());
            }
            if let Some(flags) = sm.value_of("abcid_extra_flags") {
                envcfg.abcid_extra_flags = Some(flags.to_owned());
            }
            if let Some(flags) = sm.value_of("tendermint_extra_flags") {
                envcfg.tendermint_extra_flags = Some(flags.to_owned());
            }
            if sm.is_present("force") {
                envcfg.force_create = true;
            }
            Ops::Create
        } else if let Some(sm) = m.subcommand_matches("destroy") {
            if let Some(name) = sm.value_of("env_name") {
                envcfg.name = name.to_owned();
            }
            Ops::Destroy
        } else if m.subcommand_matches("destroy-all").is_some() {
            Ops::DestroyAll
        } else if let Some(sm) = m.subcommand_matches("start") {
            if let Some(name) = sm.value_of("env_name") {
                envcfg.name = name.to_owned();
            }
            Ops::Start
        } else if m.subcommand_matches("start-all").is_some() {
            Ops::StartAll
        } else if let Some(sm) = m.subcommand_matches("stop") {
            if let Some(name) = sm.value_of("env_name") {
                envcfg.name = name.to_owned();
            }
            Ops::Stop
        } else if m.subcommand_matches("stop-all").is_some() {
            Ops::StopAll
        } else if let Some(sm) = m.subcommand_matches("push-node") {
            if let Some(name) = sm.value_of("env_name") {
                envcfg.name = name.to_owned();
            }
            Ops::PushNode
        } else if let Some(sm) = m.subcommand_matches("pop-node") {
            if let Some(name) = sm.value_of("env_name") {
                envcfg.name = name.to_owned();
            }
            Ops::PopNode
        } else if let Some(sm) = m.subcommand_matches("show") {
            if let Some(name) = sm.value_of("env_name") {
                envcfg.name = name.to_owned();
            }
            Ops::Show
        } else if m.subcommand_matches("show-all").is_some() {
            Ops::ShowAll
        } else if m.subcommand_matches("list").is_some() {
            Ops::List
        } else if let Some(sm) = m.subcommand_matches("init") {
            if let Some(name) = sm.value_of("env_name") {
                envcfg.name = name.to_owned();
            }
            Ops::Init
        } else if m.subcommand_matches("init-all").is_some() {
            Ops::InitAll
        } else {
            if let Some(name) = m.value_of("env_name") {
                envcfg.name = name.to_owned();
            }
            Ops::default()
        };

        envcfg.ops = ops;
        envcfg.exec().c(d!())?;
    } else {
        println!("{}", matches.usage());
    }

    Ok(())
}

fn read_file_path(path: Option<&str>) -> Result<Option<String>> {
    Ok(match path {
        Some(path) => {
            Some(fs::read_to_string(path).c(d!("Failed to read seckey file"))?)
        }
        None => None,
    })
}

fn parse_anon_key_from_path(path: Option<&str>) -> Result<AnonKeys> {
    let f = read_file_path(path).c(d!())?;
    if f.is_none() {
        return Err(eg!("Anon keypair path not found"));
    }

    serde_json::from_str::<AnonKeys>(f.unwrap().as_str()).c(d!())
}

fn tip_fail(e: impl fmt::Display) {
    eprintln!("\n\x1b[31;01mFAIL !!!\x1b[00m");
    eprintln!(
        "\x1b[35;01mTips\x1b[01m:\n\tPlease send your error messages to us,\n\tif you can't understand their meanings ~^!^~\x1b[00m"
    );
    eprintln!("\n{}", e);
}

fn tip_success() {
    println!(
        "\x1b[35;01mNote\x1b[01m:\n\tYour operations has been executed without local error,\n\tbut the final result may need an asynchronous query.\x1b[00m"
    );
}

#[derive(Clone, Deserialize, Serialize)]
pub struct AnonKeys {
    pub spend_key: String,
    pub view_key: String,
    pub pub_key: String,
}<|MERGE_RESOLUTION|>--- conflicted
+++ resolved
@@ -596,10 +596,6 @@
                 spend_key,
                 commitment.unwrap(),
                 fee_commitment,
-<<<<<<< HEAD
-                &dec_key,
-=======
->>>>>>> d0a94813
                 amount.unwrap(),
                 to_axfr_public_key.unwrap(),
             )
