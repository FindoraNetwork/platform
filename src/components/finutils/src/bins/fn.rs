//!
//! # Findora Network CLI tool
//!
//! FN, a command line tool in findora network.
//!
//! ## Usage
//!
//! ```shell
//! fn [SUBCOMMAND]
//!
//! - stake
//!     - "--amount=[Amout]"
//!     - "--validator-pubkey=[Tendermint PubKey]"
//!     - "--validator-memo=[StakingMemo, default to empty]"
//! - claim
//!     - "--amount=[Amout <Optional, default to 'all'>]"
//! - unstake
//! - show, query real-time state of your staking
//! - setup
//!     - "--serv-addr=[URL/IP]"
//!     - "--owner-mnemonic-path=[File Path]"
//!         - the `id` of your validator will be drived from this
//! ```
//!

#![deny(warnings)]

use {
    clap::{crate_authors, load_yaml, App},
    finutils::common::{self, evm::*},
    fp_utils::ecdsa::SecpPair,
    globutils::wallet,
    ledger::{
        data_model::{AssetTypeCode, FRA_DECIMALS},
        staking::StakerMemo,
    },
    ruc::*,
    std::{fmt, fs},
    tendermint::PublicKey,
};

fn main() {
    if let Err(e) = run() {
        tip_fail(e);
    } else {
        tip_success();
    }
}

fn run() -> Result<()> {
    let yaml = load_yaml!("fn.yml");
    let matches = App::from_yaml(yaml)
        .version(common::version())
        .author(crate_authors!())
        .get_matches();

    if matches.is_present("version") {
        println!("{}", env!("VERGEN_SHA"));
    } else if matches.is_present("genkey") {
        common::gen_key_and_print();
    } else if let Some(m) = matches.subcommand_matches("wallet") {
        if m.is_present("create") {
            common::gen_key_and_print();
        } else if m.is_present("show") {
            let seckey = match m.value_of("seckey") {
                Some(path) => {
                    Some(fs::read_to_string(path).c(d!("Failed to read seckey file"))?)
                }
                None => None,
            };
            // FRA asset is the default case
            let asset = if let Some(code) = m.value_of("asset") {
                match code.to_lowercase().as_str() {
                    "fra" => None,
                    _ => Some(code),
                }
            } else {
                None
            };
            common::show_account(seckey.as_deref(), asset).c(d!())?;
        } else {
            println!("{}", m.usage());
        }
    } else if let Some(m) = matches.subcommand_matches("delegate") {
        let seckey = match m.value_of("seckey") {
            Some(path) => {
                Some(fs::read_to_string(path).c(d!("Failed to read seckey file"))?)
            }
            None => None,
        };
        let amount = m.value_of("amount");
        let validator = m.value_of("validator");
        let show_info = m.is_present("info");

        if amount.is_some() && validator.is_some() {
            common::delegate(
                seckey.as_deref(),
                amount.unwrap().parse::<u64>().c(d!())?,
                validator.unwrap(),
            )
            .c(d!())?;
        } else if show_info {
            common::show_delegations(seckey.as_deref()).c(d!())?;
        } else {
            println!("{}", m.usage());
        }
    } else if let Some(m) = matches.subcommand_matches("undelegate") {
        let seckey = match m.value_of("seckey") {
            Some(path) => {
                Some(fs::read_to_string(path).c(d!("Failed to read seckey file"))?)
            }
            None => None,
        };
        let amount = m.value_of("amount");
        let validator = m.value_of("validator");
        if (amount.is_none() && validator.is_some())
            || (amount.is_some() && validator.is_none())
        {
            println!("{}", m.usage());
            return Ok(());
        }
        let param = if amount.is_some() {
            Some((amount.unwrap().parse::<u64>().c(d!())?, validator.unwrap()))
        } else {
            None
        };
        common::undelegate(seckey.as_deref(), param).c(d!())?;
    } else if let Some(m) = matches.subcommand_matches("asset") {
        if m.is_present("create") {
            let seckey = match m.value_of("seckey") {
                Some(path) => {
                    Some(fs::read_to_string(path).c(d!("Failed to read seckey file"))?)
                }
                None => None,
            };
            let memo = m.value_of("memo");
            if memo.is_none() {
                println!("{}", m.usage());
                return Ok(());
            }
            let transferable = m.is_present("transferable");
            let decimal = if let Some(num) = m.value_of("decimal") {
                num.parse::<u8>()
                    .c(d!("decimal should be an 8-bits unsinged integer"))?
            } else {
                FRA_DECIMALS
            };
            let max_units = if let Some(max) = m.value_of("maximum") {
                Some(
                    max.parse::<u64>()
                        .c(d!("maximum should be an unsigned integer"))?,
                )
            } else {
                None
            };
            let token_code = m.value_of("code");
            common::create_asset(
                seckey.as_deref(),
                memo.unwrap(),
                decimal,
                max_units,
                transferable,
                token_code,
            )
            .c(d!())?;
        } else if m.is_present("show") {
            let addr = m.value_of("addr");
            if addr.is_none() {
                println!("{}", m.usage());
                return Ok(());
            } else {
                common::show_asset(addr.unwrap()).c(d!())?;
            }
        } else if m.is_present("issue") {
            let seckey = match m.value_of("seckey") {
                Some(path) => {
                    Some(fs::read_to_string(path).c(d!("Failed to read seckey file"))?)
                }
                None => None,
            };
            let code = m.value_of("code");
            let amount = m.value_of("amount");
            if code.is_none() || amount.is_none() {
                println!("{}", m.usage());
                return Ok(());
            }
            let amount = amount
                .unwrap()
                .parse::<u64>()
                .c(d!("amount should be a 64-bits unsigned integer"))?;
            let hidden = m.is_present("hidden");

            common::issue_asset(seckey.as_deref(), code.unwrap(), amount, hidden)
                .c(d!())?;
        } else {
            let help = "fn asset [--create | --issue | --show]";
            println!("{}", help);
        }
    } else if let Some(m) = matches.subcommand_matches("staker-update") {
        let vm = if let Some(memo) = m.value_of("validator-memo") {
            Some(serde_json::from_str(memo).c(d!())?)
        } else {
            match (
                m.value_of("validator-memo-name"),
                m.value_of("validator-memo-desc"),
                m.value_of("validator-memo-website"),
                m.value_of("validator-memo-logo"),
            ) {
                (None, None, None, None) => None,
                (name, desc, website, logo) => {
                    let mut memo = StakerMemo::default();
                    if let Some(n) = name {
                        memo.name = n.to_owned();
                    }
                    if let Some(d) = desc {
                        memo.desc = d.to_owned();
                    }
                    if let Some(w) = website {
                        memo.website = w.to_owned();
                    }
                    if let Some(l) = logo {
                        memo.logo = l.to_owned();
                    }
                    Some(memo)
                }
            }
        };

        let cr = m.value_of("commission-rate");
        if vm.is_none() && cr.is_none() {
            println!("{}", m.usage());
            println!(
                "Tips: to update the information of your node, please specify commission-rate or memo"
            );
        } else {
            common::staker_update(cr, vm).c(d!())?;
        }
    } else if let Some(m) = matches.subcommand_matches("stake") {
        let am = m.value_of("amount");
        if m.is_present("append") {
            let staker = match m.value_of("staker-priv-key") {
                Some(path) => {
                    Some(fs::read_to_string(path).c(d!("Failed to read seckey file"))?)
                }
                None => None,
            };
            let td_addr = m.value_of("validator-td-addr");
            if am.is_none() {
                println!("{}", m.usage());
            } else {
                common::stake_append(am.unwrap(), staker.as_deref(), td_addr).c(d!())?;
            }
        } else {
            let cr = m.value_of("commission-rate");
            let vm = m.value_of("validator-memo");
            let force = m.is_present("force");
            if am.is_none() || cr.is_none() {
                println!("{}", m.usage());
                println!(
                    "Tips: if you want to raise the power of your node, please use `fn stake --append [OPTIONS]`"
                );
            } else {
                common::stake(am.unwrap(), cr.unwrap(), vm, force).c(d!())?;
            }
        }
    } else if let Some(m) = matches.subcommand_matches("unstake") {
        let am = m.value_of("amount");
        let staker = match m.value_of("staker-priv-key") {
            Some(path) => {
                Some(fs::read_to_string(path).c(d!("Failed to read seckey file"))?)
            }
            None => None,
        };
        let td_addr = m.value_of("validator-td-addr");
        common::unstake(am, staker.as_deref(), td_addr).c(d!())?;
    } else if let Some(m) = matches.subcommand_matches("claim") {
        let am = m.value_of("amount");
        let seckey = match m.value_of("seckey") {
            Some(path) => {
                Some(fs::read_to_string(path).c(d!("Failed to read seckey file"))?)
            }
            None => None,
        };
        common::claim(am, seckey.as_deref()).c(d!())?;
    } else if let Some(m) = matches.subcommand_matches("show") {
        let basic = m.is_present("basic");
        common::show(basic).c(d!())?;
    } else if let Some(m) = matches.subcommand_matches("setup") {
        let sa = m.value_of("serv-addr");
        let om = m.value_of("owner-mnemonic-path");
        let tp = m.value_of("validator-key");
        if sa.is_none() && om.is_none() && tp.is_none() {
            println!("{}", m.usage());
        } else {
            common::setup(sa, om, tp).c(d!())?;
        }
    } else if let Some(m) = matches.subcommand_matches("transfer") {
        let f = match m.value_of("from-seckey") {
            Some(path) => {
                Some(fs::read_to_string(path).c(d!("Failed to read seckey file"))?)
            }
            None => None,
        };
        let asset = m.value_of("asset").unwrap_or("FRA");
        let t = m
            .value_of("to-pubkey")
            .c(d!())
            .and_then(|pk| wallet::public_key_from_base64(pk).c(d!()))
            .or_else(|_| {
                m.value_of("to-wallet-address").c(d!()).and_then(|addr| {
                    wallet::public_key_from_bech32(addr).c(d!("invalid wallet address"))
                })
            })?;
        let am = m.value_of("amount");

        if am.is_none() {
            println!("{}", m.usage());
        } else {
            let token_code = if asset.to_uppercase() != "FRA" {
                Some(AssetTypeCode::new_from_base64(asset).c(d!())?)
            } else {
                None
            };
            common::transfer_asset(
                f.as_deref(),
                t,
                token_code,
                am.unwrap(),
                m.is_present("confidential-amount"),
                m.is_present("confidential-type"),
            )
            .c(d!())?;
        }
    } else if let Some(m) = matches.subcommand_matches("transfer-batch") {
        let f = match m.value_of("from-seckey") {
            Some(path) => {
                Some(fs::read_to_string(path).c(d!("Failed to read seckey file"))?)
            }
            None => None,
        };
        let t = m
            .value_of("to-pubkey-file")
            .c(d!())
            .and_then(|f| {
                fs::read_to_string(f).c(d!()).and_then(|pks| {
                    pks.lines()
                        .map(|pk| wallet::public_key_from_base64(pk.trim()))
                        .collect::<Result<Vec<_>>>()
                        .c(d!("invalid file"))
                })
            })
            .or_else(|_| {
                m.value_of("to-wallet-address-file").c(d!()).and_then(|f| {
                    fs::read_to_string(f).c(d!()).and_then(|addrs| {
                        addrs
                            .lines()
                            .map(|addr| wallet::public_key_from_bech32(addr.trim()))
                            .collect::<Result<Vec<_>>>()
                            .c(d!("invalid file"))
                    })
                })
            })?;
        let am = m.value_of("amount");

        if am.is_none() || t.is_empty() {
            println!("{}", m.usage());
        } else {
            common::transfer_asset_batch(
                f.as_deref(),
                &t,
                None,
                am.unwrap(),
                m.is_present("confidential-amount"),
                m.is_present("confidential-type"),
            )
            .c(d!())?;
        }
    } else if matches.is_present("gen-eth-key") {
        let (pair, phrase, _) = SecpPair::generate_with_phrase(None);
        let kp = hex::encode(pair.seed());
        println!(
            "\x1b[31;01mMnemonic:\x1b[00m {}\n\x1b[31;01mPrivateKey:\x1b[00m {}\n\x1b[31;01mAddress:\x1b[00m {}\n",
            phrase,
            kp,
            eth_checksum::checksum(&format!("{:?}", pair.address()))
        );
    } else if let Some(m) = matches.subcommand_matches("account") {
        let address = m.value_of("addr");
        let (account, info) = contract_account_info(address)?;
        println!("AccountId: {}\n{:#?}\n", account, info);
    } else if let Some(m) = matches.subcommand_matches("contract-deposit") {
        let amount = m.value_of("amount").c(d!())?;
        let address = m.value_of("addr");
        transfer_to_account(amount.parse::<u64>().c(d!())?, address)?
    } else if let Some(m) = matches.subcommand_matches("contract-withdraw") {
        let amount = m.value_of("amount").c(d!())?;
        let address = m.value_of("addr");
        let eth_key = m.value_of("eth-key");
        transfer_from_account(amount.parse::<u64>().c(d!())?, address, eth_key)?
    } else if let Some(m) = matches.subcommand_matches("replace") {
        let target = m
            .value_of("target")
            .c(d!())
            .and_then(wallet::public_key_from_base64)?;
        let new_td_addr = if let Some(new_td_addr_str) = m.value_of("td_address") {
            let bytes =
                hex::decode(new_td_addr_str).c(d!("`td_address` is invalid hex."))?;
<<<<<<< HEAD
            if bytes.len() != 20 {
                return Err(eg!("Invalid tendermint address"));
            }
=======
            let _ = PublicKey::from_raw_ed25519(&bytes)
                .c(d!("Invalid tendermint address"))?;
>>>>>>> e590816d
            Some(bytes)
        } else {
            None
        };
        common::replace_staker(target, new_td_addr)?;
    } else {
        println!("{}", matches.usage());
    }

    Ok(())
}

fn tip_fail(e: impl fmt::Display) {
    eprintln!("\n\x1b[31;01mFAIL !!!\x1b[00m");
    eprintln!(
        "\x1b[35;01mTips\x1b[01m:\n\tPlease send your error messages to us,\n\tif you can't understand their meanings ~^!^~\x1b[00m"
    );
    eprintln!("\n{}", e);
}

fn tip_success() {
    println!(
        "\x1b[35;01mNote\x1b[01m:\n\tYour operations has been executed without local error,\n\tbut the final result may need an asynchronous query.\x1b[00m"
    );
}<|MERGE_RESOLUTION|>--- conflicted
+++ resolved
@@ -36,7 +36,6 @@
     },
     ruc::*,
     std::{fmt, fs},
-    tendermint::PublicKey,
 };
 
 fn main() {
@@ -405,14 +404,11 @@
         let new_td_addr = if let Some(new_td_addr_str) = m.value_of("td_address") {
             let bytes =
                 hex::decode(new_td_addr_str).c(d!("`td_address` is invalid hex."))?;
-<<<<<<< HEAD
+
             if bytes.len() != 20 {
                 return Err(eg!("Invalid tendermint address"));
             }
-=======
-            let _ = PublicKey::from_raw_ed25519(&bytes)
-                .c(d!("Invalid tendermint address"))?;
->>>>>>> e590816d
+
             Some(bytes)
         } else {
             None
