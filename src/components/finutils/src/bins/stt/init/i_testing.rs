//!
//! # Integration testing
//!
//! - The number of validators should be 20
//! - The corresponding voting power of each validator should be correct
//! - The state of each validator should be `online`(the online/offline mark in `fn show`)
//! - All major functions should run well, such as transfer FRAs, custom assets, delegation ...
//! - Should be able to create 10 new blocks without any errors after the above operations
//!

use {
    crate::{sleep_n_block, VALIDATOR_LIST},
    finutils::common::{
        create_asset_x, delegate_x, get_serv_addr, issue_asset_x,
        transfer_asset_batch_x, undelegate_x,
        utils::{get_asset_balance, get_balance, get_validator_detail},
    },
    ledger::{
        data_model::{gen_random_keypair, TX_FEE_MIN},
        staking::FRA,
    },
    ruc::*,
    serde::Deserialize,
};

// 1. check the initial state
//     - the number of validators should be 20
//     - the power of validators should be [400_0000, 401_0000, ..., 419_0000]
//     - the `is_online` state of every validator should be 'true'
//     - the number of delegators should be 0
// 2. use validator[0] to define and issue a new asset A
// 3. wait 1.2 blocks
//     - check the balance of asset A of validator[0]
// 4. transfer asset A from validator[0] to validator[1..19]
// 5. wait 1.2 blocks
//     - check the balance of asset A of validator[1..19]
// 6. validators delegate 1 FRA unit to each other
//     - validator[0] --> validator[1]
//     - validator[2] --> validator[3]
//     - ...
//     - validator[19] --> validator[0]
// 7. wait 1.2 blocks
//     - check the delegators of each validator
// 8. wait 3 blocks
//     - check the power of each validator via ':26657/validators'
// 9. store the current power of validator[0], and unstake it
// 10. wait 5 blocks
//     - validator[0] should disappear from the results of ':26657/validators'
//     - the number of delegators of validator[0] should be 1
//     - its power should be 0
// 11. validator[0] delegate 1 FRA unit to itself
// 12. wait 5 blocks
//     - validator[0] should appear in the results of ':26657/validators' again
//     - its power should approximately equal to the value at < step 11 >
//     - the number of delegators of validator[0] should be 1
// 13. validator[18] delegate 1 FRA unit to validator[0]
// 14. wait 3 blocks
//     - the number of delegators of validator[0] should be 2
// 15. transfer all balances of validator[1..19] to validator[0]
// 16. wait 1.2 blocks
//     - all balances of validator[1..19] should be 0
// 17. trnasfer 100001 to 10 random addresses
// 18. wait 1.2 blocks
//     - check balances of the random addresses created in < step 17 >
// 19. delegate 10 times to validator[1] using the random addresses created in < step 17 >
// 10. wait 5 blocks
//     - check the number of delegators of validator[1]
//     - check the power of validator[1]
// 21. store the current block height, and wait 1.2 blocks
//     - the new block height should be bigger the the old one
//     - the number of validators should be 20
//     - the `is_online` state of every validator should be 'true'
//     - the power of validators should approximately be [400_0000, ..., 419_0000]
//     - the number of delegators of each validator should be 1, except validator[0]
// 22. repeat < step 15 > 4 times
pub fn run_all() -> Result<()> {
    let sa = get_serv_addr().c(d!())?;
    let v_set = VALIDATOR_LIST.values().collect::<Vec<_>>();

    for (i, v) in v_set.iter().skip(1).rev().enumerate() {
        assert!((i as u64 * 1_0000 + 2) * FRA > get_balance(&v.keypair).c(d!())?);
    }

    // 1.
    println!(">>> Check new validators ...");

    let vs = get_26657_validators(sa).c(d!())?;
    assert_eq!(v_set.len(), vs.validators.len());
    for v in vs.validators.iter() {
        let vd = get_validator_detail(&v.address).c(d!())?;
        assert!(vd.is_online);
        assert_eq!(0, vd.delegator_cnt);
        assert!(
            vs.block_height_int < 5 + vd.cur_height
                && vs.block_height_int >= vd.cur_height
        );
        assert!((0..v_set.len() as u64)
            .any(|i| (400_0000 + 1_0000 * i) * FRA == v.voting_power_int));
    }

    // 2.
    let v0_address = vs.validators[0].address.clone();
    let v0_kp = &v_set
        .iter()
        .find(|v| v.td_addr == vs.validators[0].address)
        .c(d!())?
        .keypair;

    println!(">>> Create custom asset A ...");
    let code = create_asset_x(v0_kp, "A", 9, None, true, None).c(d!())?;
    println!(">>> Wait 1.2 block ...");
    sleep_n_block!(1.2);

    println!(">>> Issue custom asset A ...");
    issue_asset_x(v0_kp, &code, 123456, false).c(d!())?;

    // 3.
    println!(">>> Wait 1.2 block ...");
    sleep_n_block!(1.2);

    assert_eq!(123456, get_asset_balance(v0_kp, Some(code)).c(d!())?);

    // 4.
    println!(">>> Transfer custom asset A ...");
    println!(">>> Wait 4.8 block for 4 times of transfering ...");

    let target_kps = v_set
        .iter()
        .map(|v| &v.keypair)
        .filter(|kp| kp.get_pk() != v0_kp.get_pk())
        .collect::<Vec<_>>();
    let targets = target_kps.iter().map(|kp| kp.get_pk()).collect::<Vec<_>>();
    transfer_asset_batch_x(v0_kp, &targets, Some(code), 1, true, true).c(d!())?;
    sleep_n_block!(1.2);
    transfer_asset_batch_x(v0_kp, &targets, Some(code), 1, false, true).c(d!())?;
    sleep_n_block!(1.2);
    transfer_asset_batch_x(v0_kp, &targets, Some(code), 1, true, false).c(d!())?;
    sleep_n_block!(1.2);
    transfer_asset_batch_x(v0_kp, &targets, Some(code), 1, false, false).c(d!())?;
    sleep_n_block!(1.2);

    // 5.
    println!(">>> Check balances ...");

    assert_eq!(
        123456 - 4 * targets.len() as u64,
        get_asset_balance(v0_kp, Some(code)).c(d!())?
    );

    for t in target_kps.iter() {
        assert_eq!(4, get_asset_balance(t, Some(code)).c(d!())?);
    }

    // 6.
    println!(">>> Delegate each other amoung validators...");

    for (i, v) in v_set.iter().enumerate() {
        delegate_x(&v.keypair, 1, &v_set[(1 + i) % v_set.len()].td_addr).c(d!())?;
    }

    // 7.
    println!(">>> Wait 3 block ...");
    sleep_n_block!(3);

    println!(">>> Check delegators of each validators ...");

    for v in v_set.iter() {
        assert_eq!(1, get_validator_detail(&v.td_addr).c(d!())?.delegator_cnt);
    }

    // 8.
    println!(">>> Wait 3 block ...");
    sleep_n_block!(3);

    println!(">>> Check voting power of each validators ...");

    let vs = get_26657_validators(sa).c(d!())?;
    for v in vs.validators.iter() {
        assert_eq!(
            v.voting_power_int,
            get_validator_detail(&v.address).c(d!())?.voting_power
        );
        assert!((0..v_set.len() as u64)
            .any(|i| 1 + (400_0000 + 1_0000 * i) * FRA == v.voting_power_int));
    }

    // 9.
    println!(">>> Undelegate validator-0 ...");

    let v0_power = vs.validators[0].voting_power_int;
    undelegate_x(v0_kp, None).c(d!())?;

    // 10.
    println!(">>> Wait 5 block ...");
    sleep_n_block!(5);

    println!(">>> Check changes of validator-0 ...");

    let vs = get_26657_validators(sa).c(d!())?;
    assert_eq!(v_set.len() - 1, vs.validators.len());
    assert!(!vs.validators.iter().any(|v| v.address == v0_address));

    let vd = get_validator_detail(&v0_address).c(d!())?;
    // NOTE: a tmp-delegator has been created while un-staking
    assert_eq!(2, vd.delegator_cnt);
    assert_eq!(0, vd.voting_power);

    // 11.
    println!(">>> Validator-0 do self-delegation again ...");

    delegate_x(v0_kp, 1, &v0_address).c(d!())?;

    // 12.
    println!(">>> Wait 5 block ...");
    sleep_n_block!(5);

    println!(">>> Check changes of validator-0...");

    let vs = get_26657_validators(sa).c(d!())?;
    assert_eq!(v_set.len(), vs.validators.len());
    assert!(vs.validators.iter().any(|v| v.address == v0_address));

    let vd = get_validator_detail(&v0_address).c(d!())?;
    // NOTE: a tmp-delegator has been created while un-staking
    assert_eq!(2, vd.delegator_cnt);
    assert_eq!(1 + v0_power, vd.voting_power);

    // 13.
    println!(">>> Validator-18 delegate to validator-0...");

    let v18_kp = &v_set
        .iter()
        .find(|v| v.td_addr == vs.validators[18].address)
        .c(d!())?
        .keypair;
    delegate_x(v18_kp, 1, &v0_address).c(d!())?;

    // 14.
    println!(">>> Wait 3 block ...");
    sleep_n_block!(3);

    println!(">>> Check changes of validator-0...");

    let vd = get_validator_detail(&v0_address).c(d!())?;
    // NOTE: a tmp-delegator has been created while un-staking
    assert_eq!(3, vd.delegator_cnt);
    assert_eq!(2 + v0_power, vd.voting_power);

    // 15.
    println!(">>> Transfer all balances to validator-0...");

    let mut balances = get_balance(&v_set[0].keypair).c(d!())?;
    for v in v_set.iter().skip(1) {
        get_balance(&v.keypair).c(d!()).and_then(|mut n| {
            if TX_FEE_MIN < n {
                n -= TX_FEE_MIN;
                balances += n;
                transfer_asset_batch_x(
                    &v.keypair,
                    &[v_set[0].pubkey],
                    None,
                    n,
                    false,
                    false,
                )
                .c(d!())
            } else {
                Ok(())
            }
        })?;
    }

    // 16.
    println!(">>> Wait 1.2 block ...");
    sleep_n_block!(1.2);

    println!(">>> Check balances ...");
    assert_eq!(balances, get_balance(&v_set[0].keypair).c(d!())?);
    for v in v_set.iter().skip(1) {
        assert_eq!(0, get_balance(&v.keypair).c(d!())?);
    }

    // 17.
    println!(">>> Transfer to 10 random addresses ...");
    let rkps = (0..10).map(|_| gen_random_keypair()).collect::<Vec<_>>();
    let targets = rkps.iter().map(|kp| kp.get_pk()).collect::<Vec<_>>();
    transfer_asset_batch_x(
        &v_set[0].keypair,
        &targets,
        None,
        1 + TX_FEE_MIN,
        false,
        false,
    )
    .c(d!())?;

    // 18.
    println!(">>> Wait 1.2 block ...");
    sleep_n_block!(1.2);
    println!(">>> Check balances of the 10 random addresses ...");
    for k in rkps.iter() {
        assert_eq!(1 + TX_FEE_MIN, get_asset_balance(k, None).c(d!())?);
    }

    // 19.
    println!(">>> Delegate 10 times to validator[1] ...");
    let vd_power = get_validator_detail(&v_set[1].td_addr)
        .c(d!())?
        .voting_power;
    for k in rkps.iter() {
        delegate_x(k, 1, &v_set[1].td_addr).c(d!())?;
    }

    // 20.
    println!(">>> Wait 5 block ...");
    sleep_n_block!(5);
    println!(">>> Check the results of those delegations ...");
    let vd = get_validator_detail(&v_set[1].td_addr).c(d!())?;
    assert_eq!(11, vd.delegator_cnt);
    assert_eq!(10 + vd_power, vd.voting_power);
    let td_power = get_26657_validators(sa)
        .c(d!())?
        .validators
        .iter()
        .find(|v| v.address == v_set[1].td_addr)
        .c(d!())?
        .voting_power_int;
    assert_eq!(vd.voting_power, td_power);

    // 21./22.
    println!(">>> Check the next 6 blocks ...");

    for _ in 0..5 {
        let height = get_26657_validators(sa).c(d!())?.block_height_int;
        println!(">>> Wait 1.2 block ...");
        sleep_n_block!(1.2);

        let vs = get_26657_validators(sa).c(d!())?;
        assert!(height < vs.block_height_int);
        assert_eq!(v_set.len(), vs.validators.len());

        for v in vs.validators.iter() {
            let vd = get_validator_detail(&v.address).c(d!())?;
            assert!(vd.is_online);
            assert!(1 <= vd.delegator_cnt);
            assert!(
                vs.block_height_int < 5 + vd.cur_height
                    && vs.block_height_int >= vd.cur_height
            );
            assert!((0..v_set.len() as u64).any(|i| {
                let l_b = (400_0000 + 1_0000 * i) * FRA;
                let u_b = (10 + 400_0000 + 1_0000 * i) * FRA;
                l_b < v.voting_power_int && u_b > v.voting_power_int
            }));
        }
    }

    println!("\x1b[31;1mcongratulate! We passed all the tests!\x1b[0m");

    Ok(())
}

/////////////////////////////////////////////////////////////////////////////
/////////////////////////////////////////////////////////////////////////////

#[derive(Debug, Deserialize)]
struct TmValidators {
    result: TmValidatorsBody,
}

#[derive(Debug, Deserialize)]
struct TmValidatorsBody {
    block_height: String,
    #[serde(skip)]
    block_height_int: u64,
    validators: Vec<TmValidator>,
}

impl TmValidatorsBody {
    fn parse(&mut self) {
        self.block_height_int = to_int(&self.block_height);
        self.validators.iter_mut().for_each(|v| {
            v.voting_power_int = to_int(&v.voting_power);
        });
    }
}

#[derive(Debug, Deserialize)]
struct TmValidator {
    address: String,
    voting_power: String,
    #[serde(skip)]
    voting_power_int: u64,
}

fn get_26657_validators(sa: &str) -> Result<TmValidatorsBody> {
<<<<<<< HEAD
    let url = format!("{}:26657/validators", sa);
=======
    let url = format!("{sa}:26657/validators",);
>>>>>>> faebb770
    attohttpc::get(url)
        .send()
        .c(d!())?
        .error_for_status()
        .c(d!())?
        .bytes()
        .c(d!())
        .and_then(|b| {
            serde_json::from_slice::<TmValidators>(&b)
                .map(|mut r| {
                    r.result.parse();
                    r.result
                })
                .c(d!())
        })
}

fn to_int(n: &str) -> u64 {
    n.parse::<u64>().unwrap()
}<|MERGE_RESOLUTION|>--- conflicted
+++ resolved
@@ -394,11 +394,7 @@
 }
 
 fn get_26657_validators(sa: &str) -> Result<TmValidatorsBody> {
-<<<<<<< HEAD
-    let url = format!("{}:26657/validators", sa);
-=======
     let url = format!("{sa}:26657/validators",);
->>>>>>> faebb770
     attohttpc::get(url)
         .send()
         .c(d!())?
