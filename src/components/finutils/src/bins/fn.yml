--- conflicted
+++ resolved
@@ -484,8 +484,6 @@
             required: true
   - gen-eth-key:
       about: Generate an Ethereum address
-<<<<<<< HEAD
-=======
   - gen-anon-keys:
       about: Generate Anon keys
       args:
@@ -732,7 +730,6 @@
             takes_value: true
             value_name: ANON KEYS PATH
             required: true
->>>>>>> 4701e678
   - replace_staker:
       about: Replace the staker of the validator with target address
       args:
