//!
//! utils for findora transaction
//!

#![deny(warnings)]
#![allow(clippy::needless_borrow)]

use {
    credentials::CredUserSecretKey,
    curve25519_dalek::scalar::Scalar,
    fp_types::crypto::MultiSigner,
    globutils::{wallet, SignatureOf},
    ledger::{
        converter::ConvertAccount,
        data_model::{
            AbarToBarOps, AnonFeeOps, AnonTransferOps, AssetRules, AssetTypeCode,
            BarToAbarOps, ConfidentialMemo, DefineAsset, DefineAssetBody,
            IndexedSignature, IssueAsset, IssueAssetBody, IssuerKeyPair,
            IssuerPublicKey, Memo, NoReplayToken, Operation, Transaction,
            TransactionBody, TransferAsset, TransferAssetBody, TransferType, TxOutput,
            TxoRef, TxoSID, UpdateMemo, UpdateMemoBody, ASSET_TYPE_FRA,
            BLACK_HOLE_PUBKEY, TX_FEE_MIN,
        },
        staking::{
            is_valid_tendermint_addr,
            ops::{
                claim::ClaimOps,
                delegation::DelegationOps,
                fra_distribution::FraDistributionOps,
                governance::{ByzantineKind, GovernanceOps},
                replace_staker::ReplaceStakerOps,
                undelegation::UnDelegationOps,
                update_staker::UpdateStakerOps,
                update_validator::UpdateValidatorOps,
            },
            td_addr_to_string, BlockHeight, PartialUnDelegation, StakerMemo,
            TendermintAddr, Validator,
        },
    },
    rand_chacha::ChaChaRng,
    rand_core::{CryptoRng, RngCore, SeedableRng},
    ruc::*,
    serde::{Deserialize, Serialize},
    std::{
        cmp::Ordering,
        collections::{BTreeMap, HashMap, HashSet},
    },
    tendermint::PrivateKey,
    zei::{
        anon_creds::{
            ac_confidential_open_commitment, ACCommitment, ACCommitmentKey,
            ConfidentialAC, Credential,
        },
        anon_xfr::{
            abar_to_bar::gen_abar_to_bar_note,
            anon_fee::{gen_anon_fee_note, AnonFeeNote},
            bar_to_abar::gen_bar_to_abar_note,
            config::FEE_CALCULATING_FUNC,
            gen_anon_xfr_note,
            keys::{AXfrKeyPair, AXfrPubKey},
            structs::{
                AXfrNote, Commitment, OpenAnonBlindAssetRecord,
                OpenAnonBlindAssetRecordBuilder,
            },
        },
        setup::ProverParams,
        xfr::{
            asset_record::{
                build_blind_asset_record, build_open_asset_record,
                open_blind_asset_record, AssetRecordType,
            },
            sig::{XfrKeyPair, XfrPublicKey},
            structs::{
                AssetRecord, AssetRecordTemplate, AssetType, BlindAssetRecord,
                OpenAssetRecord, OwnerMemo, TracingPolicies, TracingPolicy,
            },
            XfrNotePolicies,
        },
    },
    zei_algebra::prelude::*,
    zei_crypto::basic::hybrid_encryption::XPublicKey,
    zei_crypto::basic::ristretto_pedersen_comm::RistrettoPedersenCommitment,
};

/// Depth of abar merkle tree
pub use zei::anon_xfr::TREE_DEPTH as MERKLE_TREE_DEPTH;

macro_rules! no_transfer_err {
    () => {
        ("Transaction has not yet been finalized".to_string())
    };
}

/// Definition of a fee operation, as a inner data structure of FeeInputs
pub struct FeeInput {
    /// Amount
    pub am: u64,
    /// Index of txo
    pub tr: TxoRef,
    /// Input body
    pub ar: TxOutput,
    /// responce to `ar`
    pub om: Option<OwnerMemo>,
    /// Owner of this txo
    pub kp: XfrKeyPair,
}

#[derive(Default)]
#[allow(missing_docs)]
pub struct FeeInputs {
    pub inner: Vec<FeeInput>,
}

impl FeeInputs {
    #[allow(missing_docs)]
    pub fn new() -> Self {
        FeeInputs::default()
    }

    #[allow(missing_docs)]
    pub fn append(
        &mut self,
        am: u64,
        tr: TxoRef,
        ar: TxOutput,
        om: Option<OwnerMemo>,
        kp: XfrKeyPair,
    ) {
        self.inner.push(FeeInput { am, tr, ar, om, kp })
    }
}

/// An simple builder for findora transaction
#[derive(Debug, Clone, Serialize, Deserialize)]
pub struct TransactionBuilder {
    txn: Transaction,
    outputs: u64,
    #[allow(missing_docs)]
    pub no_replay_token: NoReplayToken,
}

impl TransactionBuilder {
    /// Convert builder to it's inner transaction
    pub fn into_transaction(self) -> Transaction {
        self.txn
    }

    /// Get reference of it's inner transaction
    pub fn get_transaction(&self) -> &Transaction {
        &self.txn
    }

    /// Get the outputs of asset `transfer` and `issue` operation in transaction
    pub fn get_relative_outputs(&self) -> Vec<(BlindAssetRecord, Option<OwnerMemo>)> {
        // lien outputs can NOT be used as fee
        macro_rules! seek {
            ($d: expr) => {
                $d.body
                    .transfer
                    .outputs
                    .iter()
                    .zip($d.body.transfer.owners_memos.iter())
                    .map(|(r, om)| (r.clone(), om.clone()))
                    .collect()
            };
        }

        self.get_transaction()
            .body
            .operations
            .iter()
            .flat_map(|new| match new {
                Operation::TransferAsset(d) => {
                    seek!(d)
                }
                Operation::IssueAsset(d) => d
                    .body
                    .records
                    .iter()
                    .map(|(o, om)| (o.record.clone(), om.clone()))
                    .collect(),
                _ => Vec::new(),
            })
            .rev()
            .collect()
    }

    /// @param am: amount to pay
    /// @param kp: owner's XfrKeyPair
    pub fn add_fee_relative_auto(
        &mut self,
        kp: &XfrKeyPair,
    ) -> Result<&mut TransactionBuilder> {
        let mut opb = TransferOperationBuilder::default();
        let outputs = self.get_relative_outputs();

        let mut am = TX_FEE_MIN;
        for (idx, (o, om)) in outputs.into_iter().enumerate() {
            if 0 < am {
                if let Ok(oar) = open_blind_asset_record(&o, &om, &kp) {
                    if ASSET_TYPE_FRA == oar.asset_type
                        && kp.get_pk_ref().as_bytes() == o.public_key.as_bytes()
                    {
                        let n = alt!(oar.amount > am, am, oar.amount);
                        am = am.saturating_sub(oar.amount);
                        opb.add_input(TxoRef::Relative(idx as u64), oar, None, None, n)
                            .c(d!())?;
                    }
                }
            }
        }

        opb.add_output(
            &AssetRecordTemplate::with_no_asset_tracing(
                TX_FEE_MIN,
                ASSET_TYPE_FRA,
                AssetRecordType::from_flags(false, false),
                *BLACK_HOLE_PUBKEY,
            ),
            None,
            None,
            None,
        )
        .c(d!())
        .and_then(|o| o.balance(None).c(d!()))
        .and_then(|o| o.create(TransferType::Standard).c(d!()))
        .and_then(|o| o.sign(&kp).c(d!()))
        .and_then(|o| o.transaction().c(d!()))
        .map(move |op| self.add_operation(op))
    }

    /// As the last operation of any transaction,
    /// add a static fee to the transaction.
    pub fn add_fee(&mut self, inputs: FeeInputs) -> Result<&mut TransactionBuilder> {
        let mut kps = vec![];
        let mut opb = TransferOperationBuilder::default();

        let mut am = TX_FEE_MIN;
        for i in inputs.inner.into_iter() {
            open_blind_asset_record(&i.ar.record, &i.om, &i.kp)
                .c(d!())
                .and_then(|oar| {
                    if oar.asset_type != ASSET_TYPE_FRA {
                        return Err(eg!("Incorrect fee input asset_type, expected Findora AssetType record"));
                    }
                    let n = alt!(oar.amount > am, am, oar.amount);
                    am = am.saturating_sub(oar.amount);
                    opb.add_input(i.tr, oar, None, None, n)
                        .map(|_| {
                            kps.push(i.kp);
                        })
                        .c(d!())
                })?;
        }

        opb.add_output(
            &AssetRecordTemplate::with_no_asset_tracing(
                TX_FEE_MIN,
                ASSET_TYPE_FRA,
                AssetRecordType::from_flags(false, false),
                *BLACK_HOLE_PUBKEY,
            ),
            None,
            None,
            None,
        )
        .c(d!())
        .and_then(|o| o.balance(None).c(d!()))
        .and_then(|o| o.create(TransferType::Standard).c(d!()))
        .and_then(|o| {
            let cmp = |a: &XfrKeyPair, b: &XfrKeyPair| {
                a.get_pk().as_bytes().cmp(b.get_pk().as_bytes())
            };
            kps.sort_by(cmp);
            kps.dedup_by(|a, b| matches!(cmp(a, b), Ordering::Equal));
            for i in kps.iter() {
                o.sign(i).c(d!())?;
            }
            Ok(o)
        })
        .and_then(|o| o.transaction().c(d!()))
        .map(move |op| self.add_operation(op))
    }

    /// SEE [check_fee](ledger::data_model::Transaction::check_fee)
    #[inline(always)]
    pub fn check_fee(&self) -> bool {
        self.txn.check_fee()
    }

    #[allow(missing_docs)]
    pub fn get_owner_memo_ref(&self, idx: usize) -> Option<&OwnerMemo> {
        self.txn.get_owner_memos_ref()[idx]
    }

    #[allow(missing_docs)]
    pub fn get_output_ref(&self, idx: usize) -> TxOutput {
        self.txn.get_outputs_ref(true)[idx].clone()
    }

    /// Create a instance from seq_id
    pub fn from_seq_id(seq_id: u64) -> Self {
        let mut prng = ChaChaRng::from_entropy();
        let no_replay_token = NoReplayToken::new(&mut prng, seq_id);
        TransactionBuilder {
            txn: Transaction::from_seq_id(seq_id),
            outputs: 0,
            no_replay_token,
        }
    }

    #[allow(missing_docs)]
    pub fn get_seq_id(&self) -> u64 {
        self.no_replay_token.get_seq_id()
    }
}

impl TransactionBuilder {
    /// Add a basic asset issuing operation to builder and return modified builder
    pub fn add_basic_issue_asset(
        &mut self,
        key_pair: &XfrKeyPair,
        token_code: &AssetTypeCode,
        seq_num: u64,
        amount: u64,
        confidentiality_flags: AssetRecordType,
    ) -> Result<&mut Self> {
        let mut prng = ChaChaRng::from_entropy();
        let ar = AssetRecordTemplate::with_no_asset_tracing(
            amount,
            token_code.val,
            confidentiality_flags,
            key_pair.get_pk(),
        );

        let pc_gens = RistrettoPedersenCommitment::default();
        let (ba, _, owner_memo) =
            build_blind_asset_record(&mut prng, &pc_gens, &ar, vec![]);
        self.add_operation_issue_asset(
            key_pair,
            token_code,
            seq_num,
            &[(
                TxOutput {
                    id: None,
                    record: ba,
                    lien: None,
                },
                owner_memo,
            )],
        )
        .c(d!())
    }

    #[allow(missing_docs)]
    pub fn transaction(&self) -> &Transaction {
        &self.txn
    }

    #[allow(missing_docs)]
    pub fn take_transaction(self) -> Transaction {
        self.txn
    }

    /// Append a transaction memo
    pub fn add_memo(&mut self, memo: Memo) -> &mut Self {
        self.txn.body.memos.push(memo);
        self
    }

    /// Add asset creating operation to builder an return modified builder
    pub fn add_operation_create_asset(
        &mut self,
        key_pair: &XfrKeyPair,
        token_code: Option<AssetTypeCode>,
        asset_rules: AssetRules,
        memo: &str,
    ) -> Result<&mut Self> {
        let token_code = match token_code {
            Some(code) => code,
            None => AssetTypeCode::gen_random(),
        };
        let iss_keypair = IssuerKeyPair { keypair: &key_pair };
        self.txn.add_operation(Operation::DefineAsset(
            DefineAsset::new(
                DefineAssetBody::new(
                    &token_code,
                    &IssuerPublicKey {
                        key: *key_pair.get_pk_ref(),
                    },
                    asset_rules,
                    Some(Memo(memo.into())),
                    Some(ConfidentialMemo {}),
                )
                .c(d!())?,
                &iss_keypair,
            )
            .c(d!())?,
        ));

        Ok(self)
    }

    /// Add asset issuing operation to builder and return modified builder
    pub fn add_operation_issue_asset(
        &mut self,
        key_pair: &XfrKeyPair,
        token_code: &AssetTypeCode,
        seq_num: u64,
        records_and_memos: &[(TxOutput, Option<OwnerMemo>)],
    ) -> Result<&mut Self> {
        let iss_keypair = IssuerKeyPair { keypair: &key_pair };

        self.txn.add_operation(Operation::IssueAsset(
            IssueAsset::new(
                IssueAssetBody::new(token_code, seq_num, &records_and_memos).c(d!())?,
                &iss_keypair,
            )
            .c(d!())?,
        ));
        Ok(self)
    }

    /// Add asset transfer operation to builder and return modified builder
    #[allow(clippy::too_many_arguments)]
    pub fn add_operation_transfer_asset(
        &mut self,
        keys: &XfrKeyPair,
        input_sids: Vec<TxoRef>,
        input_records: &[OpenAssetRecord],
        input_tracing_policies: Vec<Option<TracingPolicy>>,
        _input_identity_commitments: Vec<Option<ACCommitment>>,
        output_records: &[AssetRecord],
        _output_identity_commitments: Vec<Option<ACCommitment>>,
    ) -> Result<&mut Self> {
        let mut prng = ChaChaRng::from_entropy();
        let mut input_asset_records = vec![];
        for (oar, tracing_policy) in
            input_records.iter().zip(input_tracing_policies.iter())
        {
            let mut policies = TracingPolicies::new();
            if let Some(policy) = tracing_policy {
                policies.add(policy.clone());
            }
            input_asset_records.push(
                AssetRecord::from_open_asset_record_with_asset_tracing_but_no_identity(
                    &mut prng,
                    oar.clone(),
                    policies,
                )
                .c(d!())?,
            );
        }

        let mut xfr = TransferAsset::new(
            TransferAssetBody::new(
                &mut prng,
                input_sids,
                &input_asset_records[..],
                output_records,
                None,
                vec![],
                TransferType::Standard,
            )
            .c(d!())?,
        )
        .c(d!())?;
        xfr.sign(&keys);

        self.txn.add_operation(Operation::TransferAsset(xfr));
        Ok(self)
    }

    /// Add a operation to updating asset memo
    pub fn add_operation_update_memo(
        &mut self,
        auth_key_pair: &XfrKeyPair,
        asset_code: AssetTypeCode,
        new_memo: &str,
    ) -> &mut Self {
        let new_memo = Memo(new_memo.into());
        let mut memo_update = UpdateMemo::new(
            UpdateMemoBody {
                new_memo,
                asset_type: asset_code,
                no_replay_token: self.txn.body.no_replay_token,
            },
            auth_key_pair,
        );
        memo_update.pubkey = auth_key_pair.get_pk();
        let op = Operation::UpdateMemo(memo_update);
        self.txn.add_operation(op);
        self
    }

    /// Add an operation to convert a Blind Asset Record to a Anonymous record and return the Commitment
    /// # Arguments
    /// * `auth_key_pair` -  XfrKeyPair of the owner BAR for conversion
    /// * `abar_pub_key`  -  AXfrPubKey of the receiver ABAR after conversion
    /// * `txo_sid`       -  TxoSID of the BAR to convert
    /// * `input_record`  -  OpenAssetRecord of the BAR to convert
    /// * `enc_key`       -  XPublicKey of OwnerMemo encryption of receiver
    pub fn add_operation_bar_to_abar(
        &mut self,
        auth_key_pair: &XfrKeyPair,
        abar_pub_key: &AXfrPubKey,
        txo_sid: TxoSID,
        input_record: &OpenAssetRecord,
        enc_key: &XPublicKey,
    ) -> Result<(&mut Self, Commitment)> {
        let mut prng = ChaChaRng::from_entropy();

        // generate params for Bar to Abar conversion
        let prover_params = ProverParams::eq_committed_vals_params()?;

        // generate the BarToAbarNote with the ZKP
        let note = gen_bar_to_abar_note(
            &mut prng,
            &prover_params,
            input_record,
            auth_key_pair,
            abar_pub_key,
            enc_key,
        )
        .c(d!())?;
        let c = note.body.output.commitment;

        // Create the BarToAbarOps
        let bar_to_abar = BarToAbarOps::new(note, txo_sid, self.no_replay_token)?;

        // Add the generated operation to the transaction
        let op = Operation::BarToAbar(Box::from(bar_to_abar));
        self.txn.add_operation(op);
        Ok((self, c))
    }

    /// Create a new operation to convert from Anonymous record to Blind Asset Record
    /// # Arguments
    /// * input - ABAR to be converted
    /// * input_keypair - owner keypair of ABAR to be converted
    /// * bar_pub_key   - Pubkey of the receiver of the new BAR
    /// * asset_record_type - The type of confidentiality of new BAR
    pub fn add_operation_abar_to_bar(
        &mut self,
        input: &OpenAnonBlindAssetRecord,
        input_keypair: &AXfrKeyPair,
        bar_pub_key: &XfrPublicKey,
        asset_record_type: AssetRecordType,
    ) -> Result<&mut Self> {
        let mut prng = ChaChaRng::from_entropy();
        let user_params = ProverParams::abar_to_bar_params(MERKLE_TREE_DEPTH)?;

        // Generate note
        let note = gen_abar_to_bar_note(
            &mut prng,
            &user_params,
            &input,
            &input_keypair,
            bar_pub_key,
            asset_record_type,
        )
        .c(d!())?;

        // Create operation
        let abar_to_bar = AbarToBarOps::new(note, self.no_replay_token).c(d!())?;
        let op = Operation::AbarToBar(Box::from(abar_to_bar));

        // Add operation to transaction
        self.txn.add_operation(op);
        Ok(self)
    }

    /// Add an operation to charge fee anonymously for ABAR to BAR transfer
    /// # Arguments
    /// * input - input Abar for fee payment
    /// * output - balance back after payment of fee
    /// * input_keypair - AXfrKeyPair of the fee payer
    #[allow(dead_code)]
    pub fn add_operation_anon_fee(
        &mut self,
        input: &OpenAnonBlindAssetRecord,
        output: &OpenAnonBlindAssetRecord,
        input_keypair: &AXfrKeyPair,
    ) -> Result<(&mut Self, AnonFeeNote)> {
        let mut prng = ChaChaRng::from_entropy();
        let prover_params = ProverParams::anon_fee_params(MERKLE_TREE_DEPTH)?;

        // Generate AnonFee note
        let note =
            gen_anon_fee_note(&mut prng, &prover_params, input, output, input_keypair)
                .c(d!())?;

        // create Operation
        let inp = AnonFeeOps::new(note.clone(), self.no_replay_token).c(d!())?;
        let op = Operation::AnonymousFee(Box::new(inp));

        self.txn.add_operation(op);
        Ok((self, note))
    }

    /// Add an operation to transfer assets held in Anonymous Blind Asset Record.
    /// Note - Input and output amounts should be balanced, including FRA implicit fee
    /// Use op add_operation_anon_transfer_fees_remainder for automatic remainder and fee handling
    /// # Arguments
    /// * inputs - List of input ABARs to be used for the transfer
    /// * outputs - List of output ABARs
    /// * input_keypairs - list of AXfrKeyPair of the sender
    #[allow(dead_code)]
    pub fn add_operation_anon_transfer(
        &mut self,
        inputs: &[OpenAnonBlindAssetRecord],
        outputs: &[OpenAnonBlindAssetRecord],
        input_keypairs: &[AXfrKeyPair],
    ) -> Result<(&mut Self, AXfrNote)> {
        let mut prng = ChaChaRng::from_entropy();
        let depth: usize = MERKLE_TREE_DEPTH;
        let prover_params =
            ProverParams::new(inputs.len(), outputs.len(), Option::from(depth))?;

        let note = gen_anon_xfr_note(
            &mut prng,
            &prover_params,
            inputs,
            outputs,
            input_keypairs,
        )
        .c(d!())?;

<<<<<<< HEAD
=======
        // generate note and add the operation to the transaction
        let (body, keypairs) =
            gen_anon_xfr_body(&mut prng, &user_params, inputs, outputs, input_keypairs)
                .c(d!())?;
        let note = AXfrNote::generate_note_from_body(body, keypairs).c(d!())?;
>>>>>>> c2519cea
        let inp = AnonTransferOps::new(note.clone(), self.no_replay_token).c(d!())?;
        let op = Operation::TransferAnonAsset(Box::new(inp));
        self.txn.add_operation(op);
        Ok((self, note))
    }

    /// Create an operation for ABAR transfer and generates remainder abars for balance amounts
    /// # Arguments
    /// * inputs - List of input ABARs to be used for the transfer
    /// * outputs - List of output ABARs
    /// * input_keypairs - list of AXfrKeyPair of the sender
    /// * enc_key - The encryption key of the sender to send the remainder abar
    pub fn add_operation_anon_transfer_fees_remainder(
        &mut self,
        inputs: &[OpenAnonBlindAssetRecord],
        outputs: &[OpenAnonBlindAssetRecord],
        input_keypairs: &[AXfrKeyPair],
        enc_key: XPublicKey,
    ) -> Result<(&mut Self, AXfrNote, Vec<OpenAnonBlindAssetRecord>)> {
        let mut prng = ChaChaRng::from_entropy();
        let depth: usize = MERKLE_TREE_DEPTH;

        let mut vec_outputs = outputs.to_vec();
        let mut vec_changes = vec![];
        let mut remainders = HashMap::new();
        // If multiple keypairs are present, the last keypair is considered for remainder
        let remainder_pk = input_keypairs.last().unwrap().pub_key();

        // Create a remainders hashmap with remainder amount for each asset type
        for input in inputs {
            // add each input amount to the asset type entry
            remainders
                .entry(input.get_asset_type())
                .and_modify(|rem| *rem += input.get_amount() as i64)
                .or_insert(input.get_amount() as i64);
        }
        for output in outputs {
            // subtract each output amount from the asset type entry
            remainders
                .entry(output.get_asset_type())
                .and_modify(|rem| *rem -= output.get_amount() as i64)
                .or_insert(-(output.get_amount() as i64));
        }

        // Check if atleast one input is of FRA asset type
        let fra_rem = remainders.remove(&ASSET_TYPE_FRA);
        if fra_rem.is_none() {
            return Err(eg!("Must include a FRA ABAR to pay FEE!"));
        }

        // Create remainder OABARs for non-FRA asset types
        for (asset_type, remainder) in remainders {
            println!(
                "Transaction Asset: {:?} Remainder Amount: {:?}",
                base64::encode(&asset_type.0),
                remainder
            );

            if remainder < 0 {
                return Err(eg!("Transfer Asset token excess balance!"));
            }

            if remainder > 0 {
                let oabar_money_back = OpenAnonBlindAssetRecordBuilder::new()
                    .amount(remainder as u64)
                    .asset_type(asset_type)
                    .pub_key(remainder_pk)
                    .finalize(&mut prng, &enc_key)
                    .unwrap()
                    .build()
                    .unwrap();

                // Add the oabar to list of outputs and a list of new oabars created
                vec_outputs.push(oabar_money_back.clone());
                vec_changes.push(oabar_money_back);
            }
        }

        // Calculate implicit fees that will get deducted and subtract from FRA remainder
        let fees =
            FEE_CALCULATING_FUNC(inputs.len() as u32, vec_outputs.len() as u32 + 1)
                as i64;
        let fra_remainder = fra_rem.unwrap() - fees; // safe. checked.
        if fra_remainder < 0 {
            return Err(eg!("FRA token excess balance!"));
        }
        if fra_remainder > 0 {
            println!("Transaction FRA Remainder Amount: {:?}", fra_remainder);
            let oabar_money_back = OpenAnonBlindAssetRecordBuilder::new()
                .amount(fra_remainder as u64)
                .asset_type(ASSET_TYPE_FRA)
                .pub_key(remainder_pk)
                .finalize(&mut prng, &enc_key)
                .unwrap()
                .build()
                .unwrap();

            // Add FRA remainder oabar to outputs
            vec_outputs.push(oabar_money_back.clone());
            vec_changes.push(oabar_money_back);
        }

        let outputs_plus_remainder = &vec_outputs[..];

        let prover_params = ProverParams::new(
            inputs.len(),
            outputs_plus_remainder.len(),
            Option::from(depth),
        )?;

<<<<<<< HEAD
        let note = gen_anon_xfr_note(
=======
        // generate note and add the operation to the transaction
        let (body, keypairs) = gen_anon_xfr_body(
>>>>>>> c2519cea
            &mut prng,
            &prover_params,
            inputs,
            outputs_plus_remainder,
            input_keypairs,
        )
        .c(d!())?;

        let inp = AnonTransferOps::new(note.clone(), self.no_replay_token).c(d!())?;
        let op = Operation::TransferAnonAsset(Box::new(inp));
        self.txn.add_operation(op);

        // return a list of all new remainder abars generated
        Ok((self, note, vec_changes))
    }

    /// Add a operation to delegating finddra accmount to a tendermint validator.
    /// The transfer operation to BLACK_HOLE_PUBKEY_STAKING should be sent along with.
    pub fn add_operation_delegation(
        &mut self,
        keypair: &XfrKeyPair,
        amount: u64,
        validator: TendermintAddr,
    ) -> &mut Self {
        let op = DelegationOps::new(
            keypair,
            None,
            amount,
            validator,
            None,
            self.txn.body.no_replay_token,
        );
        self.add_operation(Operation::Delegation(op))
    }

    /// Add a operation to updating staker memo and commission_rate
    pub fn add_operation_update_staker(
        &mut self,
        keypair: &XfrKeyPair,
        vltor_key: &PrivateKey,
        td_pubkey: Vec<u8>,
        commission_rate: [u64; 2],
        memo: StakerMemo,
    ) -> Result<&mut Self> {
        let v_id = keypair.get_pk();

        let v = Validator::new_staker(td_pubkey, v_id, commission_rate, memo).c(d!())?;
        let vaddr = td_addr_to_string(&v.td_addr);

        if !is_valid_tendermint_addr(&vaddr) {
            return Err(eg!("invalid pubkey, invalid address"));
        }

        let op = UpdateStakerOps::new(
            keypair,
            vltor_key,
            vaddr,
            v,
            self.txn.body.no_replay_token,
        );

        Ok(self.add_operation(Operation::UpdateStaker(op)))
    }

    /// Add a staking operation to add a tendermint node as a validator
    pub fn add_operation_staking(
        &mut self,
        keypair: &XfrKeyPair,
        amount: u64,
        vltor_key: &PrivateKey,
        td_pubkey: Vec<u8>,
        commission_rate: [u64; 2],
        memo: Option<String>,
    ) -> Result<&mut Self> {
        let v_id = keypair.get_pk();

        let memo = if memo.is_some() {
            serde_json::from_str(memo.unwrap().as_str()).c(d!())?
        } else {
            Default::default()
        };

        let v = Validator::new_staker(td_pubkey, v_id, commission_rate, memo).c(d!())?;
        let vaddr = td_addr_to_string(&v.td_addr);

        if !is_valid_tendermint_addr(&vaddr) {
            return Err(eg!("invalid pubkey, invalid address"));
        }

        let op = DelegationOps::new(
            keypair,
            Some(vltor_key),
            amount,
            vaddr,
            Some(v),
            self.txn.body.no_replay_token,
        );

        Ok(self.add_operation(Operation::Delegation(op)))
    }

    /// Add a operation to reduce delegation amount of a findora account.
    /// If no validator address and FRA amount provided, it will be a full un-delegation
    /// Otherwise, it will withdraw some FRA from the validator
    pub fn add_operation_undelegation(
        &mut self,
        keypair: &XfrKeyPair,
        pu: Option<PartialUnDelegation>,
    ) -> &mut Self {
        let op = UnDelegationOps::new(keypair, self.txn.body.no_replay_token, pu);
        self.add_operation(Operation::UnDelegation(Box::new(op)))
    }

    /// Add a operation to claim all the rewards
    pub fn add_operation_claim(
        &mut self,
        keypair: &XfrKeyPair,
        am: Option<u64>,
    ) -> &mut Self {
        let op = ClaimOps::new(keypair, am, self.txn.body.no_replay_token);
        self.add_operation(Operation::Claim(op))
    }

    #[allow(missing_docs)]
    pub fn add_operation_fra_distribution(
        &mut self,
        kps: &[&XfrKeyPair],
        alloc_table: BTreeMap<XfrPublicKey, u64>,
    ) -> Result<&mut Self> {
        FraDistributionOps::new(kps, alloc_table, self.txn.body.no_replay_token)
            .c(d!())
            .map(move |op| self.add_operation(Operation::FraDistribution(op)))
    }

    #[allow(missing_docs)]
    pub fn add_operation_governance(
        &mut self,
        kps: &[&XfrKeyPair],
        byzantine_id: XfrPublicKey,
        kind: ByzantineKind,
        custom_amount: Option<[u64; 2]>,
    ) -> Result<&mut Self> {
        GovernanceOps::new(
            kps,
            byzantine_id,
            kind,
            custom_amount,
            self.txn.body.no_replay_token,
        )
        .c(d!())
        .map(move |op| self.add_operation(Operation::Governance(op)))
    }

    /// Add a operation update the validator set at specified block height.
    pub fn add_operation_update_validator(
        &mut self,
        kps: &[&XfrKeyPair],
        h: BlockHeight,
        v_set: Vec<Validator>,
    ) -> Result<&mut Self> {
        UpdateValidatorOps::new(kps, h, v_set, self.txn.body.no_replay_token)
            .c(d!())
            .map(move |op| self.add_operation(Operation::UpdateValidator(op)))
    }

    /// Add an operation to replace the staker of validator.
    pub fn add_operation_replace_staker(
        &mut self,
        keypair: &XfrKeyPair,
        new_public_key: XfrPublicKey,
        new_td_addr: Option<(Vec<u8>, Vec<u8>)>,
    ) -> Result<&mut Self> {
        let ops = ReplaceStakerOps::new(
            keypair,
            new_public_key,
            new_td_addr,
            self.txn.body.no_replay_token,
        );
        self.add_operation(Operation::ReplaceStaker(ops));
        Ok(self)
    }

    /// Add a operation convert utxo asset to account balance.
    pub fn add_operation_convert_account(
        &mut self,
        kp: &XfrKeyPair,
        addr: MultiSigner,
        asset: Option<AssetTypeCode>,
        amount: u64,
        lowlevel_data: Option<Vec<u8>>,
    ) -> Result<&mut Self> {
        self.add_operation(Operation::ConvertAccount(ConvertAccount {
            signer: kp.get_pk(),
            nonce: self.txn.body.no_replay_token,
            receiver: addr,
            value: amount,
            asset_type: asset.map(|a| a.val),
            lowlevel_data,
        }));
        Ok(self)
    }

    #[allow(missing_docs)]
    pub fn add_operation(&mut self, op: Operation) -> &mut Self {
        self.txn.add_operation(op);
        self
    }

    /// Signing this transaction with XfrKeyPair
    pub fn sign(&mut self, kp: &XfrKeyPair) -> &mut Self {
        self.txn.sign(kp);
        self
    }

    /// Check and append signature to transaction
    pub fn add_signature(
        &mut self,
        pk: &XfrPublicKey,
        sig: SignatureOf<TransactionBody>,
    ) -> Result<&mut Self> {
        self.txn.check_signature(pk, &sig).c(d!())?;
        self.txn.signatures.push(sig);
        Ok(self)
    }

    #[allow(missing_docs)]
    pub fn serialize(&self) -> Vec<u8> {
        // Unwrap is safe beacuse the underlying transaction is guaranteed to be serializable.
        let j = serde_json::to_string(&self.txn).unwrap();
        j.as_bytes().to_vec()
    }

    #[allow(missing_docs)]
    pub fn serialize_str(&self) -> String {
        // Unwrap is safe because the underlying transaction is guaranteed to be serializable.
        serde_json::to_string(&self.txn).unwrap()
    }
}

/// Generates an asset record from an asset record template using optional identity proof.
/// Returns the asset record, amount blinds, and type blind.
pub(crate) fn build_record_and_get_blinds<R: CryptoRng + RngCore>(
    prng: &mut R,
    template: &AssetRecordTemplate,
    identity_proof: Option<ConfidentialAC>,
) -> Result<(AssetRecord, (Scalar, Scalar), Scalar)> {
    // Check input consistency:
    // - if no policy, then no identity proof needed
    // - if policy and identity tracing, then identity proof is needed
    // - if policy but no identity tracing, then no identity proof is needed
    let asset_tracing = !template.asset_tracing_policies.is_empty();
    if !asset_tracing && identity_proof.is_some()
        || asset_tracing
            && (template
                .asset_tracing_policies
                .get_policy(0)
                .as_ref()
                .c(d!())?
                .identity_tracing
                .is_some()
                && identity_proof.is_none()
                || template
                    .asset_tracing_policies
                    .get_policy(0)
                    .as_ref()
                    .unwrap()
                    .identity_tracing
                    .is_none()
                    && identity_proof.is_some())
    {
        return Err(eg!());
    }
    // 1. get ciphertext and proofs from identity proof structure
    let (attr_ctext, reveal_proof) = match identity_proof {
        None => (None, None),
        Some(conf_ac) => {
            let (c, p) = conf_ac.get_fields();
            (Some(c.into_iter().map(|i| (0u32, i)).collect()), Some(p))
        }
    };
    // 2. Use record template and ciphertexts to build open asset record
    let pc_gens = RistrettoPedersenCommitment::default();
    let (open_asset_record, asset_tracing_memos, owner_memo) = build_open_asset_record(
        prng,
        &pc_gens,
        template,
        vec![attr_ctext.unwrap_or_default()],
    );
    // 3. Return record input containing open asset record, tracing policy, identity reveal proof,
    //    asset_tracer_memo, and owner_memo

    let mut identity_proofs = vec![];
    if reveal_proof.is_some() {
        identity_proofs.push(reveal_proof);
    }

    Ok((
        AssetRecord {
            open_asset_record: open_asset_record.clone(),
            tracing_policies: template.asset_tracing_policies.clone(),
            identity_proofs,
            owner_memo,
            asset_tracers_memos: asset_tracing_memos,
        },
        (
            open_asset_record.amount_blinds.0 .0,
            open_asset_record.amount_blinds.1 .0,
        ),
        open_asset_record.type_blind.0,
    ))
}

/// TransferOperationBuilder constructs transfer operations using the factory pattern
/// Inputs and outputs are added iteratively before being signed by all input record owners
#[derive(Clone, Serialize, Deserialize, Default)]
pub struct TransferOperationBuilder {
    input_sids: Vec<TxoRef>,
    spend_amounts: Vec<u64>, // Amount of each input record to spend, the rest will be refunded if user calls balance
    input_records: Vec<AssetRecord>,
    inputs_tracing_policies: Vec<TracingPolicies>,
    input_identity_commitments: Vec<Option<ACCommitment>>,
    output_records: Vec<AssetRecord>,
    outputs_tracing_policies: Vec<TracingPolicies>,
    output_identity_commitments: Vec<Option<ACCommitment>>,
    transfer: Option<TransferAsset>,
    transfer_type: TransferType,
    auto_refund: bool,
}

impl TransferOperationBuilder {
    #[allow(missing_docs)]
    pub fn new() -> Self {
        Self {
            auto_refund: true,
            ..Default::default()
        }
    }

    /// set auto_refund, will be checked when calling `create`
    pub fn auto_refund(&mut self, auto_refund: bool) -> &mut Self {
        self.auto_refund = auto_refund;
        self
    }

    /// TxoRef is the location of the input on the ledger and the amount is how much of the record
    /// should be spent in the transfer. See tests for example usage.
    pub fn add_input(
        &mut self,
        txo_sid: TxoRef,
        open_ar: OpenAssetRecord,
        tracing_policies: Option<TracingPolicies>,
        identity_commitment: Option<ACCommitment>,
        amount: u64,
    ) -> Result<&mut Self> {
        if self.transfer.is_some() {
            return Err(eg!(
                ("Cannot mutate a transfer that has been signed".to_string())
            ));
        }
        let policies = tracing_policies.unwrap_or_default();

        let asset_record =
            AssetRecord::from_open_asset_record_with_asset_tracing_but_no_identity(
                &mut ChaChaRng::from_entropy(),
                open_ar,
                policies.clone(),
            )
            .c(d!())?;
        self.input_sids.push(txo_sid);
        self.input_records.push(asset_record);
        self.inputs_tracing_policies.push(policies);
        self.input_identity_commitments.push(identity_commitment);
        self.spend_amounts.push(amount);
        Ok(self)
    }

    #[allow(missing_docs)]
    pub fn add_output(
        &mut self,
        asset_record_template: &AssetRecordTemplate,
        tracing_policies: Option<TracingPolicies>,
        identity_commitment: Option<ACCommitment>,
        credential_record: Option<(&CredUserSecretKey, &Credential, &ACCommitmentKey)>,
    ) -> Result<&mut Self> {
        let prng = &mut ChaChaRng::from_entropy();
        if self.transfer.is_some() {
            return Err(eg!(
                ("Cannot mutate a transfer that has been signed".to_string())
            ));
        }
        let policies = tracing_policies.unwrap_or_default();
        let ar = if let Some((user_secret_key, credential, commitment_key)) =
            credential_record
        {
            AssetRecord::from_template_with_identity_tracing(
                prng,
                asset_record_template,
                user_secret_key.get_ref(),
                credential,
                commitment_key,
            )
            .c(d!())?
        } else {
            AssetRecord::from_template_no_identity_tracing(prng, asset_record_template)
                .c(d!())?
        };
        self.output_records.push(ar);
        self.outputs_tracing_policies.push(policies);
        self.output_identity_commitments.push(identity_commitment);
        Ok(self)
    }

    /// Adds output to the records, and stores the asset amount blinds and type blind in the blinds parameter passed in.
    pub fn add_output_and_store_blinds<R: CryptoRng + RngCore>(
        &mut self,
        asset_record_template: &AssetRecordTemplate,
        credential_record: Option<(&CredUserSecretKey, &Credential, &ACCommitmentKey)>,
        prng: &mut R,
        blinds: &mut ((Scalar, Scalar), Scalar),
    ) -> Result<&mut Self> {
        if self.transfer.is_some() {
            return Err(eg!(
                ("Cannot mutate a transfer that has been signed".to_string())
            ));
        }
        let (ar, amount_blinds, type_blind) =
            if let Some((user_secret_key, credential, commitment_key)) =
                credential_record
            {
                match asset_record_template.asset_tracing_policies.get_policy(0) {
                    None => {
                        // identity tracing must have asset_tracing policy
                        return Err(eg!());
                    }
                    Some(policy) => {
                        match &policy.identity_tracing {
                            // policy must have a identity tracing policy
                            None => {
                                return Err(eg!());
                            }
                            Some(reveal_policy) => {
                                let conf_ac = ac_confidential_open_commitment(
                                    prng,
                                    user_secret_key.get_ref(),
                                    credential,
                                    commitment_key,
                                    &policy.enc_keys.attrs_enc_key,
                                    &reveal_policy.reveal_map,
                                    &[],
                                )
                                .c(d!())?;
                                build_record_and_get_blinds(
                                    prng,
                                    &asset_record_template,
                                    Some(conf_ac),
                                )
                                .c(d!())?
                            }
                        }
                    }
                }
            } else {
                if let Some(policy) =
                    asset_record_template.asset_tracing_policies.get_policy(0)
                {
                    if policy.identity_tracing.is_some() {
                        return Err(eg!());
                    }
                }
                build_record_and_get_blinds(prng, &asset_record_template, None)?
            };
        blinds.0 = amount_blinds;
        blinds.1 = type_blind;
        self.output_records.push(ar);
        self.outputs_tracing_policies
            .push(asset_record_template.asset_tracing_policies.clone());
        self.output_identity_commitments.push(None);
        Ok(self)
    }

    // Check if outputs and inputs are balanced

    fn check_balance(&self) -> Result<()> {
        let input_total: u64 = self
            .input_records
            .iter()
            .fold(0, |acc, ar| acc + ar.open_asset_record.amount);
        let output_total = self
            .output_records
            .iter()
            .fold(0, |acc, ar| acc + ar.open_asset_record.amount);
        if input_total != output_total {
            return Err(eg!(format!("{} != {}", input_total, output_total)));
        }

        Ok(())
    }

    /// Ensures that outputs and inputs are balanced by adding remainder outputs for leftover asset
    /// amounts
    pub fn balance(&mut self, rt: Option<AssetRecordType>) -> Result<&mut Self> {
        let mut prng = ChaChaRng::from_entropy();
        if self.transfer.is_some() {
            return Err(eg!(
                ("Cannot mutate a transfer that has been signed".to_string())
            ));
        }

        // for: repeated/idempotent balance
        let mut amt_cache = vec![];

        let spend_total: u64 = self.spend_amounts.iter().sum();
        let mut partially_consumed_inputs = Vec::new();

        for (idx, ((spend_amount, ar), policies)) in self
            .spend_amounts
            .iter()
            .zip(self.input_records.iter())
            .zip(self.inputs_tracing_policies.iter())
            .enumerate()
        {
            let amt = ar.open_asset_record.get_amount();
            match spend_amount.cmp(amt) {
                Ordering::Greater => {
                    return Err(eg!());
                }
                Ordering::Less => {
                    let asset_type = *ar.open_asset_record.get_asset_type();
                    let record_type =
                        rt.unwrap_or_else(|| ar.open_asset_record.get_record_type());
                    let recipient = *ar.open_asset_record.get_pub_key();
                    let ar_template = AssetRecordTemplate::with_asset_tracing(
                        amt - spend_amount,
                        asset_type,
                        record_type,
                        recipient,
                        policies.clone(),
                    );
                    let ar = AssetRecord::from_template_no_identity_tracing(
                        &mut prng,
                        &ar_template,
                    )
                    .c(d!())?;
                    partially_consumed_inputs.push(ar);
                    self.outputs_tracing_policies.push(policies.clone());
                    self.output_identity_commitments.push(None);

                    // for: repeated/idempotent balance
                    amt_cache.push((idx, *amt));
                }
                _ => {}
            }
        }

        let output_total = self
            .output_records
            .iter()
            .fold(0, |acc, ar| acc + ar.open_asset_record.amount);
        if spend_total != output_total {
            return Err(eg!(format!(
                "Spend total != output, {} != {}",
                spend_total, output_total
            )));
        }
        self.output_records.append(&mut partially_consumed_inputs);

        // for: repeated/idempotent balance
        amt_cache.into_iter().for_each(|(idx, am)| {
            self.spend_amounts[idx] = am;
        });

        Ok(self)
    }

    /// Finalize the transaction and prepare for signing. Once called, the transaction cannot be
    /// modified.
    pub fn create(&mut self, transfer_type: TransferType) -> Result<&mut Self> {
        if self.auto_refund {
            self.balance(None).c(d!())?;
        } else {
            self.check_balance().c(d!())?;
        }

        let mut prng = ChaChaRng::from_entropy();
        let num_inputs = self.input_records.len();
        let num_outputs = self.output_records.len();
        let xfr_policies = XfrNotePolicies::new(
            self.inputs_tracing_policies.clone(),
            vec![None; num_inputs],
            self.outputs_tracing_policies.clone(),
            vec![None; num_outputs],
        );
        let body = TransferAssetBody::new(
            &mut prng,
            self.input_sids.clone(),
            &self.input_records,
            &self.output_records,
            Some(xfr_policies),
            vec![],
            transfer_type,
        )
        .c(d!())?;
        self.transfer = Some(TransferAsset::new(body).c(d!())?);
        Ok(self)
    }

    #[allow(missing_docs)]
    pub fn get_output_record(&self, idx: usize) -> Option<BlindAssetRecord> {
        self.transfer
            .as_ref()?
            .body
            .transfer
            .outputs
            .get(idx)
            .cloned()
    }

    /// All input owners must sign eventually for the transaction to be valid.
    pub fn sign(&mut self, kp: &XfrKeyPair) -> Result<&mut Self> {
        if self.transfer.is_none() {
            return Err(eg!(no_transfer_err!()));
        }
        self.transfer.as_mut().c(d!())?.sign(&kp);
        Ok(self)
    }

    #[allow(missing_docs)]
    pub fn create_input_signature(
        &self,
        keypair: &XfrKeyPair,
    ) -> Result<IndexedSignature<TransferAssetBody>> {
        let sig = self
            .transfer
            .as_ref()
            .c(d!(no_transfer_err!()))?
            .create_input_signature(keypair);
        Ok(sig)
    }

    #[allow(missing_docs)]
    pub fn attach_signature(
        &mut self,
        sig: IndexedSignature<TransferAssetBody>,
    ) -> Result<&mut Self> {
        self.transfer
            .as_mut()
            .c(d!(no_transfer_err!()))?
            .attach_signature(sig)
            .c(d!())?;
        Ok(self)
    }

    /// Return the transaction operation
    pub fn transaction(&self) -> Result<Operation> {
        if self.transfer.is_none() {
            return Err(eg!(no_transfer_err!()));
        }
        Ok(Operation::TransferAsset(self.transfer.clone().c(d!())?))
    }

    /// Checks to see whether all necessary signatures are present and valid
    pub fn validate_signatures(&mut self) -> Result<&mut Self> {
        if self.transfer.is_none() {
            return Err(eg!(no_transfer_err!()));
        }

        let trn = self.transfer.as_ref().c(d!())?;
        let mut sig_keys = HashSet::new();
        for sig in &trn.body_signatures {
            if !sig.verify(&trn.body) {
                return Err(eg!(("Invalid signature")));
            }
            sig_keys.insert(sig.address.key.zei_to_bytes());
        }

        for record in &trn.body.transfer.inputs {
            if !sig_keys.contains(&record.public_key.zei_to_bytes()) {
                return Err(eg!(("Not all signatures present")));
            }
        }
        Ok(self)
    }
}

/// AnonTransferOperationBuilder builders anon transfer operation using the factory pattern.
/// This is used for the wasm interface in building a multi-input/output anon transfer operation.
#[derive(Default)]
pub struct AnonTransferOperationBuilder {
    inputs: Vec<OpenAnonBlindAssetRecord>,
    outputs: Vec<OpenAnonBlindAssetRecord>,
    keypairs: Vec<AXfrKeyPair>,
    from_pubkey: Option<XPublicKey>,
    note: Option<AXfrNote>,
    commitments: Vec<Commitment>,

    nonce: NoReplayToken,
    txn: Transaction,
}

impl AnonTransferOperationBuilder {
    /// default returns a fresh default builder
    pub fn new_from_seq_id(seq_id: u64) -> Self {
        let mut prng = ChaChaRng::from_entropy();
        let no_replay_token = NoReplayToken::new(&mut prng, seq_id);

        AnonTransferOperationBuilder {
            inputs: Vec::default(),
            outputs: Vec::default(),
            keypairs: Vec::default(),
            from_pubkey: None,
            note: None,
            commitments: Vec::default(),
            nonce: no_replay_token,
            txn: Transaction::from_seq_id(seq_id),
        }
    }

    /// add_input is used for adding an input source to the Anon Transfer Operation factory, it takes
    /// an ABAR and a Keypair as input
    pub fn add_input(
        &mut self,
        abar: OpenAnonBlindAssetRecord,
        secret_key: AXfrKeyPair,
    ) -> Result<&mut Self> {
        self.inputs.push(abar);
        self.keypairs.push(secret_key);
        Ok(self)
    }

    /// add_output is used to add a output record to the Anon Transfer factory
    pub fn add_output(&mut self, abar: OpenAnonBlindAssetRecord) -> Result<&mut Self> {
        self.commitments.push(abar.compute_commitment());
        self.outputs.push(abar);
        Ok(self)
    }

    #[allow(missing_docs)]
    pub fn extra_fee_estimation(&self) -> u64 {
        let estimated_fees = FEE_CALCULATING_FUNC(
            self.inputs.len() as u32,
            (self.outputs.len() + 1) as u32,
        ) as u64;

        let mut fra_input_sum: u64 = 0;
        let mut fra_output_sum: u64 = 0;

        for input in &self.inputs {
            if ASSET_TYPE_FRA == input.get_asset_type() {
                fra_input_sum += input.get_amount();
            }
        }

        for output in &self.outputs {
            if ASSET_TYPE_FRA == output.get_asset_type() {
                fra_output_sum += output.get_amount();
            }
        }

        if fra_output_sum > fra_input_sum {
            let fra_deficient = fra_output_sum - fra_input_sum;
            let new_estimated_fee = FEE_CALCULATING_FUNC(
                self.inputs.len() as u32 + 1,
                self.outputs.len() as u32 + 1,
            ) as u64;
            return new_estimated_fee + fra_deficient;
        }

        let fra_excess = fra_input_sum - fra_output_sum;

        if estimated_fees > fra_excess {
            let new_estimated_fee = FEE_CALCULATING_FUNC(
                self.inputs.len() as u32 + 1,
                self.outputs.len() as u32 + 1,
            ) as u64;
            new_estimated_fee - fra_excess
        } else {
            0u64
        }
    }

    /// get_commitments fetches the commitments for the different outputs.
    pub fn get_commitments(&self) -> Vec<Commitment> {
        self.commitments.clone()
    }

    /// get a hashmap of commitment, public key, asset, amount
    pub fn get_commitment_map(&self) -> HashMap<String, (AXfrPubKey, AssetType, u64)> {
        let mut commitment_map = HashMap::new();
        for out_abar in self.outputs.iter() {
            let abar_rand = wallet::commitment_to_base64(&out_abar.compute_commitment());
            let abar_pkey = *out_abar.pub_key_ref();
            let abar_asset = out_abar.get_asset_type();
            let abar_amt = out_abar.get_amount();
            commitment_map.insert(abar_rand, (abar_pkey, abar_asset, abar_amt));
        }
        commitment_map
    }

    /// set public key of sender for remainder
    pub fn set_from_pubkey(&mut self, from_pubkey: XPublicKey) -> Result<&mut Self> {
        self.from_pubkey = Some(from_pubkey);
        Ok(self)
    }

    /// build generates the anon transfer body with the Zero Knowledge Proof.
    pub fn build(&mut self) -> Result<&mut Self> {
        let mut prng = ChaChaRng::from_entropy();

        let mut sum_input = 0;
        let mut sum_output = 0;
        for input in self.inputs.clone() {
            if ASSET_TYPE_FRA == input.get_asset_type() {
                sum_input += input.get_amount();
            }
        }
        for output in self.outputs.clone() {
            if ASSET_TYPE_FRA == output.get_asset_type() {
                sum_output += output.get_amount();
            }
        }
        let fees = FEE_CALCULATING_FUNC(
            self.inputs.len() as u32,
            self.outputs.len() as u32 + 1,
        ) as u64;
        if sum_output + fees > sum_input {
            return Err(eg!("Insufficient FRA balance to pay fees"));
        }
        let remainder = sum_input - sum_output - fees;

        let rem_from_pubkey = self.from_pubkey.clone().c(d!())?;
        let oabar_money_back = OpenAnonBlindAssetRecordBuilder::new()
            .amount(remainder)
            .asset_type(ASSET_TYPE_FRA)
            .pub_key(self.keypairs[0].pub_key())
            .finalize(&mut prng, &rem_from_pubkey)
            .unwrap()
            .build()
            .unwrap();

        let commitment = oabar_money_back.compute_commitment();
        self.outputs.push(oabar_money_back);
        self.commitments.push(commitment);

        let prover_params = ProverParams::new(
            self.inputs.len(),
            self.outputs.len(),
            Some(MERKLE_TREE_DEPTH),
        )?;

        let note = gen_anon_xfr_note(
            &mut prng,
            &prover_params,
            self.inputs.as_slice(),
            self.outputs.as_slice(),
            self.keypairs.as_slice(),
        )
        .c(d!())?;

        self.note = Some(note);

        Ok(self)
    }

    /// Add operation to the transaction
    pub fn build_txn(&mut self) -> Result<&mut Self> {
        self.txn
            .add_operation(Operation::TransferAnonAsset(Box::from(
                AnonTransferOps::new(self.note.as_ref().unwrap().clone(), self.nonce)
                    .unwrap(),
            )));

        Ok(self)
    }

    /// transaction method wraps the anon transfer note in an Operation and returns it
    #[allow(missing_docs)]
    pub fn serialize_str(&self) -> Result<String> {
        if self.note.is_none() {
            return Err(eg!("Anon transfer not built and signed"));
        }
        // Unwrap is safe because the underlying transaction is guaranteed to be serializable.
        serde_json::to_string(&self.txn).c(d!())
    }
}

#[cfg(test)]
#[allow(missing_docs)]
mod tests {
    use {
        super::*,
        ledger::data_model::{ATxoSID, BlockEffect, TxnEffect, TxoRef},
        ledger::store::{utils::fra_gen_initial_tx, LedgerState},
        rand_chacha::ChaChaRng,
        rand_core::SeedableRng,
        zei::anon_xfr::bar_to_abar::verify_bar_to_abar_note,
        zei::anon_xfr::config::FEE_CALCULATING_FUNC,
        zei::anon_xfr::structs::{
            AnonBlindAssetRecord, OpenAnonBlindAssetRecordBuilder,
        },
        zei::setup::VerifierParams,
        zei::xfr::asset_record::AssetRecordType::NonConfidentialAmount_NonConfidentialAssetType,
        zei::xfr::asset_record::{build_blind_asset_record, open_blind_asset_record},
        zei::xfr::sig::XfrKeyPair,
        zei::xfr::structs::AssetType as AT,
        zei_algebra::prelude::Scalar,
        zei_crypto::basic::hybrid_encryption::XSecretKey,
        zei_crypto::basic::ristretto_pedersen_comm::RistrettoPedersenCommitment,
    };

    // Defines an asset type
    #[derive(Clone, Debug, Eq, PartialEq)]
    struct AssetType(pub u8);

    #[derive(Clone, Debug, Eq, PartialEq)]
    struct KeyPair(pub u8);

    #[derive(Clone, Debug, Eq, PartialEq)]
    struct TxoReference(pub u64);

    // Defines an input record
    // (type, amount, conf_type, conf_amount, traceable)
    #[derive(Clone, Debug, Eq, PartialEq)]
    struct InputRecord(pub u64, pub AssetType, pub bool, pub bool, pub bool);

    // Defines an output record
    // (amount, asset type, keypair)
    #[derive(Clone, Debug, Eq, PartialEq)]
    struct OutputRecord(pub u64, pub AssetType, pub KeyPair);

    #[test]
    fn test_transfer_op_builder() {
        pnk!(test_transfer_op_builder_inner());
    }

    fn test_transfer_op_builder_inner() -> Result<()> {
        let mut prng = ChaChaRng::from_entropy();
        let pc_gens = RistrettoPedersenCommitment::default();
        let code_1 = AssetTypeCode::gen_random();
        let code_2 = AssetTypeCode::gen_random();
        let alice = XfrKeyPair::generate(&mut prng);
        let bob = XfrKeyPair::generate(&mut prng);
        let charlie = XfrKeyPair::generate(&mut prng);
        let ben = XfrKeyPair::generate(&mut prng);

        let ar_1 = AssetRecordTemplate::with_no_asset_tracing(
            1000,
            code_1.val,
            NonConfidentialAmount_NonConfidentialAssetType,
            alice.get_pk(),
        );
        let ar_2 = AssetRecordTemplate::with_no_asset_tracing(
            1000,
            code_2.val,
            NonConfidentialAmount_NonConfidentialAssetType,
            bob.get_pk(),
        );
        let (ba_1, _, memo1) =
            build_blind_asset_record(&mut prng, &pc_gens, &ar_1, vec![]);
        let (ba_2, _, memo2) =
            build_blind_asset_record(&mut prng, &pc_gens, &ar_2, vec![]);

        // Attempt to spend too much
        let mut invalid_outputs_transfer_op = TransferOperationBuilder::new();
        let output_template = AssetRecordTemplate::with_no_asset_tracing(
            25,
            code_1.val,
            NonConfidentialAmount_NonConfidentialAssetType,
            bob.get_pk(),
        );
        let res = invalid_outputs_transfer_op
            .add_input(
                TxoRef::Relative(1),
                open_blind_asset_record(&ba_1, &memo1, &alice).c(d!())?,
                None,
                None,
                20,
            )
            .c(d!())?
            .add_output(&output_template, None, None, None)
            .c(d!())?
            .balance(None);

        assert!(res.is_err());

        // Change transaction after signing
        let mut invalid_sig_op = TransferOperationBuilder::new();
        let output_template = AssetRecordTemplate::with_no_asset_tracing(
            20,
            code_1.val,
            NonConfidentialAmount_NonConfidentialAssetType,
            bob.get_pk(),
        );
        let res = invalid_sig_op
            .add_input(
                TxoRef::Relative(1),
                open_blind_asset_record(&ba_1, &memo1, &alice).c(d!())?,
                None,
                None,
                20,
            )
            .c(d!())?
            .add_output(&output_template, None, None, None)
            .c(d!())?
            .balance(None)
            .c(d!())?
            .create(TransferType::Standard)
            .c(d!())?
            .sign(&alice)
            .c(d!())?
            .add_output(&output_template, None, None, None);
        assert!(res.is_err());

        // Not all signatures present
        let mut missing_sig_op = TransferOperationBuilder::new();
        let output_template = AssetRecordTemplate::with_no_asset_tracing(
            20,
            code_1.val,
            NonConfidentialAmount_NonConfidentialAssetType,
            bob.get_pk(),
        );
        let res = missing_sig_op
            .add_input(
                TxoRef::Relative(1),
                open_blind_asset_record(&ba_1, &memo1, &alice).c(d!())?,
                None,
                None,
                20,
            )
            .c(d!())?
            .add_output(&output_template, None, None, None)
            .c(d!())?
            .balance(None)
            .c(d!())?
            .create(TransferType::Standard)
            .c(d!())?
            .validate_signatures();

        assert!(&res.is_err());

        // Finally, test a valid transfer
        let output_bob5_code1_template = AssetRecordTemplate::with_no_asset_tracing(
            5,
            code_1.val,
            NonConfidentialAmount_NonConfidentialAssetType,
            bob.get_pk(),
        );
        let output_charlie13_code1_template = AssetRecordTemplate::with_no_asset_tracing(
            13,
            code_1.val,
            NonConfidentialAmount_NonConfidentialAssetType,
            charlie.get_pk(),
        );
        let output_ben2_code1_template = AssetRecordTemplate::with_no_asset_tracing(
            2,
            code_1.val,
            NonConfidentialAmount_NonConfidentialAssetType,
            ben.get_pk(),
        );
        let output_bob5_code2_template = AssetRecordTemplate::with_no_asset_tracing(
            5,
            code_2.val,
            NonConfidentialAmount_NonConfidentialAssetType,
            bob.get_pk(),
        );
        let output_charlie13_code2_template = AssetRecordTemplate::with_no_asset_tracing(
            13,
            code_2.val,
            NonConfidentialAmount_NonConfidentialAssetType,
            charlie.get_pk(),
        );
        let output_ben2_code2_template = AssetRecordTemplate::with_no_asset_tracing(
            2,
            code_2.val,
            NonConfidentialAmount_NonConfidentialAssetType,
            ben.get_pk(),
        );
        let _valid_transfer_op = TransferOperationBuilder::new()
            .add_input(
                TxoRef::Relative(1),
                open_blind_asset_record(&ba_1, &memo1, &alice).c(d!())?,
                None,
                None,
                20,
            )
            .c(d!())?
            .add_input(
                TxoRef::Relative(2),
                open_blind_asset_record(&ba_2, &memo2, &bob).c(d!())?,
                None,
                None,
                20,
            )
            .c(d!())?
            .add_output(&output_bob5_code1_template, None, None, None)
            .c(d!())?
            .add_output(&output_charlie13_code1_template, None, None, None)
            .c(d!())?
            .add_output(&output_ben2_code1_template, None, None, None)
            .c(d!())?
            .add_output(&output_bob5_code2_template, None, None, None)
            .c(d!())?
            .add_output(&output_charlie13_code2_template, None, None, None)
            .c(d!())?
            .add_output(&output_ben2_code2_template, None, None, None)
            .c(d!())?
            .balance(None)
            .c(d!())?
            .create(TransferType::Standard)
            .c(d!())?
            .sign(&alice)
            .c(d!())?
            .sign(&bob)
            .c(d!())?
            .transaction()
            .c(d!())?;
        Ok(())
    }

    #[test]
    fn test_check_fee_with_ledger() {
        let mut ledger = LedgerState::tmp_ledger();
        let fra_owner_kp = XfrKeyPair::generate(&mut ChaChaRng::from_entropy());
        let bob_kp = XfrKeyPair::generate(&mut ChaChaRng::from_entropy());
        assert_eq!(
            bob_kp.get_sk().into_keypair().zei_to_bytes(),
            bob_kp.zei_to_bytes()
        );

        let mut tx = fra_gen_initial_tx(&fra_owner_kp);
        assert!(tx.check_fee());

        let effect = TxnEffect::compute_effect(tx.clone()).unwrap();
        let mut block = ledger.start_block().unwrap();
        let tmp_sid = ledger.apply_transaction(&mut block, effect).unwrap();
        let txo_sid = ledger
            .finish_block(block)
            .unwrap()
            .remove(&tmp_sid)
            .unwrap()
            .1[0];

        macro_rules! transfer_to_bob {
            ($txo_sid: expr, $bob_pk: expr) => {{
                let output_bob_fra_template = AssetRecordTemplate::with_no_asset_tracing(
                    100 * TX_FEE_MIN,
                    ASSET_TYPE_FRA,
                    NonConfidentialAmount_NonConfidentialAssetType,
                    $bob_pk,
                );
                TransferOperationBuilder::new()
                    .add_input(
                        TxoRef::Absolute($txo_sid),
                        open_blind_asset_record(
                            &ledger.get_utxo_light($txo_sid).unwrap().utxo.0.record,
                            &None,
                            &fra_owner_kp,
                        )
                        .unwrap(),
                        None,
                        None,
                        100 * TX_FEE_MIN,
                    )
                    .unwrap()
                    .add_output(&output_bob_fra_template, None, None, None)
                    .unwrap()
                    .balance(None)
                    .unwrap()
                    .create(TransferType::Standard)
                    .unwrap()
                    .sign(&fra_owner_kp)
                    .unwrap()
                    .transaction()
                    .unwrap()
            }};
        }

        let mut tx2 = TransactionBuilder::from_seq_id(1);
        tx2.add_operation(transfer_to_bob!(txo_sid, bob_kp.get_pk()))
            .add_fee_relative_auto(&fra_owner_kp)
            .unwrap();
        assert!(tx2.check_fee());

        let effect = TxnEffect::compute_effect(tx2.into_transaction()).unwrap();
        let mut block = ledger.start_block().unwrap();
        let tmp_sid = ledger.apply_transaction(&mut block, effect).unwrap();
        // txo_sid[0]: fra_owner to bob
        // txo_sid[1]: fra_owner to fee
        // txo_sid[2]: balance to fra_owner
        let txo_sid = ledger
            .finish_block(block)
            .unwrap()
            .remove(&tmp_sid)
            .unwrap()
            .1;

        // (0) transfer first time
        let mut fi = FeeInputs::new();
        let utxo = ledger.get_utxo_light(txo_sid[0]).unwrap();
        fi.append(
            TX_FEE_MIN,
            TxoRef::Absolute(txo_sid[0]),
            utxo.utxo.0,
            utxo.txn.txn.get_owner_memos_ref()[utxo.utxo_location.0].cloned(),
            bob_kp.get_sk().into_keypair(),
        );
        let mut tx3 = TransactionBuilder::from_seq_id(2);
        pnk!(tx3
            .add_operation(transfer_to_bob!(txo_sid[2], bob_kp.get_pk()))
            .add_fee(fi));
        assert!(tx3.check_fee());

        let effect = TxnEffect::compute_effect(tx3.into_transaction()).unwrap();
        let mut block = ledger.start_block().unwrap();
        let tmp_sid = ledger.apply_transaction(&mut block, effect).unwrap();
        // txo_sid[0]: fra_owner to bob
        // txo_sid[1]: balance to fra_owner
        // txo_sid[2]: bob to fee
        // txo_sid[3]: balance to bob
        let txo_sid = ledger
            .finish_block(block)
            .unwrap()
            .remove(&tmp_sid)
            .unwrap()
            .1;

        // (2) transfer second time
        let mut fi = FeeInputs::new();
        let utxo = ledger.get_utxo_light(txo_sid[0]).unwrap();
        fi.append(
            TX_FEE_MIN,
            TxoRef::Absolute(txo_sid[0]),
            utxo.utxo.0,
            utxo.txn.txn.get_owner_memos_ref()[utxo.utxo_location.0].cloned(),
            bob_kp.get_sk().into_keypair(),
        );
        let mut tx4 = TransactionBuilder::from_seq_id(3);
        tx4.add_operation(transfer_to_bob!(txo_sid[1], bob_kp.get_pk()))
            .add_fee(fi)
            .unwrap();
        assert!(tx4.check_fee());

        let effect = TxnEffect::compute_effect(tx4.into_transaction()).unwrap();
        let mut block = ledger.start_block().unwrap();
        ledger.apply_transaction(&mut block, effect).unwrap();
        ledger.finish_block(block).unwrap();

        // Ensure that FRA can only be defined only once.
        tx.body.no_replay_token =
            NoReplayToken::new(&mut ChaChaRng::from_entropy(), 100);
        let effect = TxnEffect::compute_effect(tx).unwrap();
        let mut block = ledger.start_block().unwrap();
        assert!(ledger.apply_transaction(&mut block, effect).is_err());
    }

    #[test]
    fn test_operation_bar_to_abar() {
        let mut builder = TransactionBuilder::from_seq_id(1);

        let mut prng = ChaChaRng::from_seed([0u8; 32]);
        let from = XfrKeyPair::generate(&mut prng);
        let to = AXfrKeyPair::generate(&mut prng).pub_key();
        let to_enc_key = XSecretKey::new(&mut prng);

        let ar = AssetRecordTemplate::with_no_asset_tracing(
            10u64,
            AT::from_identical_byte(1u8),
            AssetRecordType::ConfidentialAmount_ConfidentialAssetType,
            from.get_pk(),
        );
        let pc_gens = RistrettoPedersenCommitment::default();
        let (bar, _, memo) = build_blind_asset_record(&mut prng, &pc_gens, &ar, vec![]);
        let dummy_input = open_blind_asset_record(&bar, &memo, &from).unwrap();

        let _ = builder
            .add_operation_bar_to_abar(
                &from,
                &to,
                TxoSID(123),
                &dummy_input,
                &XPublicKey::from(&to_enc_key),
            )
            .is_ok();

        let txn = builder.take_transaction();

        if let Operation::BarToAbar(note) = txn.body.operations[0].clone() {
            let node_params = VerifierParams::bar_to_abar_params().unwrap();
            let result =
                verify_bar_to_abar_note(&node_params, &note.note, from.get_pk_ref());
            assert!(result.is_ok());
        }
    }

    #[test]
    //This contains only the positive tests with the fees included
    fn axfr_create_verify_unit_positive_tests_with_fees() {
        let mut ledger_state = LedgerState::tmp_ledger();
        let _ledger_status = ledger_state.get_status();

        let mut prng = ChaChaRng::from_seed([0u8; 32]);
        let amount = 6000000u64;
        let fee_amount = FEE_CALCULATING_FUNC(2, 1) as u64;
        let amount_output = 1000000u64;
        let asset_type = ASSET_TYPE_FRA;

        // simulate input abar
        let (mut oabar, keypair_in, _dec_key_in, enc_key_in) =
            gen_oabar_and_keys(&mut prng, amount, asset_type);

        // simulate input fee abar
        let (mut oabar_fee, keypair_in_fee, _dec_key_in, _) =
            gen_oabar_and_keys(&mut prng, fee_amount, asset_type);
        let abar = AnonBlindAssetRecord::from_oabar(&oabar);

        let fee_abar = AnonBlindAssetRecord::from_oabar(&oabar_fee);
        let asset_type_out = ASSET_TYPE_FRA;

        //Simulate output abar
        let (oabar_out, _keypair_out, _dec_key_out, _) =
            gen_oabar_and_keys(&mut prng, amount_output, asset_type_out);

        let _abar_out = AnonBlindAssetRecord::from_oabar(&oabar_out);

        let mut builder = TransactionBuilder::from_seq_id(1);

        let _owner_memo = oabar.get_owner_memo().unwrap();

        // add abars to merkle tree
        let uid = ledger_state.add_abar(&abar).unwrap();
        let uid_fee = ledger_state.add_abar(&fee_abar).unwrap();

        ledger_state.compute_and_append_txns_hash(&BlockEffect::default());
        let _ = ledger_state.compute_and_save_state_commitment_data(1);

        let mt_leaf_info = ledger_state.get_abar_proof(uid).unwrap();
        let mt_leaf_fee_info = ledger_state.get_abar_proof(uid_fee).unwrap();

        oabar.update_mt_leaf_info(mt_leaf_info);
        oabar_fee.update_mt_leaf_info(mt_leaf_fee_info);

        let vec_inputs = vec![oabar, oabar_fee];
        let vec_oututs = vec![oabar_out];
        let vec_keys = vec![keypair_in, keypair_in_fee];

        let result = builder.add_operation_anon_transfer_fees_remainder(
            &vec_inputs,
            &vec_oututs,
            &vec_keys,
            enc_key_in,
        );
        //builder.add_operation_anon_transfer(&vec_inputs, &vec_oututs, &vec_keys);

        assert!(result.is_ok());

        let txn = builder.take_transaction();
        let compute_effect = TxnEffect::compute_effect(txn).unwrap();
        let mut block = BlockEffect::default();
        let block_result = block.add_txn_effect(compute_effect);

        assert!(block_result.is_ok());

        for n in block.new_nullifiers.iter() {
            let _str = base64::encode_config(&n.to_bytes(), base64::URL_SAFE);
        }
        let txn_sid_result = ledger_state.finish_block(block);
        assert!(txn_sid_result.is_ok());
        let _txn_sid_result = txn_sid_result.unwrap();
    }

    //Negative tests added
    #[test]
    #[ignore]
    fn axfr_create_verify_unit_with_negative_tests() {
        let mut ledger_state = LedgerState::tmp_ledger();
        let _ledger_status = ledger_state.get_status();

        let mut prng = ChaChaRng::from_seed([0u8; 32]);
        let amount = 10u64;

        //Here the Asset Type is generated as a 32 byte and each of them are zero
        let asset_type = AT::from_identical_byte(0);

        // simulate input abar
        let (oabar, keypair_in, _dec_key_in, _) =
            gen_oabar_and_keys(&mut prng, amount, asset_type);

        //simulate another oabar just to get new keypair
        let (_, another_keypair, _, _) =
            gen_oabar_and_keys(&mut prng, amount, asset_type);

        //negative test for input keypairs
        assert_eq!(keypair_in.pub_key(), *oabar.pub_key_ref());

        assert_ne!(keypair_in.pub_key(), another_keypair.pub_key());

        assert_ne!(another_keypair.pub_key(), *oabar.pub_key_ref());

        let asset_type_out = AT::from_identical_byte(0);

        //Simulate output abar
        let (oabar_out, _keypair_out, _dec_key_out, _) =
            gen_oabar_and_keys(&mut prng, amount, asset_type_out);

        let _abar_out = AnonBlindAssetRecord::from_oabar(&oabar_out);
        let mut builder = TransactionBuilder::from_seq_id(1);

        let wrong_key_result = builder.add_operation_anon_transfer(
            &[oabar],
            &[oabar_out],
            &[another_keypair],
        );
        //negative test for keys
        assert!(wrong_key_result.is_err());

        let asset_type = AT::from_identical_byte(0);

        //negative test for asset type
        let wrong_asset_type_out = AT::from_identical_byte(1);

        let (oabar, keypair_in, _dec_key_in, _) =
            gen_oabar_and_keys(&mut prng, amount, asset_type);

        let (oabar_out, _keypair_out, _dec_key_out, _) =
            gen_oabar_and_keys(&mut prng, amount, wrong_asset_type_out);

        let wrong_asset_type_result =
            builder.add_operation_anon_transfer(&[oabar], &[oabar_out], &[keypair_in]);

        //Here we have an error due to the asset type input being unequal to the asset type output
        assert!(wrong_asset_type_result.is_err());

        //The happy path
        let (mut oabar, keypair_in, _dec_key_in, _) =
            gen_oabar_and_keys(&mut prng, amount, asset_type);

        let (oabar_out, _keypair_out, _dec_key_out, _) =
            gen_oabar_and_keys(&mut prng, amount, asset_type_out);

        let abar = AnonBlindAssetRecord::from_oabar(&oabar);

        //negative test for owner memo
        let owner_memo = oabar.get_owner_memo().unwrap();

        let new_xfrkeys = XfrKeyPair::generate(&mut prng);

        //Trying to decrypt asset type and amount from owner memo using wrong keys
        let result_decrypt = owner_memo.decrypt_amount_and_asset_type(&new_xfrkeys);
        assert!(result_decrypt.is_err());

        // add abar to merkle tree
        let uid = ledger_state.add_abar(&abar).unwrap();
        ledger_state.compute_and_append_txns_hash(&BlockEffect::default());

        ledger_state.compute_and_save_state_commitment_data(1);
        let mt_leaf_info = ledger_state.get_abar_proof(uid).unwrap();

        //100 is not a valid uid, so we will catch an error
        let mt_leaf_result_fail = ledger_state.get_abar_proof(ATxoSID(100u64));
        //negative test for merkle tree proof
        assert!(mt_leaf_result_fail.is_err());

        //After updating the merkle tree info we are able to add the operation_anon_transfer
        oabar.update_mt_leaf_info(mt_leaf_info);

        let result =
            builder.add_operation_anon_transfer(&[oabar], &[oabar_out], &[keypair_in]);

        //negative test for builder
        assert!(result.is_ok());

        let txn = builder.take_transaction();

        let compute_effect = TxnEffect::compute_effect(txn).unwrap();

        let mut block = BlockEffect::default();

        let block_result = block.add_txn_effect(compute_effect);

        assert!(block_result.is_ok());

        for n in block.new_nullifiers.iter() {
            let _str = base64::encode_config(&n.to_bytes(), base64::URL_SAFE);
        }

        let txn_sid_result = ledger_state.finish_block(block);
        assert!(txn_sid_result.is_ok());
        let _txn_sid_result = txn_sid_result.unwrap();
    }

    #[test]
    #[ignore]
    fn axfr_create_verify_unit_test() {
        let mut ledger_state = LedgerState::tmp_ledger();
        let _ledger_status = ledger_state.get_status();

        let mut prng = ChaChaRng::from_seed([0u8; 32]);

        let amount = 10u64;
        let asset_type = AT::from_identical_byte(0);

        // simulate input abar
        let (mut oabar, keypair_in, _dec_key_in, _) =
            gen_oabar_and_keys(&mut prng, amount, asset_type);
        let abar = AnonBlindAssetRecord::from_oabar(&oabar);
        assert_eq!(keypair_in.pub_key(), *oabar.pub_key_ref());

        let _owner_memo = oabar.get_owner_memo().unwrap();

        // add abar to merkle tree
        let uid = ledger_state.add_abar(&abar).unwrap();
        ledger_state.compute_and_append_txns_hash(&BlockEffect::default());
        let _ = ledger_state.compute_and_save_state_commitment_data(1);
        let mt_leaf_info = ledger_state.get_abar_proof(uid).unwrap();
        oabar.update_mt_leaf_info(mt_leaf_info);

        let (oabar_out, _keypair_out, _dec_key_out, _) =
            gen_oabar_and_keys(&mut prng, amount, asset_type);
        let _abar_out = AnonBlindAssetRecord::from_oabar(&oabar_out);
        let mut builder = TransactionBuilder::from_seq_id(1);

        let _ = builder
            .add_operation_anon_transfer(&[oabar], &[oabar_out], &[keypair_in])
            .is_ok();

        let txn = builder.take_transaction();
        let compute_effect = TxnEffect::compute_effect(txn).unwrap();
        let mut block = BlockEffect::default();
        let _ = block.add_txn_effect(compute_effect);

        for n in block.new_nullifiers.iter() {
            let _str = base64::encode_config(&n.to_bytes(), base64::URL_SAFE);
        }
        let _txn_sid = ledger_state.finish_block(block).unwrap();

        let mut prng1 = ChaChaRng::from_seed([0u8; 32]);

        let amount1 = 10u64;

        let asset_type1 = AT::from_identical_byte(0);

        // simulate input abar
        let (mut oabar1, keypair_in1, _dec_key_in1, _) =
            gen_oabar_and_keys(&mut prng1, amount1, asset_type1);

        let abar1 = AnonBlindAssetRecord::from_oabar(&oabar1);

        assert_eq!(keypair_in1.pub_key(), *oabar1.pub_key_ref());

        let _owner_memo1 = oabar1.get_owner_memo().unwrap();

        // add abar to merkle tree
        let uid1 = ledger_state.add_abar(&abar1).unwrap();
        ledger_state.compute_and_append_txns_hash(&BlockEffect::default());
        let _ = ledger_state.compute_and_save_state_commitment_data(2);
        let mt_leaf_info1 = ledger_state.get_abar_proof(uid1).unwrap();
        oabar1.update_mt_leaf_info(mt_leaf_info1);

        // add abar to merkle tree for negative amount

        ledger_state.compute_and_append_txns_hash(&BlockEffect::default());
        let _ = ledger_state.compute_and_save_state_commitment_data(2);

        let (oabar_out1, _keypair_out1, _dec_key_out1, _) =
            gen_oabar_and_keys(&mut prng1, amount1, asset_type1);

        let _abar_out1 = AnonBlindAssetRecord::from_oabar(&oabar_out1);
        let mut builder1 = TransactionBuilder::from_seq_id(1);
        let _ = builder1
            .add_operation_anon_transfer(&[oabar1], &[oabar_out1], &[keypair_in1])
            .is_ok();

        let txn1 = builder1.take_transaction();
        let compute_effect1 = TxnEffect::compute_effect(txn1).unwrap();
        let mut block1 = BlockEffect::default();
        let _ = block1.add_txn_effect(compute_effect1);

        for n in block1.new_nullifiers.iter() {
            let _str = base64::encode_config(&n.to_bytes(), base64::URL_SAFE);
        }
        let _txn_sid1 = ledger_state.finish_block(block1).unwrap();
    }

    fn gen_oabar_and_keys<R: CryptoRng + RngCore>(
        prng: &mut R,
        amount: u64,
        asset_type: AT,
    ) -> (
        OpenAnonBlindAssetRecord,
        AXfrKeyPair,
        XSecretKey,
        XPublicKey,
    ) {
        let keypair = AXfrKeyPair::generate(prng);
        let dec_key = XSecretKey::new(prng);
        let enc_key = XPublicKey::from(&dec_key);
        let oabar = OpenAnonBlindAssetRecordBuilder::new()
            .amount(amount)
            .asset_type(asset_type)
            .pub_key(keypair.pub_key())
            .finalize(prng, &enc_key)
            .unwrap()
            .build()
            .unwrap();
        (oabar, keypair, dec_key, enc_key)
    }
}<|MERGE_RESOLUTION|>--- conflicted
+++ resolved
@@ -626,14 +626,6 @@
         )
         .c(d!())?;
 
-<<<<<<< HEAD
-=======
-        // generate note and add the operation to the transaction
-        let (body, keypairs) =
-            gen_anon_xfr_body(&mut prng, &user_params, inputs, outputs, input_keypairs)
-                .c(d!())?;
-        let note = AXfrNote::generate_note_from_body(body, keypairs).c(d!())?;
->>>>>>> c2519cea
         let inp = AnonTransferOps::new(note.clone(), self.no_replay_token).c(d!())?;
         let op = Operation::TransferAnonAsset(Box::new(inp));
         self.txn.add_operation(op);
@@ -744,12 +736,7 @@
             Option::from(depth),
         )?;
 
-<<<<<<< HEAD
         let note = gen_anon_xfr_note(
-=======
-        // generate note and add the operation to the transaction
-        let (body, keypairs) = gen_anon_xfr_body(
->>>>>>> c2519cea
             &mut prng,
             &prover_params,
             inputs,
