//!
//! utils for findora transaction
//!

#![deny(warnings)]
#![allow(clippy::needless_borrow)]

mod amount;

use {
    credentials::CredUserSecretKey,
    crypto::basics::hybrid_encryption::XPublicKey,
    curve25519_dalek::scalar::Scalar,
    fp_types::crypto::MultiSigner,
    globutils::SignatureOf,
    ledger::{
        converter::ConvertAccount,
        data_model::{
            AnonTransferOps, AssetRules, AssetTypeCode, BarToAbarOps, ConfidentialMemo,
            DefineAsset, DefineAssetBody, IndexedSignature, IssueAsset, IssueAssetBody,
            IssuerKeyPair, IssuerPublicKey, Memo, NoReplayToken, Operation, Transaction,
            TransactionBody, TransferAsset, TransferAssetBody, TransferType, TxOutput,
            TxoRef, TxoSID, UpdateMemo, UpdateMemoBody, ASSET_TYPE_FRA,
            BLACK_HOLE_PUBKEY, TX_FEE_MIN,
        },
        staking::{
            is_valid_tendermint_addr,
            ops::{
                claim::ClaimOps,
                delegation::DelegationOps,
                fra_distribution::FraDistributionOps,
                governance::{ByzantineKind, GovernanceOps},
                undelegation::UnDelegationOps,
                update_staker::UpdateStakerOps,
                update_validator::UpdateValidatorOps,
            },
            td_addr_to_string, BlockHeight, PartialUnDelegation, StakerMemo,
            TendermintAddr, Validator,
        },
    },
    rand_chacha::ChaChaRng,
    rand_core::{CryptoRng, RngCore, SeedableRng},
    ruc::*,
    serde::{Deserialize, Serialize},
    std::{
        cmp::Ordering,
        collections::{BTreeMap, HashSet},
    },
    tendermint::PrivateKey,
    zei::anon_xfr::structs::AXfrBody,
    zei::xfr::asset_record::AssetRecordType::NonConfidentialAmount_NonConfidentialAssetType,
    zei::{
        anon_xfr::{
            bar_to_from_abar::gen_bar_to_abar_body,
            gen_anon_xfr_body,
            keys::{AXfrKeyPair, AXfrPubKey},
            structs::{AXfrNote, OpenAnonBlindAssetRecord},
        },
        api::anon_creds::{
            ac_confidential_open_commitment, ACCommitment, ACCommitmentKey,
            ConfidentialAC, Credential,
        },
        serialization::ZeiFromToBytes,
        setup::{PublicParams, UserParams},
        xfr::{
            asset_record::{
                build_blind_asset_record, build_open_asset_record,
                open_blind_asset_record, AssetRecordType,
            },
            lib::XfrNotePolicies,
            sig::{XfrKeyPair, XfrPublicKey},
            structs::{
                AssetRecord, AssetRecordTemplate, BlindAssetRecord, OpenAssetRecord,
                OwnerMemo, TracingPolicies, TracingPolicy,
            },
        },
    },
    zeialgebra::jubjub::JubjubScalar,
};

macro_rules! no_transfer_err {
    () => {
        ("Transaction has not yet been finalized".to_string())
    };
}

/// Definition of a fee operation, as a inner data structure of FeeInputs
pub struct FeeInput {
    /// Amount
    pub am: u64,
    /// Index of txo
    pub tr: TxoRef,
    /// Input body
    pub ar: TxOutput,
    /// responce to `ar`
    pub om: Option<OwnerMemo>,
    /// Owner of this txo
    pub kp: XfrKeyPair,
}

#[derive(Default)]
#[allow(missing_docs)]
pub struct FeeInputs {
    pub inner: Vec<FeeInput>,
}

impl FeeInputs {
    #[allow(missing_docs)]
    pub fn new() -> Self {
        FeeInputs::default()
    }

    #[allow(missing_docs)]
    pub fn append(
        &mut self,
        am: u64,
        tr: TxoRef,
        ar: TxOutput,
        om: Option<OwnerMemo>,
        kp: XfrKeyPair,
    ) {
        self.inner.push(FeeInput { am, tr, ar, om, kp })
    }
}

/// An simple builder for findora transaction
#[derive(Debug, Clone, Serialize, Deserialize)]
pub struct TransactionBuilder {
    txn: Transaction,
    outputs: u64,
    #[allow(missing_docs)]
    pub no_replay_token: NoReplayToken,
}

impl TransactionBuilder {
    /// Convert builder to it's inner transaction
    pub fn into_transaction(self) -> Transaction {
        self.txn
    }

    /// Get reference of it's inner transaction
    pub fn get_transaction(&self) -> &Transaction {
        &self.txn
    }

    /// Get the outputs of asset `transfer` and `issue` operation in transaction
    pub fn get_relative_outputs(&self) -> Vec<(BlindAssetRecord, Option<OwnerMemo>)> {
        // lien outputs can NOT be used as fee
        macro_rules! seek {
            ($d: expr) => {
                $d.body
                    .transfer
                    .outputs
                    .iter()
                    .zip($d.body.transfer.owners_memos.iter())
                    .map(|(r, om)| (r.clone(), om.clone()))
                    .collect()
            };
        }

        self.get_transaction()
            .body
            .operations
            .iter()
            .map(|new| match new {
                Operation::TransferAsset(d) => {
                    seek!(d)
                }
                Operation::IssueAsset(d) => d
                    .body
                    .records
                    .iter()
                    .map(|(o, om)| (o.record.clone(), om.clone()))
                    .collect(),
                _ => Vec::new(),
            })
            .flatten()
            .rev()
            .collect()
    }

    /// @param am: amount to pay
    /// @param kp: owner's XfrKeyPair
    pub fn add_fee_relative_auto(
        &mut self,
        kp: &XfrKeyPair,
    ) -> Result<&mut TransactionBuilder> {
        let mut opb = TransferOperationBuilder::default();
        let outputs = self.get_relative_outputs();

        let mut am = TX_FEE_MIN;
        for (idx, (o, om)) in outputs.into_iter().enumerate() {
            if 0 < am {
                if let Ok(oar) = open_blind_asset_record(&o, &om, &kp) {
                    if ASSET_TYPE_FRA == oar.asset_type
                        && kp.get_pk_ref().as_bytes() == o.public_key.as_bytes()
                    {
                        let n = alt!(oar.amount > am, am, oar.amount);
                        am = am.saturating_sub(oar.amount);
                        opb.add_input(TxoRef::Relative(idx as u64), oar, None, None, n)
                            .c(d!())?;
                    }
                }
            }
        }

        opb.add_output(
            &AssetRecordTemplate::with_no_asset_tracing(
                TX_FEE_MIN,
                ASSET_TYPE_FRA,
                AssetRecordType::from_flags(false, false),
                *BLACK_HOLE_PUBKEY,
            ),
            None,
            None,
            None,
        )
        .c(d!())
        .and_then(|o| o.balance(None).c(d!()))
        .and_then(|o| o.create(TransferType::Standard).c(d!()))
        .and_then(|o| o.sign(&kp).c(d!()))
        .and_then(|o| o.transaction().c(d!()))
        .map(move |op| self.add_operation(op))
    }

    /// As the last operation of any transaction,
    /// add a static fee to the transaction.
    pub fn add_fee(&mut self, inputs: FeeInputs) -> Result<&mut TransactionBuilder> {
        let mut kps = vec![];
        let mut opb = TransferOperationBuilder::default();

        for i in inputs.inner.into_iter() {
            open_blind_asset_record(&i.ar.record, &i.om, &i.kp)
                .c(d!())
                .and_then(|oar| {
                    opb.add_input(i.tr, oar, None, None, i.am)
                        .map(|_| {
                            kps.push(i.kp);
                        })
                        .c(d!())
                })?;
        }

        opb.add_output(
            &AssetRecordTemplate::with_no_asset_tracing(
                TX_FEE_MIN,
                ASSET_TYPE_FRA,
                AssetRecordType::from_flags(false, false),
                *BLACK_HOLE_PUBKEY,
            ),
            None,
            None,
            None,
        )
        .c(d!())
        .and_then(|o| o.balance(None).c(d!()))
        .and_then(|o| o.create(TransferType::Standard).c(d!()))
        .and_then(|o| {
            let cmp = |a: &XfrKeyPair, b: &XfrKeyPair| {
                a.get_pk().as_bytes().cmp(b.get_pk().as_bytes())
            };
            kps.sort_by(cmp);
            kps.dedup_by(|a, b| matches!(cmp(a, b), Ordering::Equal));
            for i in kps.iter() {
                o.sign(i).c(d!())?;
            }
            Ok(o)
        })
        .and_then(|o| o.transaction().c(d!()))
        .map(move |op| self.add_operation(op))
    }

    /// SEE [check_fee](ledger::data_model::Transaction::check_fee)
    #[inline(always)]
    pub fn check_fee(&self) -> bool {
        self.txn.check_fee()
    }

    #[allow(missing_docs)]
    pub fn get_owner_memo_ref(&self, idx: usize) -> Option<&OwnerMemo> {
        self.txn.get_owner_memos_ref()[idx]
    }

    #[allow(missing_docs)]
    pub fn get_output_ref(&self, idx: usize) -> TxOutput {
        self.txn.get_outputs_ref(true)[idx].clone()
    }

    /// Create a instance from seq_id
    pub fn from_seq_id(seq_id: u64) -> Self {
        let mut prng = ChaChaRng::from_entropy();
        let no_replay_token = NoReplayToken::new(&mut prng, seq_id);
        TransactionBuilder {
            txn: Transaction::from_seq_id(seq_id),
            outputs: 0,
            no_replay_token,
        }
    }

    #[allow(missing_docs)]
    pub fn get_seq_id(&self) -> u64 {
        self.no_replay_token.get_seq_id()
    }
}

impl TransactionBuilder {
    /// Add a basic asset issuing operation to builder and return modified builder
    pub fn add_basic_issue_asset(
        &mut self,
        key_pair: &XfrKeyPair,
        token_code: &AssetTypeCode,
        seq_num: u64,
        amount: u64,
        confidentiality_flags: AssetRecordType,
        zei_params: &PublicParams,
    ) -> Result<&mut Self> {
        let mut prng = ChaChaRng::from_entropy();
        let ar = AssetRecordTemplate::with_no_asset_tracing(
            amount,
            token_code.val,
            confidentiality_flags,
            key_pair.get_pk(),
        );

        let (ba, _, owner_memo) =
            build_blind_asset_record(&mut prng, &zei_params.pc_gens, &ar, vec![]);
        self.add_operation_issue_asset(
            key_pair,
            token_code,
            seq_num,
            &[(
                TxOutput {
                    id: None,
                    record: ba,
                    lien: None,
                },
                owner_memo,
            )],
        )
        .c(d!())
    }

    #[allow(missing_docs)]
    pub fn transaction(&self) -> &Transaction {
        &self.txn
    }

    #[allow(missing_docs)]
    pub fn take_transaction(self) -> Transaction {
        self.txn
    }

    /// Append a transaction memo
    pub fn add_memo(&mut self, memo: Memo) -> &mut Self {
        self.txn.body.memos.push(memo);
        self
    }

    /// Add asset creating operation to builder an return modified builder
    pub fn add_operation_create_asset(
        &mut self,
        key_pair: &XfrKeyPair,
        token_code: Option<AssetTypeCode>,
        asset_rules: AssetRules,
        memo: &str,
    ) -> Result<&mut Self> {
        let token_code = match token_code {
            Some(code) => code,
            None => AssetTypeCode::gen_random(),
        };
        let iss_keypair = IssuerKeyPair { keypair: &key_pair };
        self.txn.add_operation(Operation::DefineAsset(
            DefineAsset::new(
                DefineAssetBody::new(
                    &token_code,
                    &IssuerPublicKey {
                        key: *key_pair.get_pk_ref(),
                    },
                    asset_rules,
                    Some(Memo(memo.into())),
                    Some(ConfidentialMemo {}),
                )
                .c(d!())?,
                &iss_keypair,
            )
            .c(d!())?,
        ));

        Ok(self)
    }

    /// Add asset issuing operation to builder and return modified builder
    pub fn add_operation_issue_asset(
        &mut self,
        key_pair: &XfrKeyPair,
        token_code: &AssetTypeCode,
        seq_num: u64,
        records_and_memos: &[(TxOutput, Option<OwnerMemo>)],
    ) -> Result<&mut Self> {
        let iss_keypair = IssuerKeyPair { keypair: &key_pair };

        self.txn.add_operation(Operation::IssueAsset(
            IssueAsset::new(
                IssueAssetBody::new(token_code, seq_num, &records_and_memos).c(d!())?,
                &iss_keypair,
            )
            .c(d!())?,
        ));
        Ok(self)
    }

    /// Add asset transfer operation to builder and return modified builder
    #[allow(clippy::too_many_arguments)]
    pub fn add_operation_transfer_asset(
        &mut self,
        keys: &XfrKeyPair,
        input_sids: Vec<TxoRef>,
        input_records: &[OpenAssetRecord],
        input_tracing_policies: Vec<Option<TracingPolicy>>,
        _input_identity_commitments: Vec<Option<ACCommitment>>,
        output_records: &[AssetRecord],
        _output_identity_commitments: Vec<Option<ACCommitment>>,
    ) -> Result<&mut Self> {
        let mut prng: ChaChaRng;
        prng = ChaChaRng::from_entropy();
        let mut input_asset_records = vec![];
        for (oar, tracing_policy) in
            input_records.iter().zip(input_tracing_policies.iter())
        {
            let mut policies = TracingPolicies::new();
            if let Some(policy) = tracing_policy {
                policies.add(policy.clone());
            }
            input_asset_records.push(
                AssetRecord::from_open_asset_record_with_asset_tracing_but_no_identity(
                    &mut prng,
                    oar.clone(),
                    policies,
                )
                .c(d!())?,
            );
        }

        let mut xfr = TransferAsset::new(
            TransferAssetBody::new(
                &mut prng,
                input_sids,
                &input_asset_records[..],
                output_records,
                None,
                vec![],
                TransferType::Standard,
            )
            .c(d!())?,
        )
        .c(d!())?;
        xfr.sign(&keys);

        self.txn.add_operation(Operation::TransferAsset(xfr));
        Ok(self)
    }

    /// Add a operation to updating asset memo
    pub fn add_operation_update_memo(
        &mut self,
        auth_key_pair: &XfrKeyPair,
        asset_code: AssetTypeCode,
        new_memo: &str,
    ) -> &mut Self {
        let new_memo = Memo(new_memo.into());
        let mut memo_update = UpdateMemo::new(
            UpdateMemoBody {
                new_memo,
                asset_type: asset_code,
                no_replay_token: self.txn.body.no_replay_token,
            },
            auth_key_pair,
        );
        memo_update.pubkey = auth_key_pair.get_pk();
        let op = Operation::UpdateMemo(memo_update);
        self.txn.add_operation(op);
        self
    }

    /// Add an operation to convert a Blind Asset Record to a Anonymous record.
    #[allow(dead_code)]
    pub fn add_operation_bar_to_abar(
        &mut self,
        auth_key_pair: &XfrKeyPair,
        abar_pub_key: &AXfrPubKey,
        txo_sid: TxoSID,
        input_record: &OpenAssetRecord,
        enc_key: &XPublicKey,
    ) -> Result<(&mut Self, JubjubScalar)> {
        let mut prng = ChaChaRng::from_entropy();
        let user_params = UserParams::eq_committed_vals_params();

        let mut fee = 0u64;
        if input_record.get_record_type()
            == NonConfidentialAmount_NonConfidentialAssetType
            && input_record.asset_type == ASSET_TYPE_FRA
        {
            fee = TX_FEE_MIN;
        }

        let (body, r) = gen_bar_to_abar_body(
            &mut prng,
            &user_params,
            input_record,
            abar_pub_key,
            enc_key,
            fee,
        )
        .c(d!())?;

        let bar_to_abar =
            BarToAbarOps::new(body, auth_key_pair, txo_sid, self.no_replay_token)?;

        let op = Operation::BarToAbar(Box::from(bar_to_abar));
        self.txn.add_operation(op);
        Ok((self, r))
    }

    /// Add an operation to transfer assets held in Anonymous Blind Asset Record.
    #[allow(dead_code)]
    pub fn add_operation_anon_transfer(
        &mut self,
        inputs: &[OpenAnonBlindAssetRecord],
        outputs: &[OpenAnonBlindAssetRecord],
        input_keypairs: &[AXfrKeyPair],
    ) -> Result<(&mut Self, AXfrNote)> {
        let mut prng = ChaChaRng::from_entropy();
        let depth: usize = 41;
<<<<<<< HEAD
        let user_params = UserParams::new(
            inputs.len(),
            outputs.len(),
            Option::from(depth),
        );
=======
        let user_params =
            UserParams::new(inputs.len(), outputs.len(), Option::from(depth));
>>>>>>> 6cdb9f32

        let (body, keypairs) =
            gen_anon_xfr_body(&mut prng, &user_params, inputs, outputs, input_keypairs)
                .c(d!())?;
        let note = AXfrNote::generate_note_from_body(body, keypairs).c(d!())?;
        let inp = AnonTransferOps::new(note.clone(), self.no_replay_token).c(d!())?;
        let op = Operation::TransferAnonAsset(Box::new(inp));
        self.txn.add_operation(op);
        Ok((self, note))
    }

    /// Add a operation to delegating finddra accmount to a tendermint validator.
    /// The transfer operation to BLACK_HOLE_PUBKEY_STAKING should be sent along with.
    pub fn add_operation_delegation(
        &mut self,
        keypair: &XfrKeyPair,
        amount: u64,
        validator: TendermintAddr,
    ) -> &mut Self {
        let op = DelegationOps::new(
            keypair,
            None,
            amount,
            validator,
            None,
            self.txn.body.no_replay_token,
        );
        self.add_operation(Operation::Delegation(op))
    }

    /// Add a operation to updating staker memo and commission_rate
    pub fn add_operation_update_staker(
        &mut self,
        keypair: &XfrKeyPair,
        vltor_key: &PrivateKey,
        td_pubkey: Vec<u8>,
        commission_rate: [u64; 2],
        memo: StakerMemo,
    ) -> Result<&mut Self> {
        let v_id = keypair.get_pk();

        let v = Validator::new_staker(td_pubkey, v_id, commission_rate, memo).c(d!())?;
        let vaddr = td_addr_to_string(&v.td_addr);

        if !is_valid_tendermint_addr(&vaddr) {
            return Err(eg!("invalid pubkey, invalid address"));
        }

        let op = UpdateStakerOps::new(
            keypair,
            vltor_key,
            vaddr,
            v,
            self.txn.body.no_replay_token,
        );

        Ok(self.add_operation(Operation::UpdateStaker(op)))
    }

    /// Add a staking operation to add a tendermint node as a validator
    pub fn add_operation_staking(
        &mut self,
        keypair: &XfrKeyPair,
        amount: u64,
        vltor_key: &PrivateKey,
        td_pubkey: Vec<u8>,
        commission_rate: [u64; 2],
        memo: Option<String>,
    ) -> Result<&mut Self> {
        let v_id = keypair.get_pk();

        let memo = if memo.is_some() {
            serde_json::from_str(memo.unwrap().as_str()).c(d!())?
        } else {
            Default::default()
        };

        let v = Validator::new_staker(td_pubkey, v_id, commission_rate, memo).c(d!())?;
        let vaddr = td_addr_to_string(&v.td_addr);

        if !is_valid_tendermint_addr(&vaddr) {
            return Err(eg!("invalid pubkey, invalid address"));
        }

        let op = DelegationOps::new(
            keypair,
            Some(vltor_key),
            amount,
            vaddr,
            Some(v),
            self.txn.body.no_replay_token,
        );

        Ok(self.add_operation(Operation::Delegation(op)))
    }

    /// Add a operation to reduce delegation amount of a findora account.
    /// If no validator address and FRA amount provided, it will be a full un-delegation
    /// Otherwise, it will withdraw some FRA from the validator
    pub fn add_operation_undelegation(
        &mut self,
        keypair: &XfrKeyPair,
        pu: Option<PartialUnDelegation>,
    ) -> &mut Self {
        let op = UnDelegationOps::new(keypair, self.txn.body.no_replay_token, pu);
        self.add_operation(Operation::UnDelegation(Box::new(op)))
    }

    /// Add a operation to claim all the rewards
    pub fn add_operation_claim(
        &mut self,
        keypair: &XfrKeyPair,
        am: Option<u64>,
    ) -> &mut Self {
        let op = ClaimOps::new(keypair, am, self.txn.body.no_replay_token);
        self.add_operation(Operation::Claim(op))
    }

    #[allow(missing_docs)]
    pub fn add_operation_fra_distribution(
        &mut self,
        kps: &[&XfrKeyPair],
        alloc_table: BTreeMap<XfrPublicKey, u64>,
    ) -> Result<&mut Self> {
        FraDistributionOps::new(kps, alloc_table, self.txn.body.no_replay_token)
            .c(d!())
            .map(move |op| self.add_operation(Operation::FraDistribution(op)))
    }

    #[allow(missing_docs)]
    pub fn add_operation_governance(
        &mut self,
        kps: &[&XfrKeyPair],
        byzantine_id: XfrPublicKey,
        kind: ByzantineKind,
        custom_amount: Option<[u64; 2]>,
    ) -> Result<&mut Self> {
        GovernanceOps::new(
            kps,
            byzantine_id,
            kind,
            custom_amount,
            self.txn.body.no_replay_token,
        )
        .c(d!())
        .map(move |op| self.add_operation(Operation::Governance(op)))
    }

    /// Add a operation update the validator set at specified block height.
    pub fn add_operation_update_validator(
        &mut self,
        kps: &[&XfrKeyPair],
        h: BlockHeight,
        v_set: Vec<Validator>,
    ) -> Result<&mut Self> {
        UpdateValidatorOps::new(kps, h, v_set, self.txn.body.no_replay_token)
            .c(d!())
            .map(move |op| self.add_operation(Operation::UpdateValidator(op)))
    }

    /// Add a operation convert utxo asset to account balance.
    pub fn add_operation_convert_account(
        &mut self,
        kp: &XfrKeyPair,
        addr: MultiSigner,
        amount: u64,
    ) -> Result<&mut Self> {
        self.add_operation(Operation::ConvertAccount(ConvertAccount {
            signer: kp.get_pk(),
            nonce: self.txn.body.no_replay_token,
            receiver: addr,
            value: amount,
        }));
        Ok(self)
    }

    #[allow(missing_docs)]
    pub fn add_operation(&mut self, op: Operation) -> &mut Self {
        self.txn.add_operation(op);
        self
    }

    /// Signing this transaction with XfrKeyPair
    pub fn sign(&mut self, kp: &XfrKeyPair) -> &mut Self {
        self.txn.sign(kp);
        self
    }

    /// Check and append signature to transaction
    pub fn add_signature(
        &mut self,
        pk: &XfrPublicKey,
        sig: SignatureOf<TransactionBody>,
    ) -> Result<&mut Self> {
        self.txn.check_signature(pk, &sig).c(d!())?;
        self.txn.signatures.push(sig);
        Ok(self)
    }

    #[allow(missing_docs)]
    pub fn serialize(&self) -> Vec<u8> {
        // Unwrap is safe beacuse the underlying transaction is guaranteed to be serializable.
        let j = serde_json::to_string(&self.txn).unwrap();
        j.as_bytes().to_vec()
    }

    #[allow(missing_docs)]
    pub fn serialize_str(&self) -> String {
        // Unwrap is safe because the underlying transaction is guaranteed to be serializable.
        serde_json::to_string(&self.txn).unwrap()
    }
}

/// Generates an asset record from an asset record template using optional identity proof.
/// Returns the asset record, amount blinds, and type blind.
pub(crate) fn build_record_and_get_blinds<R: CryptoRng + RngCore>(
    prng: &mut R,
    template: &AssetRecordTemplate,
    identity_proof: Option<ConfidentialAC>,
) -> Result<(AssetRecord, (Scalar, Scalar), Scalar)> {
    // Check input consistency:
    // - if no policy, then no identity proof needed
    // - if policy and identity tracing, then identity proof is needed
    // - if policy but no identity tracing, then no identity proof is needed
    let asset_tracing = !template.asset_tracing_policies.is_empty();
    if !asset_tracing && identity_proof.is_some()
        || asset_tracing
            && (template
                .asset_tracing_policies
                .get_policy(0)
                .as_ref()
                .c(d!())?
                .identity_tracing
                .is_some()
                && identity_proof.is_none()
                || template
                    .asset_tracing_policies
                    .get_policy(0)
                    .as_ref()
                    .unwrap()
                    .identity_tracing
                    .is_none()
                    && identity_proof.is_some())
    {
        return Err(eg!());
    }
    // 1. get ciphertext and proofs from identity proof structure
    let (attr_ctext, reveal_proof) = match identity_proof {
        None => (None, None),
        Some(conf_ac) => {
            let (c, p) = conf_ac.get_fields();
            (Some(c.into_iter().map(|i| (0u32, i)).collect()), Some(p))
        }
    };
    // 2. Use record template and ciphertexts to build open asset record
    let params = PublicParams::default();
    let (open_asset_record, asset_tracing_memos, owner_memo) = build_open_asset_record(
        prng,
        &params.pc_gens,
        template,
        vec![attr_ctext.unwrap_or_default()],
    );
    // 3. Return record input containing open asset record, tracing policy, identity reveal proof,
    //    asset_tracer_memo, and owner_memo

    let mut identity_proofs = vec![];
    if reveal_proof.is_some() {
        identity_proofs.push(reveal_proof);
    }

    Ok((
        AssetRecord {
            open_asset_record: open_asset_record.clone(),
            tracing_policies: template.asset_tracing_policies.clone(),
            identity_proofs,
            owner_memo,
            asset_tracers_memos: asset_tracing_memos,
        },
        (
            open_asset_record.amount_blinds.0 .0,
            open_asset_record.amount_blinds.1 .0,
        ),
        open_asset_record.type_blind.0,
    ))
}

/// TransferOperationBuilder constructs transfer operations using the factory pattern
/// Inputs and outputs are added iteratively before being signed by all input record owners
#[derive(Clone, Serialize, Deserialize, Default)]
pub struct TransferOperationBuilder {
    input_sids: Vec<TxoRef>,
    spend_amounts: Vec<u64>, // Amount of each input record to spend, the rest will be refunded if user calls balance
    input_records: Vec<AssetRecord>,
    inputs_tracing_policies: Vec<TracingPolicies>,
    input_identity_commitments: Vec<Option<ACCommitment>>,
    output_records: Vec<AssetRecord>,
    outputs_tracing_policies: Vec<TracingPolicies>,
    output_identity_commitments: Vec<Option<ACCommitment>>,
    transfer: Option<TransferAsset>,
    transfer_type: TransferType,
    auto_refund: bool,
}

impl TransferOperationBuilder {
    #[allow(missing_docs)]
    pub fn new() -> Self {
        Self {
            auto_refund: true,
            ..Default::default()
        }
    }

    /// set auto_refund, will be checked when calling `create`
    pub fn auto_refund(&mut self, auto_refund: bool) -> &mut Self {
        self.auto_refund = auto_refund;
        self
    }

    /// TxoRef is the location of the input on the ledger and the amount is how much of the record
    /// should be spent in the transfer. See tests for example usage.
    pub fn add_input(
        &mut self,
        txo_sid: TxoRef,
        open_ar: OpenAssetRecord,
        tracing_policies: Option<TracingPolicies>,
        identity_commitment: Option<ACCommitment>,
        amount: u64,
    ) -> Result<&mut Self> {
        if self.transfer.is_some() {
            return Err(eg!(
                ("Cannot mutate a transfer that has been signed".to_string())
            ));
        }
        let policies = tracing_policies.unwrap_or_default();

        let asset_record =
            AssetRecord::from_open_asset_record_with_asset_tracing_but_no_identity(
                &mut ChaChaRng::from_entropy(),
                open_ar,
                policies.clone(),
            )
            .c(d!())?;
        self.input_sids.push(txo_sid);
        self.input_records.push(asset_record);
        self.inputs_tracing_policies.push(policies);
        self.input_identity_commitments.push(identity_commitment);
        self.spend_amounts.push(amount);
        Ok(self)
    }

    #[allow(missing_docs)]
    pub fn add_output(
        &mut self,
        asset_record_template: &AssetRecordTemplate,
        tracing_policies: Option<TracingPolicies>,
        identity_commitment: Option<ACCommitment>,
        credential_record: Option<(&CredUserSecretKey, &Credential, &ACCommitmentKey)>,
    ) -> Result<&mut Self> {
        let prng = &mut ChaChaRng::from_entropy();
        if self.transfer.is_some() {
            return Err(eg!(
                ("Cannot mutate a transfer that has been signed".to_string())
            ));
        }
        let policies = tracing_policies.unwrap_or_default();
        let ar = if let Some((user_secret_key, credential, commitment_key)) =
            credential_record
        {
            AssetRecord::from_template_with_identity_tracing(
                prng,
                asset_record_template,
                user_secret_key.get_ref(),
                credential,
                commitment_key,
            )
            .c(d!())?
        } else {
            AssetRecord::from_template_no_identity_tracing(prng, asset_record_template)
                .c(d!())?
        };
        self.output_records.push(ar);
        self.outputs_tracing_policies.push(policies);
        self.output_identity_commitments.push(identity_commitment);
        Ok(self)
    }

    /// Adds output to the records, and stores the asset amount blinds and type blind in the blinds parameter passed in.
    pub fn add_output_and_store_blinds<R: CryptoRng + RngCore>(
        &mut self,
        asset_record_template: &AssetRecordTemplate,
        credential_record: Option<(&CredUserSecretKey, &Credential, &ACCommitmentKey)>,
        prng: &mut R,
        blinds: &mut ((Scalar, Scalar), Scalar),
    ) -> Result<&mut Self> {
        if self.transfer.is_some() {
            return Err(eg!(
                ("Cannot mutate a transfer that has been signed".to_string())
            ));
        }
        let (ar, amount_blinds, type_blind) =
            if let Some((user_secret_key, credential, commitment_key)) =
                credential_record
            {
                match asset_record_template.asset_tracing_policies.get_policy(0) {
                    None => {
                        // identity tracing must have asset_tracing policy
                        return Err(eg!());
                    }
                    Some(policy) => {
                        match &policy.identity_tracing {
                            // policy must have a identity tracing policy
                            None => {
                                return Err(eg!());
                            }
                            Some(reveal_policy) => {
                                let conf_ac = ac_confidential_open_commitment(
                                    prng,
                                    user_secret_key.get_ref(),
                                    credential,
                                    commitment_key,
                                    &policy.enc_keys.attrs_enc_key,
                                    &reveal_policy.reveal_map,
                                    &[],
                                )
                                .c(d!())?;
                                build_record_and_get_blinds(
                                    prng,
                                    &asset_record_template,
                                    Some(conf_ac),
                                )
                                .c(d!())?
                            }
                        }
                    }
                }
            } else {
                if let Some(policy) =
                    asset_record_template.asset_tracing_policies.get_policy(0)
                {
                    if policy.identity_tracing.is_some() {
                        return Err(eg!());
                    }
                }
                build_record_and_get_blinds(prng, &asset_record_template, None)?
            };
        blinds.0 = amount_blinds;
        blinds.1 = type_blind;
        self.output_records.push(ar);
        self.outputs_tracing_policies
            .push(asset_record_template.asset_tracing_policies.clone());
        self.output_identity_commitments.push(None);
        Ok(self)
    }

    // Check if outputs and inputs are balanced

    fn check_balance(&self) -> Result<()> {
        let input_total: u64 = self
            .input_records
            .iter()
            .fold(0, |acc, ar| acc + ar.open_asset_record.amount);
        let output_total = self
            .output_records
            .iter()
            .fold(0, |acc, ar| acc + ar.open_asset_record.amount);
        if input_total != output_total {
            return Err(eg!(format!("{} != {}", input_total, output_total)));
        }

        Ok(())
    }

    /// Ensures that outputs and inputs are balanced by adding remainder outputs for leftover asset
    /// amounts
    pub fn balance(&mut self, rt: Option<AssetRecordType>) -> Result<&mut Self> {
        let mut prng = ChaChaRng::from_entropy();
        if self.transfer.is_some() {
            return Err(eg!(
                ("Cannot mutate a transfer that has been signed".to_string())
            ));
        }

        // for: repeated/idempotent balance
        let mut amt_cache = vec![];

        let spend_total: u64 = self.spend_amounts.iter().sum();
        let mut partially_consumed_inputs = Vec::new();

        for (idx, ((spend_amount, ar), policies)) in self
            .spend_amounts
            .iter()
            .zip(self.input_records.iter())
            .zip(self.inputs_tracing_policies.iter())
            .enumerate()
        {
            let amt = ar.open_asset_record.get_amount();
            match spend_amount.cmp(amt) {
                Ordering::Greater => {
                    return Err(eg!());
                }
                Ordering::Less => {
                    let asset_type = *ar.open_asset_record.get_asset_type();
                    let record_type =
                        rt.unwrap_or_else(|| ar.open_asset_record.get_record_type());
                    let recipient = *ar.open_asset_record.get_pub_key();
                    let ar_template = AssetRecordTemplate::with_asset_tracing(
                        amt - spend_amount,
                        asset_type,
                        record_type,
                        recipient,
                        policies.clone(),
                    );
                    let ar = AssetRecord::from_template_no_identity_tracing(
                        &mut prng,
                        &ar_template,
                    )
                    .c(d!())?;
                    partially_consumed_inputs.push(ar);
                    self.outputs_tracing_policies.push(policies.clone());
                    self.output_identity_commitments.push(None);

                    // for: repeated/idempotent balance
                    amt_cache.push((idx, *amt));
                }
                _ => {}
            }
        }

        let output_total = self
            .output_records
            .iter()
            .fold(0, |acc, ar| acc + ar.open_asset_record.amount);
        if spend_total != output_total {
            return Err(eg!(format!("{} != {}", spend_total, output_total)));
        }
        self.output_records.append(&mut partially_consumed_inputs);

        // for: repeated/idempotent balance
        amt_cache.into_iter().for_each(|(idx, am)| {
            self.spend_amounts[idx] = am;
        });

        Ok(self)
    }

    /// Finalize the transaction and prepare for signing. Once called, the transaction cannot be
    /// modified.
    pub fn create(&mut self, transfer_type: TransferType) -> Result<&mut Self> {
        if self.auto_refund {
            self.balance(None).c(d!())?;
        } else {
            self.check_balance().c(d!())?;
        }

        let mut prng = ChaChaRng::from_entropy();
        let num_inputs = self.input_records.len();
        let num_outputs = self.output_records.len();
        let xfr_policies = XfrNotePolicies::new(
            self.inputs_tracing_policies.clone(),
            vec![None; num_inputs],
            self.outputs_tracing_policies.clone(),
            vec![None; num_outputs],
        );
        let body = TransferAssetBody::new(
            &mut prng,
            self.input_sids.clone(),
            &self.input_records,
            &self.output_records,
            Some(xfr_policies),
            vec![],
            transfer_type,
        )
        .c(d!())?;
        self.transfer = Some(TransferAsset::new(body).c(d!())?);
        Ok(self)
    }

    #[allow(missing_docs)]
    pub fn get_output_record(&self, idx: usize) -> Option<BlindAssetRecord> {
        self.transfer
            .as_ref()?
            .body
            .transfer
            .outputs
            .get(idx)
            .cloned()
    }

    /// All input owners must sign eventually for the transaction to be valid.
    pub fn sign(&mut self, kp: &XfrKeyPair) -> Result<&mut Self> {
        if self.transfer.is_none() {
            return Err(eg!(no_transfer_err!()));
        }
        self.transfer.as_mut().c(d!())?.sign(&kp);
        Ok(self)
    }

    #[allow(missing_docs)]
    pub fn create_input_signature(
        &self,
        keypair: &XfrKeyPair,
    ) -> Result<IndexedSignature<TransferAssetBody>> {
        let sig = self
            .transfer
            .as_ref()
            .c(d!(no_transfer_err!()))?
            .create_input_signature(keypair);
        Ok(sig)
    }

    #[allow(missing_docs)]
    pub fn attach_signature(
        &mut self,
        sig: IndexedSignature<TransferAssetBody>,
    ) -> Result<&mut Self> {
        self.transfer
            .as_mut()
            .c(d!(no_transfer_err!()))?
            .attach_signature(sig)
            .c(d!())?;
        Ok(self)
    }

    /// Return the transaction operation
    pub fn transaction(&self) -> Result<Operation> {
        if self.transfer.is_none() {
            return Err(eg!(no_transfer_err!()));
        }
        Ok(Operation::TransferAsset(self.transfer.clone().c(d!())?))
    }

    /// Checks to see whether all necessary signatures are present and valid
    pub fn validate_signatures(&mut self) -> Result<&mut Self> {
        if self.transfer.is_none() {
            return Err(eg!(no_transfer_err!()));
        }

        let trn = self.transfer.as_ref().c(d!())?;
        let mut sig_keys = HashSet::new();
        for sig in &trn.body_signatures {
            if !sig.verify(&trn.body) {
                return Err(eg!(("Invalid signature")));
            }
            sig_keys.insert(sig.address.key.zei_to_bytes());
        }

        for record in &trn.body.transfer.inputs {
            if !sig_keys.contains(&record.public_key.zei_to_bytes()) {
                return Err(eg!(("Not all signatures present")));
            }
        }
        Ok(self)
    }
}

/// AnonTransferOperationBuilder builders anon transfer operation using the factory pattern.
/// This is used for the wasm interface in building a multi-input/output anon transfer operation.
#[derive(Default)]
pub struct AnonTransferOperationBuilder {
    inputs: Vec<OpenAnonBlindAssetRecord>,
    outputs: Vec<OpenAnonBlindAssetRecord>,
    keypairs: Vec<AXfrKeyPair>,

    body: Option<AXfrBody>,
    diversified_keypairs: Vec<AXfrKeyPair>,
    randomizers: Vec<JubjubScalar>,
    note: Option<AXfrNote>,

    nonce: NoReplayToken,
}

impl AnonTransferOperationBuilder {
    /// default returns a fresh default builder
    pub fn new_from_seq_id(seq_id: u64) -> Self {
        let mut prng = ChaChaRng::from_entropy();
        let no_replay_token = NoReplayToken::new(&mut prng, seq_id);

        AnonTransferOperationBuilder {
            inputs: Vec::default(),
            outputs: Vec::default(),
            keypairs: Vec::default(),
            body: None,
            diversified_keypairs: Vec::default(),
            randomizers: Vec::default(),
            note: None,
            nonce: no_replay_token,
        }
    }

    /// add_input is used for adding an input source to the Anon Transfer Operation factory, it takes
    /// an ABAR and a Keypair as input
    pub fn add_input(
        &mut self,
        abar: OpenAnonBlindAssetRecord,
        secret_key: AXfrKeyPair,
    ) -> Result<&mut Self> {
        self.inputs.push(abar);
        self.keypairs.push(secret_key);
        Ok(self)
    }

    /// add_output is used to add a output record to the Anon Transfer factory
    pub fn add_output(&mut self, abar: OpenAnonBlindAssetRecord) -> Result<&mut Self> {
        let randomizer = abar.get_key_rand_factor();
        self.outputs.push(abar);
        self.randomizers.push(randomizer);
        Ok(self)
    }

    /// get_randomizers fetches the randomizers for the different outputs.
    pub fn get_randomizers(&self) -> Vec<JubjubScalar> {
        self.randomizers.clone()
    }

    /// build generates the anon transfer body with the Zero Knowledge Proof.
    pub fn build(&mut self) -> Result<&mut Self> {
        let mut prng = ChaChaRng::from_entropy();
<<<<<<< HEAD
        let user_params = UserParams::new(
            self.inputs.len(),
            self.outputs.len(),
            Some(41),
        );
=======
        let user_params =
            UserParams::new(self.inputs.len(), self.outputs.len(), Some(41));
>>>>>>> 6cdb9f32

        let (body, diversified_keypairs) = gen_anon_xfr_body(
            &mut prng,
            &user_params,
            self.inputs.as_slice(),
            self.outputs.as_slice(),
            self.keypairs.as_slice(),
        )
        .c(d!())?;

        self.body = Some(body);
        self.diversified_keypairs = diversified_keypairs;

        Ok(self)
    }

    /// sign method signs the anon transfer body and creates a anon-note for the operation
    pub fn sign(&mut self) -> Result<&mut Self> {
        self.note = Some(
            AXfrNote::generate_note_from_body(
                self.body.as_ref().unwrap().clone(),
                self.diversified_keypairs.clone(),
            )
            .c(d!())?,
        );

        Ok(self)
    }

    /// transaction method wraps the anon transfer note in an Operation and returns it
    pub fn transaction(&self) -> Result<Operation> {
        if self.note.is_none() {
            return Err(eg!("Anon transfer not built and signed"));
        }

        Ok(Operation::TransferAnonAsset(Box::from(
            AnonTransferOps::new(self.note.as_ref().unwrap().clone(), self.nonce)
                .unwrap(),
        )))
    }
}

#[cfg(test)]
#[allow(missing_docs)]
mod tests {
    use zei::anon_xfr::config::FEE_CALCULATING_FUNC;
    //use zeialgebra::bls12_381::BLSScalar;
    //use zeialgebra::groups::Zero;
    use {
        super::*,
        crate::txn_builder::amount::Amount,
        crypto::basics::commitments::ristretto_pedersen::RistrettoPedersenGens,
        crypto::basics::hybrid_encryption::XSecretKey,
        ledger::data_model::{ATxoSID, BlockEffect, TxnEffect, TxoRef},
        ledger::store::{utils::fra_gen_initial_tx, LedgerState},
        rand_chacha::ChaChaRng,
        rand_core::SeedableRng,
        std::ops::Neg,
        zei::anon_xfr::bar_to_from_abar::verify_bar_to_abar_note,
        zei::anon_xfr::structs::{
            AnonBlindAssetRecord, OpenAnonBlindAssetRecordBuilder,
        },
        zei::setup::{NodeParams, PublicParams},
        zei::xfr::asset_record::AssetRecordType::NonConfidentialAmount_NonConfidentialAssetType,
        zei::xfr::asset_record::{build_blind_asset_record, open_blind_asset_record},
        zei::xfr::sig::XfrKeyPair,
        zei::xfr::structs::AssetType as AT,
        zeialgebra::groups::Scalar,
    };

    // Defines an asset type
    #[derive(Clone, Debug, Eq, PartialEq)]
    struct AssetType(pub u8);

    #[derive(Clone, Debug, Eq, PartialEq)]
    struct KeyPair(pub u8);

    #[derive(Clone, Debug, Eq, PartialEq)]
    struct TxoReference(pub u64);

    // Defines an input record
    // (type, amount, conf_type, conf_amount, traceable)
    #[derive(Clone, Debug, Eq, PartialEq)]
    struct InputRecord(pub u64, pub AssetType, pub bool, pub bool, pub bool);

    // Defines an output record
    // (amount, asset type, keypair)
    #[derive(Clone, Debug, Eq, PartialEq)]
    struct OutputRecord(pub u64, pub AssetType, pub KeyPair);

    #[test]
    fn test_transfer_op_builder() {
        pnk!(test_transfer_op_builder_inner());
    }

    fn test_transfer_op_builder_inner() -> Result<()> {
        let mut prng = ChaChaRng::from_entropy();
        let params = PublicParams::default();
        let code_1 = AssetTypeCode::gen_random();
        let code_2 = AssetTypeCode::gen_random();
        let alice = XfrKeyPair::generate(&mut prng);
        let bob = XfrKeyPair::generate(&mut prng);
        let charlie = XfrKeyPair::generate(&mut prng);
        let ben = XfrKeyPair::generate(&mut prng);

        let ar_1 = AssetRecordTemplate::with_no_asset_tracing(
            1000,
            code_1.val,
            NonConfidentialAmount_NonConfidentialAssetType,
            alice.get_pk(),
        );
        let ar_2 = AssetRecordTemplate::with_no_asset_tracing(
            1000,
            code_2.val,
            NonConfidentialAmount_NonConfidentialAssetType,
            bob.get_pk(),
        );
        let (ba_1, _, memo1) =
            build_blind_asset_record(&mut prng, &params.pc_gens, &ar_1, vec![]);
        let (ba_2, _, memo2) =
            build_blind_asset_record(&mut prng, &params.pc_gens, &ar_2, vec![]);

        // Attempt to spend too much
        let mut invalid_outputs_transfer_op = TransferOperationBuilder::new();
        let output_template = AssetRecordTemplate::with_no_asset_tracing(
            25,
            code_1.val,
            NonConfidentialAmount_NonConfidentialAssetType,
            bob.get_pk(),
        );
        let res = invalid_outputs_transfer_op
            .add_input(
                TxoRef::Relative(1),
                open_blind_asset_record(&ba_1, &memo1, &alice).c(d!())?,
                None,
                None,
                20,
            )
            .c(d!())?
            .add_output(&output_template, None, None, None)
            .c(d!())?
            .balance(None);

        assert!(res.is_err());

        // Change transaction after signing
        let mut invalid_sig_op = TransferOperationBuilder::new();
        let output_template = AssetRecordTemplate::with_no_asset_tracing(
            20,
            code_1.val,
            NonConfidentialAmount_NonConfidentialAssetType,
            bob.get_pk(),
        );
        let res = invalid_sig_op
            .add_input(
                TxoRef::Relative(1),
                open_blind_asset_record(&ba_1, &memo1, &alice).c(d!())?,
                None,
                None,
                20,
            )
            .c(d!())?
            .add_output(&output_template, None, None, None)
            .c(d!())?
            .balance(None)
            .c(d!())?
            .create(TransferType::Standard)
            .c(d!())?
            .sign(&alice)
            .c(d!())?
            .add_output(&output_template, None, None, None);
        assert!(res.is_err());

        // Not all signatures present
        let mut missing_sig_op = TransferOperationBuilder::new();
        let output_template = AssetRecordTemplate::with_no_asset_tracing(
            20,
            code_1.val,
            NonConfidentialAmount_NonConfidentialAssetType,
            bob.get_pk(),
        );
        let res = missing_sig_op
            .add_input(
                TxoRef::Relative(1),
                open_blind_asset_record(&ba_1, &memo1, &alice).c(d!())?,
                None,
                None,
                20,
            )
            .c(d!())?
            .add_output(&output_template, None, None, None)
            .c(d!())?
            .balance(None)
            .c(d!())?
            .create(TransferType::Standard)
            .c(d!())?
            .validate_signatures();

        assert!(&res.is_err());

        // Finally, test a valid transfer
        let output_bob5_code1_template = AssetRecordTemplate::with_no_asset_tracing(
            5,
            code_1.val,
            NonConfidentialAmount_NonConfidentialAssetType,
            bob.get_pk(),
        );
        let output_charlie13_code1_template = AssetRecordTemplate::with_no_asset_tracing(
            13,
            code_1.val,
            NonConfidentialAmount_NonConfidentialAssetType,
            charlie.get_pk(),
        );
        let output_ben2_code1_template = AssetRecordTemplate::with_no_asset_tracing(
            2,
            code_1.val,
            NonConfidentialAmount_NonConfidentialAssetType,
            ben.get_pk(),
        );
        let output_bob5_code2_template = AssetRecordTemplate::with_no_asset_tracing(
            5,
            code_2.val,
            NonConfidentialAmount_NonConfidentialAssetType,
            bob.get_pk(),
        );
        let output_charlie13_code2_template = AssetRecordTemplate::with_no_asset_tracing(
            13,
            code_2.val,
            NonConfidentialAmount_NonConfidentialAssetType,
            charlie.get_pk(),
        );
        let output_ben2_code2_template = AssetRecordTemplate::with_no_asset_tracing(
            2,
            code_2.val,
            NonConfidentialAmount_NonConfidentialAssetType,
            ben.get_pk(),
        );
        let _valid_transfer_op = TransferOperationBuilder::new()
            .add_input(
                TxoRef::Relative(1),
                open_blind_asset_record(&ba_1, &memo1, &alice).c(d!())?,
                None,
                None,
                20,
            )
            .c(d!())?
            .add_input(
                TxoRef::Relative(2),
                open_blind_asset_record(&ba_2, &memo2, &bob).c(d!())?,
                None,
                None,
                20,
            )
            .c(d!())?
            .add_output(&output_bob5_code1_template, None, None, None)
            .c(d!())?
            .add_output(&output_charlie13_code1_template, None, None, None)
            .c(d!())?
            .add_output(&output_ben2_code1_template, None, None, None)
            .c(d!())?
            .add_output(&output_bob5_code2_template, None, None, None)
            .c(d!())?
            .add_output(&output_charlie13_code2_template, None, None, None)
            .c(d!())?
            .add_output(&output_ben2_code2_template, None, None, None)
            .c(d!())?
            .balance(None)
            .c(d!())?
            .create(TransferType::Standard)
            .c(d!())?
            .sign(&alice)
            .c(d!())?
            .sign(&bob)
            .c(d!())?
            .transaction()
            .c(d!())?;
        Ok(())
    }

    #[test]
    fn test_check_fee_with_ledger() {
        let mut ledger = LedgerState::tmp_ledger();
        let fra_owner_kp = XfrKeyPair::generate(&mut ChaChaRng::from_entropy());
        let bob_kp = XfrKeyPair::generate(&mut ChaChaRng::from_entropy());
        assert_eq!(
            bob_kp.get_sk().into_keypair().zei_to_bytes(),
            bob_kp.zei_to_bytes()
        );

        let mut tx = fra_gen_initial_tx(&fra_owner_kp);
        assert!(tx.check_fee());

        let effect = TxnEffect::compute_effect(tx.clone()).unwrap();
        let mut block = ledger.start_block().unwrap();
        let tmp_sid = ledger.apply_transaction(&mut block, effect).unwrap();
        let txo_sid = ledger
            .finish_block(block)
            .unwrap()
            .remove(&tmp_sid)
            .unwrap()
            .1[0];

        macro_rules! transfer_to_bob {
            ($txo_sid: expr, $bob_pk: expr) => {{
                let output_bob_fra_template = AssetRecordTemplate::with_no_asset_tracing(
                    100 * TX_FEE_MIN,
                    ASSET_TYPE_FRA,
                    NonConfidentialAmount_NonConfidentialAssetType,
                    $bob_pk,
                );
                TransferOperationBuilder::new()
                    .add_input(
                        TxoRef::Absolute($txo_sid),
                        open_blind_asset_record(
                            &ledger.get_utxo_light($txo_sid).unwrap().utxo.0.record,
                            &None,
                            &fra_owner_kp,
                        )
                        .unwrap(),
                        None,
                        None,
                        100 * TX_FEE_MIN,
                    )
                    .unwrap()
                    .add_output(&output_bob_fra_template, None, None, None)
                    .unwrap()
                    .balance(None)
                    .unwrap()
                    .create(TransferType::Standard)
                    .unwrap()
                    .sign(&fra_owner_kp)
                    .unwrap()
                    .transaction()
                    .unwrap()
            }};
        }

        let mut tx2 = TransactionBuilder::from_seq_id(1);
        tx2.add_operation(transfer_to_bob!(txo_sid, bob_kp.get_pk()))
            .add_fee_relative_auto(&fra_owner_kp)
            .unwrap();
        assert!(tx2.check_fee());

        let effect = TxnEffect::compute_effect(tx2.into_transaction()).unwrap();
        let mut block = ledger.start_block().unwrap();
        let tmp_sid = ledger.apply_transaction(&mut block, effect).unwrap();
        // txo_sid[0]: fra_owner to bob
        // txo_sid[1]: fra_owner to fee
        // txo_sid[2]: balance to fra_owner
        let txo_sid = ledger
            .finish_block(block)
            .unwrap()
            .remove(&tmp_sid)
            .unwrap()
            .1;

        // (0) transfer first time
        let mut fi = FeeInputs::new();
        let utxo = ledger.get_utxo_light(txo_sid[0]).unwrap();
        fi.append(
            TX_FEE_MIN,
            TxoRef::Absolute(txo_sid[0]),
            utxo.utxo.0,
            utxo.txn.txn.get_owner_memos_ref()[utxo.utxo_location.0].cloned(),
            bob_kp.get_sk().into_keypair(),
        );
        let mut tx3 = TransactionBuilder::from_seq_id(2);
        pnk!(tx3
            .add_operation(transfer_to_bob!(txo_sid[2], bob_kp.get_pk()))
            .add_fee(fi));
        assert!(tx3.check_fee());

        let effect = TxnEffect::compute_effect(tx3.into_transaction()).unwrap();
        let mut block = ledger.start_block().unwrap();
        let tmp_sid = ledger.apply_transaction(&mut block, effect).unwrap();
        // txo_sid[0]: fra_owner to bob
        // txo_sid[1]: balance to fra_owner
        // txo_sid[2]: bob to fee
        // txo_sid[3]: balance to bob
        let txo_sid = ledger
            .finish_block(block)
            .unwrap()
            .remove(&tmp_sid)
            .unwrap()
            .1;

        // (2) transfer second time
        let mut fi = FeeInputs::new();
        let utxo = ledger.get_utxo_light(txo_sid[0]).unwrap();
        fi.append(
            TX_FEE_MIN,
            TxoRef::Absolute(txo_sid[0]),
            utxo.utxo.0,
            utxo.txn.txn.get_owner_memos_ref()[utxo.utxo_location.0].cloned(),
            bob_kp.get_sk().into_keypair(),
        );
        let mut tx4 = TransactionBuilder::from_seq_id(3);
        tx4.add_operation(transfer_to_bob!(txo_sid[1], bob_kp.get_pk()))
            .add_fee(fi)
            .unwrap();
        assert!(tx4.check_fee());

        let effect = TxnEffect::compute_effect(tx4.into_transaction()).unwrap();
        let mut block = ledger.start_block().unwrap();
        ledger.apply_transaction(&mut block, effect).unwrap();
        ledger.finish_block(block).unwrap();

        // Ensure that FRA can only be defined only once.
        tx.body.no_replay_token =
            NoReplayToken::new(&mut ChaChaRng::from_entropy(), 100);
        let effect = TxnEffect::compute_effect(tx).unwrap();
        let mut block = ledger.start_block().unwrap();
        assert!(ledger.apply_transaction(&mut block, effect).is_err());
    }

    #[test]
    fn test_operation_bar_to_abar() {
        let mut builder = TransactionBuilder::from_seq_id(1);

        let mut prng = ChaChaRng::from_seed([0u8; 32]);
        let from = XfrKeyPair::generate(&mut prng);
        let to = AXfrKeyPair::generate(&mut prng).pub_key();
        let to_enc_key = XSecretKey::new(&mut prng);

        let ar = AssetRecordTemplate::with_no_asset_tracing(
            10u64,
            AT::from_identical_byte(1u8),
            AssetRecordType::ConfidentialAmount_ConfidentialAssetType,
            from.get_pk(),
        );
        let pc_gens = RistrettoPedersenGens::default();
        let (bar, _, memo) = build_blind_asset_record(&mut prng, &pc_gens, &ar, vec![]);
        let dummy_input = open_blind_asset_record(&bar, &memo, &from).unwrap();

        let _ = builder
            .add_operation_bar_to_abar(
                &from,
                &to,
                TxoSID(123),
                &dummy_input,
                &XPublicKey::from(&to_enc_key),
            )
            .is_ok();

        let txn = builder.take_transaction();

        if let Operation::BarToAbar(note) = txn.body.operations[0].clone() {
            let user_params = UserParams::eq_committed_vals_params();
            let node_params = NodeParams::from(user_params);
            let result =
                verify_bar_to_abar_note(&node_params, &note.note, from.get_pk_ref(), 0);
            assert!(result.is_ok());
        }
    }

    #[test]
    //This contains only the positive tests with the fees included
    fn axfr_create_verify_unit_positive_tests_with_fees() {
        let mut ledger_state = LedgerState::tmp_ledger();
        let _ledger_status = ledger_state.get_status();

        //let zero = BLSScalar::zero();

        let mut prng = ChaChaRng::from_seed([0u8; 32]);

        let amount = 10i64;
        let amount_nonneg = Amount::from_nonnegative_i64(amount);
        assert!(amount_nonneg.is_ok());

        let fee_amount = FEE_CALCULATING_FUNC(2, 1) as i64;
        //let fee_amount = 8i64;
        let fee_amount_nonneg = Amount::from_nonnegative_i64(fee_amount);
        assert!(fee_amount_nonneg.is_ok());

        //let amount_output = amount + fee_amount;
        let amount_output = amount;
        let amount_output_nonneg = Amount::from_nonnegative_i64(amount_output);
        assert!(amount_output_nonneg.is_ok());

        //Here the Asset Type is generated as a 32 byte and each of them are zero
        //let asset_type = AT::from_identical_byte(0);
        let asset_type = ASSET_TYPE_FRA;

        // simulate input abar
        let (mut oabar, keypair_in, _dec_key_in, _) =
            gen_oabar_and_keys(&mut prng, amount_nonneg.unwrap(), asset_type);

        // simulate input fee abar
        let (mut oabar_fee, keypair_in_fee, _dec_key_in, _) =
            gen_oabar_and_keys(&mut prng, fee_amount_nonneg.unwrap(), asset_type);

        let abar = AnonBlindAssetRecord::from_oabar(&oabar);

        let fee_abar = AnonBlindAssetRecord::from_oabar(&oabar_fee);

        //let asset_type_out = AT::from_identical_byte(0);
        let asset_type_out = ASSET_TYPE_FRA;

        //Simulate output abar
        let (oabar_out, _keypair_out, _dec_key_out, _) =
            gen_oabar_and_keys(&mut prng, amount_output_nonneg.unwrap(), asset_type_out);

        let _abar_out = AnonBlindAssetRecord::from_oabar(&oabar_out);

        let mut builder = TransactionBuilder::from_seq_id(1);

        let _owner_memo = oabar.get_owner_memo().unwrap();

        // add abar to merkle tree
        let uid = ledger_state.add_abar(&abar).unwrap();
        let uid_fee = ledger_state.add_abar(&fee_abar).unwrap();

        ledger_state.compute_and_append_txns_hash(&BlockEffect::default());
        let _ = ledger_state.compute_and_save_state_commitment_data(1);
        //ledger_state.compute_and_append_txns_hash(&BlockEffect::default());

        //let _ = ledger_state.compute_and_save_state_commitment_data(2);

        let mt_leaf_info = ledger_state.get_abar_proof(uid).unwrap();
        let mt_leaf_fee_info = ledger_state.get_abar_proof(uid_fee).unwrap();

        // add fee abar to merkle tree
        oabar.update_mt_leaf_info(mt_leaf_info);

        oabar_fee.update_mt_leaf_info(mt_leaf_fee_info);
        //let _ = ledger_state.compute_and_save_state_commitment_data(2);

        let vec_inputs = vec![oabar, oabar_fee];
        let vec_oututs = vec![oabar_out];
        let vec_keys = vec![keypair_in, keypair_in_fee];

        let result =
            builder.add_operation_anon_transfer(&vec_inputs, &vec_oututs, &vec_keys);
        //builder.add_operation_anon_transfer(&[oabar, oabar_fee], &[oabar_out], &[keypair_in, keypair_in_fee]);

        //let _r = result.unwrap();
        assert!(result.is_ok());

        let txn = builder.take_transaction();
        let compute_effect = TxnEffect::compute_effect(txn).unwrap();
        let mut block = BlockEffect::default();
        let block_result = block.add_txn_effect(compute_effect);
        //let block_result = block.add_txn_effect(compute_effect, true);

        assert!(block_result.is_ok());

        for n in block.new_nullifiers.iter() {
            let _str = base64::encode_config(&n.to_bytes(), base64::URL_SAFE);
        }
        let txn_sid_result = ledger_state.finish_block(block);
        assert!(txn_sid_result.is_ok());
        let _txn_sid_result = txn_sid_result.unwrap();
    }

    //Negative tests added
    #[test]
    #[ignore]
    fn axfr_create_verify_unit_with_negative_tests() {
        let mut ledger_state = LedgerState::tmp_ledger();
        let _ledger_status = ledger_state.get_status();

        let mut prng = ChaChaRng::from_seed([0u8; 32]);

        let amount = 10i64;
        //negative test for amount
        let amount_nonneg = Amount::from_nonnegative_i64(amount);
        assert!(amount_nonneg.is_ok());

        // Creates a non-negative Amount from an i64.
        //
        // Returns an error if the amount is outside the range `{0..MAX_MONEY}`.
        let amount_neg = Amount::from_nonnegative_i64(amount.neg());

        //Here we catch the exception, so we can ensure that we do not allow negative amounts
        assert!(amount_neg.is_err());

        //Here the Asset Type is generated as a 32 byte and each of them are zero
        let asset_type = AT::from_identical_byte(0);

        // simulate input abar
        let (oabar, keypair_in, _dec_key_in, _) =
            gen_oabar_and_keys(&mut prng, amount_nonneg.unwrap(), asset_type);

        //simulate another oabar just to get new keypair
        let (_, another_keypair, _, _) =
            gen_oabar_and_keys(&mut prng, amount_nonneg.unwrap(), asset_type);

        //negative test for input keypairs
        assert_eq!(keypair_in.pub_key(), *oabar.pub_key_ref());

        assert_ne!(keypair_in.pub_key(), another_keypair.pub_key());

        assert_ne!(another_keypair.pub_key(), *oabar.pub_key_ref());

        let asset_type_out = AT::from_identical_byte(0);

        //Simulate output abar
        let (oabar_out, _keypair_out, _dec_key_out, _) =
            gen_oabar_and_keys(&mut prng, amount_nonneg.unwrap(), asset_type_out);

        let _abar_out = AnonBlindAssetRecord::from_oabar(&oabar_out);
        let mut builder = TransactionBuilder::from_seq_id(1);

        let wrong_key_result = builder.add_operation_anon_transfer(
            &[oabar],
            &[oabar_out],
            &[another_keypair],
        );
        //negative test for keys
        assert!(wrong_key_result.is_err());

        let asset_type = AT::from_identical_byte(0);

        //negative test for asset type
        let wrong_asset_type_out = AT::from_identical_byte(1);

        let (oabar, keypair_in, _dec_key_in, _) =
            gen_oabar_and_keys(&mut prng, amount_nonneg.unwrap(), asset_type);

        let (oabar_out, _keypair_out, _dec_key_out, _) =
            gen_oabar_and_keys(&mut prng, amount_nonneg.unwrap(), wrong_asset_type_out);

        let wrong_asset_type_result =
            builder.add_operation_anon_transfer(&[oabar], &[oabar_out], &[keypair_in]);

        //Here we have an error due to the asset type input being unequal to the asset type output
        assert!(wrong_asset_type_result.is_err());

        //The happy path
        let (mut oabar, keypair_in, _dec_key_in, _) =
            gen_oabar_and_keys(&mut prng, amount_nonneg.unwrap(), asset_type);

        let (oabar_out, _keypair_out, _dec_key_out, _) =
            gen_oabar_and_keys(&mut prng, amount_nonneg.unwrap(), asset_type_out);

        let abar = AnonBlindAssetRecord::from_oabar(&oabar);

        //negative test for owner memo
        let owner_memo = oabar.get_owner_memo().unwrap();

        let new_xfrkeys = XfrKeyPair::generate(&mut prng);

        //Trying to decrypt asset type and amount from owner memo using wrong keys
        let result_decrypt = owner_memo.decrypt_amount_and_asset_type(&new_xfrkeys);
        assert!(result_decrypt.is_err());

        // add abar to merkle tree
        let uid = ledger_state.add_abar(&abar).unwrap();
        ledger_state.compute_and_append_txns_hash(&BlockEffect::default());

        ledger_state.compute_and_save_state_commitment_data(1);
        let mt_leaf_info = ledger_state.get_abar_proof(uid).unwrap();

        //100 is not a valid uid, so we will catch an error
        let mt_leaf_result_fail = ledger_state.get_abar_proof(ATxoSID(100u64));
        //negative test for merkle tree proof
        assert!(mt_leaf_result_fail.is_err());

        //After updating the merkle tree info we are able to add the operation_anon_transfer
        oabar.update_mt_leaf_info(mt_leaf_info);

        let result =
            builder.add_operation_anon_transfer(&[oabar], &[oabar_out], &[keypair_in]);

        //negative test for builder
        assert!(result.is_ok());

        let txn = builder.take_transaction();

        let compute_effect = TxnEffect::compute_effect(txn).unwrap();

        let mut block = BlockEffect::default();

        let block_result = block.add_txn_effect(compute_effect);

        assert!(block_result.is_ok());

        for n in block.new_nullifiers.iter() {
            let _str = base64::encode_config(&n.to_bytes(), base64::URL_SAFE);
        }

        let txn_sid_result = ledger_state.finish_block(block);
        assert!(txn_sid_result.is_ok());
        let _txn_sid_result = txn_sid_result.unwrap();
    }

    #[test]
    #[ignore]
    fn axfr_create_verify_unit_test() {
        let mut ledger_state = LedgerState::tmp_ledger();
        let _ledger_status = ledger_state.get_status();

        let mut prng = ChaChaRng::from_seed([0u8; 32]);

        let amount = 10u64;
        let amount_nonneg = Amount::from_u64(amount).unwrap();
        let asset_type = AT::from_identical_byte(0);

        // simulate input abar
        let (mut oabar, keypair_in, _dec_key_in, _) =
            gen_oabar_and_keys(&mut prng, amount_nonneg, asset_type);
        let abar = AnonBlindAssetRecord::from_oabar(&oabar);
        assert_eq!(keypair_in.pub_key(), *oabar.pub_key_ref());
        let rand_keypair_in = keypair_in.randomize(&oabar.get_key_rand_factor());
        assert_eq!(rand_keypair_in.pub_key(), abar.public_key);

        let _owner_memo = oabar.get_owner_memo().unwrap();

        // add abar to merkle tree
        let uid = ledger_state.add_abar(&abar).unwrap();
        ledger_state.compute_and_append_txns_hash(&BlockEffect::default());
        let _ = ledger_state.compute_and_save_state_commitment_data(1);
        let mt_leaf_info = ledger_state.get_abar_proof(uid).unwrap();
        oabar.update_mt_leaf_info(mt_leaf_info);

        let (oabar_out, _keypair_out, _dec_key_out, _) =
            gen_oabar_and_keys(&mut prng, amount_nonneg, asset_type);
        let _abar_out = AnonBlindAssetRecord::from_oabar(&oabar_out);
        let mut builder = TransactionBuilder::from_seq_id(1);

        let _ = builder
            .add_operation_anon_transfer(&[oabar], &[oabar_out], &[keypair_in])
            .is_ok();

        let txn = builder.take_transaction();
        let compute_effect = TxnEffect::compute_effect(txn).unwrap();
        let mut block = BlockEffect::default();
        let _ = block.add_txn_effect(compute_effect);

        for n in block.new_nullifiers.iter() {
            let _str = base64::encode_config(&n.to_bytes(), base64::URL_SAFE);
        }
        let _txn_sid = ledger_state.finish_block(block).unwrap();

        let mut prng1 = ChaChaRng::from_seed([0u8; 32]);

        let amount1 = Amount::from_u64(10u64).unwrap();

        let asset_type1 = AT::from_identical_byte(0);

        // simulate input abar
        let (mut oabar1, keypair_in1, _dec_key_in1, _) =
            gen_oabar_and_keys(&mut prng1, amount1, asset_type1);

        let abar1 = AnonBlindAssetRecord::from_oabar(&oabar1);

        assert_eq!(keypair_in1.pub_key(), *oabar1.pub_key_ref());
        let rand_keypair_in1 = keypair_in1.randomize(&oabar1.get_key_rand_factor());
        assert_eq!(rand_keypair_in1.pub_key(), abar1.public_key);

        let _owner_memo1 = oabar1.get_owner_memo().unwrap();

        // add abar to merkle tree
        let uid1 = ledger_state.add_abar(&abar1).unwrap();
        ledger_state.compute_and_append_txns_hash(&BlockEffect::default());
        let _ = ledger_state.compute_and_save_state_commitment_data(2);
        let mt_leaf_info1 = ledger_state.get_abar_proof(uid1).unwrap();
        oabar1.update_mt_leaf_info(mt_leaf_info1);

        // add abar to merkle tree for negative amount

        ledger_state.compute_and_append_txns_hash(&BlockEffect::default());
        let _ = ledger_state.compute_and_save_state_commitment_data(2);

        let (oabar_out1, _keypair_out1, _dec_key_out1, _) =
            gen_oabar_and_keys(&mut prng1, amount1, asset_type1);

        let _abar_out1 = AnonBlindAssetRecord::from_oabar(&oabar_out1);
        let mut builder1 = TransactionBuilder::from_seq_id(1);
        let _ = builder1
            .add_operation_anon_transfer(&[oabar1], &[oabar_out1], &[keypair_in1])
            .is_ok();

        let txn1 = builder1.take_transaction();
        let compute_effect1 = TxnEffect::compute_effect(txn1).unwrap();
        let mut block1 = BlockEffect::default();
        let _ = block1.add_txn_effect(compute_effect1);

        for n in block1.new_nullifiers.iter() {
            let _str = base64::encode_config(&n.to_bytes(), base64::URL_SAFE);
        }
        let _txn_sid1 = ledger_state.finish_block(block1).unwrap();
    }

    fn gen_oabar_and_keys<R: CryptoRng + RngCore>(
        prng: &mut R,
        //amount: u64,
        amount: Amount,
        asset_type: AT,
    ) -> (
        OpenAnonBlindAssetRecord,
        AXfrKeyPair,
        XSecretKey,
        XPublicKey,
    ) {
        let keypair = AXfrKeyPair::generate(prng);
        let dec_key = XSecretKey::new(prng);
        let enc_key = XPublicKey::from(&dec_key);
        let oabar = OpenAnonBlindAssetRecordBuilder::new()
            .amount(u64::from(amount))
            .asset_type(asset_type)
            .pub_key(keypair.pub_key())
            .finalize(prng, &enc_key)
            .unwrap()
            .build()
            .unwrap();
        (oabar, keypair, dec_key, enc_key)
    }
}<|MERGE_RESOLUTION|>--- conflicted
+++ resolved
@@ -531,16 +531,8 @@
     ) -> Result<(&mut Self, AXfrNote)> {
         let mut prng = ChaChaRng::from_entropy();
         let depth: usize = 41;
-<<<<<<< HEAD
-        let user_params = UserParams::new(
-            inputs.len(),
-            outputs.len(),
-            Option::from(depth),
-        );
-=======
         let user_params =
             UserParams::new(inputs.len(), outputs.len(), Option::from(depth));
->>>>>>> 6cdb9f32
 
         let (body, keypairs) =
             gen_anon_xfr_body(&mut prng, &user_params, inputs, outputs, input_keypairs)
@@ -1258,16 +1250,8 @@
     /// build generates the anon transfer body with the Zero Knowledge Proof.
     pub fn build(&mut self) -> Result<&mut Self> {
         let mut prng = ChaChaRng::from_entropy();
-<<<<<<< HEAD
-        let user_params = UserParams::new(
-            self.inputs.len(),
-            self.outputs.len(),
-            Some(41),
-        );
-=======
         let user_params =
             UserParams::new(self.inputs.len(), self.outputs.len(), Some(41));
->>>>>>> 6cdb9f32
 
         let (body, diversified_keypairs) = gen_anon_xfr_body(
             &mut prng,
