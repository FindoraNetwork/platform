//!
//! utils for findora transaction
//!

#![deny(warnings)]
#![allow(clippy::needless_borrow)]

use {
    credentials::CredUserSecretKey,
    curve25519_dalek::scalar::Scalar,
    digest::Digest,
    fp_types::crypto::MultiSigner,
    globutils::{wallet, Serialized, SignatureOf},
    ledger::{
        converter::ConvertAccount,
        data_model::{
            AbarConvNote, AbarToBarOps, AnonTransferOps, AssetRules, AssetTypeCode,
            BarAnonConvNote, BarToAbarOps, ConfidentialMemo, DefineAsset,
            DefineAssetBody, IndexedSignature, IssueAsset, IssueAssetBody,
            IssuerKeyPair, IssuerPublicKey, Memo, NoReplayToken, Operation, Transaction,
            TransactionBody, TransferAsset, TransferAssetBody, TransferType, TxOutput,
            TxoRef, TxoSID, UpdateMemo, UpdateMemoBody, ASSET_TYPE_FRA,
            BAR_TO_ABAR_TX_FEE_MIN, BLACK_HOLE_PUBKEY, FEE_CALCULATING_FUNC, TX_FEE_MIN,
        },
        staking::{
            is_valid_tendermint_addr,
            ops::{
                claim::ClaimOps,
                delegation::DelegationOps,
                fra_distribution::FraDistributionOps,
                governance::{ByzantineKind, GovernanceOps},
                replace_staker::ReplaceStakerOps,
                undelegation::UnDelegationOps,
                update_staker::UpdateStakerOps,
                update_validator::UpdateValidatorOps,
            },
            td_addr_to_string, BlockHeight, PartialUnDelegation, StakerMemo,
            TendermintAddr, Validator,
        },
    },
    rand_chacha::ChaChaRng,
    rand_core::{CryptoRng, RngCore, SeedableRng},
    ruc::*,
    serde::{Deserialize, Serialize},
    sha2::Sha512,
    std::{
        cmp::Ordering,
        collections::{BTreeMap, HashMap, HashSet},
    },
    tendermint::PrivateKey,
    zei::{
        anon_creds::{
            ac_confidential_open_commitment, ACCommitment, ACCommitmentKey,
            ConfidentialAC, Credential,
        },
        anon_xfr::{
            abar_to_abar::{finish_anon_xfr_note, init_anon_xfr_note, AXfrPreNote},
            abar_to_ar::{
                finish_abar_to_ar_note, init_abar_to_ar_note, AbarToArPreNote,
            },
            abar_to_bar::{
                finish_abar_to_bar_note, init_abar_to_bar_note, AbarToBarPreNote,
            },
            ar_to_abar::gen_ar_to_abar_note,
            bar_to_abar::gen_bar_to_abar_note,
            keys::{AXfrKeyPair, AXfrPubKey},
            structs::{Commitment, OpenAnonAssetRecord, OpenAnonAssetRecordBuilder},
            TREE_DEPTH as MERKLE_TREE_DEPTH,
        },
        setup::ProverParams,
        xfr::{
            asset_record::{
                build_blind_asset_record, build_open_asset_record,
                open_blind_asset_record, AssetRecordType,
            },
            sig::{XfrKeyPair, XfrPublicKey},
            structs::{
                AssetRecord, AssetRecordTemplate, AssetType, BlindAssetRecord,
                OpenAssetRecord, OwnerMemo, TracingPolicies, TracingPolicy,
            },
            XfrNotePolicies,
        },
    },
    zei_algebra::prelude::*,
    zei_crypto::basic::ristretto_pedersen_comm::RistrettoPedersenCommitment,
};

macro_rules! no_transfer_err {
    () => {
        ("Transaction has not yet been finalized".to_string())
    };
}

/// Definition of a fee operation, as a inner data structure of FeeInputs
pub struct FeeInput {
    /// Amount
    pub am: u64,
    /// Index of txo
    pub tr: TxoRef,
    /// Input body
    pub ar: TxOutput,
    /// responce to `ar`
    pub om: Option<OwnerMemo>,
    /// Owner of this txo
    pub kp: XfrKeyPair,
}

#[derive(Default)]
#[allow(missing_docs)]
pub struct FeeInputs {
    pub inner: Vec<FeeInput>,
}

impl FeeInputs {
    #[allow(missing_docs)]
    pub fn new() -> Self {
        FeeInputs::default()
    }

    #[allow(missing_docs)]
    pub fn append(
        &mut self,
        am: u64,
        tr: TxoRef,
        ar: TxOutput,
        om: Option<OwnerMemo>,
        kp: XfrKeyPair,
    ) {
        self.inner.push(FeeInput { am, tr, ar, om, kp })
    }
}

/// An simple builder for findora transaction
#[derive(Debug, Clone, Serialize, Deserialize)]
pub struct TransactionBuilder {
    txn: Transaction,
    outputs: u64,
    #[allow(missing_docs)]
    pub no_replay_token: NoReplayToken,
    #[serde(skip)]
    abar_bar_cache: Vec<AbarToBarPreNote>,
    #[serde(skip)]
    abar_ar_cache: Vec<AbarToArPreNote>,
    #[serde(skip)]
    abar_abar_cache: Vec<AXfrPreNote>,
}

impl TransactionBuilder {
    /// Convert builder to it's inner transaction
    pub fn into_transaction(self) -> Transaction {
        self.txn
    }

    /// Get reference of it's inner transaction
    pub fn get_transaction(&self) -> &Transaction {
        &self.txn
    }

    /// Get the outputs of asset `transfer` and `issue` operation in transaction
    pub fn get_relative_outputs(&self) -> Vec<(BlindAssetRecord, Option<OwnerMemo>)> {
        // lien outputs can NOT be used as fee
        macro_rules! seek {
            ($d: expr) => {
                $d.body
                    .transfer
                    .outputs
                    .iter()
                    .zip($d.body.transfer.owners_memos.iter())
                    .map(|(r, om)| (r.clone(), om.clone()))
                    .collect()
            };
        }

        self.get_transaction()
            .body
            .operations
            .iter()
            .flat_map(|new| match new {
                Operation::TransferAsset(d) => {
                    seek!(d)
                }
                Operation::IssueAsset(d) => d
                    .body
                    .records
                    .iter()
                    .map(|(o, om)| (o.record.clone(), om.clone()))
                    .collect(),
                _ => Vec::new(),
            })
            .rev()
            .collect()
    }

    /// @param am: amount to pay
    /// @param kp: owner's XfrKeyPair
    pub fn add_fee_relative_auto(
        &mut self,
        kp: &XfrKeyPair,
    ) -> Result<&mut TransactionBuilder> {
        let mut opb = TransferOperationBuilder::default();
        let outputs = self.get_relative_outputs();

        let mut am = TX_FEE_MIN;
        for (idx, (o, om)) in outputs.into_iter().enumerate() {
            if 0 < am {
                if let Ok(oar) = open_blind_asset_record(&o, &om, &kp) {
                    if ASSET_TYPE_FRA == oar.asset_type
                        && kp.get_pk_ref().as_bytes() == o.public_key.as_bytes()
                    {
                        let n = alt!(oar.amount > am, am, oar.amount);
                        am = am.saturating_sub(oar.amount);
                        opb.add_input(TxoRef::Relative(idx as u64), oar, None, None, n)
                            .c(d!())?;
                    }
                }
            }
        }

        opb.add_output(
            &AssetRecordTemplate::with_no_asset_tracing(
                TX_FEE_MIN,
                ASSET_TYPE_FRA,
                AssetRecordType::from_flags(false, false),
                *BLACK_HOLE_PUBKEY,
            ),
            None,
            None,
            None,
        )
        .c(d!())
        .and_then(|o| o.balance(None).c(d!()))
        .and_then(|o| o.create(TransferType::Standard).c(d!()))
        .and_then(|o| o.sign(&kp).c(d!()))
        .and_then(|o| o.transaction().c(d!()))
        .map(move |op| self.add_operation(op))
    }

    /// As the last operation of any transaction,
    /// add a static fee to the transaction.
    pub fn add_fee(&mut self, inputs: FeeInputs) -> Result<&mut TransactionBuilder> {
        self.add_fee_custom(inputs, TX_FEE_MIN)
    }

    /// As the last operation of bar_to_abar transaction,
    /// add a static fee to the transaction.
    pub fn add_fee_bar_to_abar(
        &mut self,
        inputs: FeeInputs,
    ) -> Result<&mut TransactionBuilder> {
        self.add_fee_custom(inputs, BAR_TO_ABAR_TX_FEE_MIN)
    }

    /// As the last operation of any transaction,
    /// add a custom static fee to the transaction.
    pub fn add_fee_custom(
        &mut self,
        inputs: FeeInputs,
        fee: u64,
    ) -> Result<&mut TransactionBuilder> {
        let mut kps = vec![];
        let mut opb = TransferOperationBuilder::default();

        let mut am = fee;
        for i in inputs.inner.into_iter() {
            open_blind_asset_record(&i.ar.record, &i.om, &i.kp)
                .c(d!())
                .and_then(|oar| {
                    if oar.asset_type != ASSET_TYPE_FRA {
                        return Err(eg!("Incorrect fee input asset_type, expected Findora AssetType record"));
                    }
                    let n = alt!(oar.amount > am, am, oar.amount);
                    am = am.saturating_sub(oar.amount);
                    opb.add_input(i.tr, oar, None, None, n)
                        .map(|_| {
                            kps.push(i.kp);
                        })
                        .c(d!())
                })?;
        }

        opb.add_output(
            &AssetRecordTemplate::with_no_asset_tracing(
                fee,
                ASSET_TYPE_FRA,
                AssetRecordType::from_flags(false, false),
                *BLACK_HOLE_PUBKEY,
            ),
            None,
            None,
            None,
        )
        .c(d!())
        .and_then(|o| o.balance(None).c(d!()))
        .and_then(|o| o.create(TransferType::Standard).c(d!()))
        .and_then(|o| {
            let cmp = |a: &XfrKeyPair, b: &XfrKeyPair| {
                a.get_pk().as_bytes().cmp(b.get_pk().as_bytes())
            };
            kps.sort_by(cmp);
            kps.dedup_by(|a, b| matches!(cmp(a, b), Ordering::Equal));
            for i in kps.iter() {
                o.sign(i).c(d!())?;
            }
            Ok(o)
        })
        .and_then(|o| o.transaction().c(d!()))
        .map(move |op| self.add_operation(op))
    }

    /// SEE [check_fee](ledger::data_model::Transaction::check_fee)
    #[inline(always)]
    pub fn check_fee(&self) -> bool {
        self.txn.check_fee()
    }

    #[allow(missing_docs)]
    pub fn get_owner_memo_ref(&self, idx: usize) -> Option<&OwnerMemo> {
        self.txn.get_owner_memos_ref()[idx]
    }

    #[allow(missing_docs)]
    pub fn get_output_ref(&self, idx: usize) -> TxOutput {
        self.txn.get_outputs_ref(true)[idx].clone()
    }

    /// Create a instance from seq_id
    pub fn from_seq_id(seq_id: u64) -> Self {
        let mut prng = ChaChaRng::from_entropy();
        let no_replay_token = NoReplayToken::new(&mut prng, seq_id);
        TransactionBuilder {
            txn: Transaction::from_seq_id(seq_id),
            outputs: 0,
            abar_abar_cache: vec![],
            abar_bar_cache: vec![],
            abar_ar_cache: vec![],
            no_replay_token,
        }
    }

    #[allow(missing_docs)]
    pub fn get_seq_id(&self) -> u64 {
        self.no_replay_token.get_seq_id()
    }
}

impl TransactionBuilder {
    /// Add a basic asset issuing operation to builder and return modified builder
    pub fn add_basic_issue_asset(
        &mut self,
        key_pair: &XfrKeyPair,
        token_code: &AssetTypeCode,
        seq_num: u64,
        amount: u64,
        confidentiality_flags: AssetRecordType,
    ) -> Result<&mut Self> {
        let mut prng = ChaChaRng::from_entropy();
        let ar = AssetRecordTemplate::with_no_asset_tracing(
            amount,
            token_code.val,
            confidentiality_flags,
            key_pair.get_pk(),
        );

        let pc_gens = RistrettoPedersenCommitment::default();
        let (ba, _, owner_memo) =
            build_blind_asset_record(&mut prng, &pc_gens, &ar, vec![]);
        self.add_operation_issue_asset(
            key_pair,
            token_code,
            seq_num,
            &[(
                TxOutput {
                    id: None,
                    record: ba,
                    lien: None,
                },
                owner_memo,
            )],
        )
        .c(d!())
    }

    #[allow(missing_docs)]
    pub fn transaction(&self) -> &Transaction {
        &self.txn
    }

    #[allow(missing_docs)]
    pub fn take_transaction(mut self) -> Result<Transaction> {
        let mut prng = ChaChaRng::from_entropy();

        // hasher txn. (IMPORTANT! KEEP THE same order)
        let mut hasher = Sha512::new();
        let mut bytes = self.txn.body.digest();
        for i in &self.abar_abar_cache {
            bytes.extend_from_slice(Serialized::new(&i.body).as_ref());
        }
        for i in &self.abar_bar_cache {
            bytes.extend_from_slice(Serialized::new(&i.body).as_ref());
        }
        for i in &self.abar_ar_cache {
            bytes.extend_from_slice(Serialized::new(&i.body).as_ref());
        }
        hasher.update(bytes);

        // finish abar to abar
        if self.abar_abar_cache.len() > 0 {
            let mut params: HashMap<(usize, usize), ProverParams> = HashMap::new();
            for pre_note in self.abar_abar_cache {
                let key = (pre_note.body.inputs.len(), pre_note.body.outputs.len());
                let param = if let Some(key) = params.get(&key) {
                    key
                } else {
                    let param = ProverParams::new(
                        key.0,
                        key.1,
                        Option::from(MERKLE_TREE_DEPTH),
                    )?;
                    params.insert(key, param);
                    params.get(&key).unwrap() // safe, checked.
                };

                let note =
                    finish_anon_xfr_note(&mut prng, param, pre_note, hasher.clone())?;

                // Add operation
                let inp = AnonTransferOps::new(note, self.no_replay_token).c(d!())?;
                let op = Operation::TransferAnonAsset(Box::new(inp));
                self.txn.add_operation(op);
            }
        }

        // finish abar to bar
        if self.abar_bar_cache.len() > 0 {
            let params = ProverParams::abar_to_bar_params(MERKLE_TREE_DEPTH)?;
            for pre_note in self.abar_bar_cache {
                let note = finish_abar_to_bar_note(
                    &mut prng,
                    &params,
                    pre_note,
                    hasher.clone(),
                )?;

                // Create operation
                let conv = AbarToBarOps::new(
                    AbarConvNote::AbarToBar(Box::new(note)),
                    self.no_replay_token,
                )
                .c(d!())?;
                let op = Operation::AbarToBar(Box::from(conv));

                // Add operation to transaction
                self.txn.add_operation(op);
            }
        }

        // finish abar to ar
        if self.abar_ar_cache.len() > 0 {
            let params = ProverParams::abar_to_ar_params(MERKLE_TREE_DEPTH)?;
            for pre_note in self.abar_ar_cache {
                let note = finish_abar_to_ar_note(
                    &mut prng,
                    &params,
                    pre_note,
                    hasher.clone(),
                )?;

                // Create operation
                let conv = AbarToBarOps::new(
                    AbarConvNote::AbarToAr(Box::new(note)),
                    self.no_replay_token,
                )
                .c(d!())?;
                let op = Operation::AbarToBar(Box::from(conv));

                // Add operation to transaction
                self.txn.add_operation(op);
            }
        }

        Ok(self.txn)
    }

    /// Append a transaction memo
    pub fn add_memo(&mut self, memo: Memo) -> &mut Self {
        self.txn.body.memos.push(memo);
        self
    }

    /// Add asset creating operation to builder an return modified builder
    pub fn add_operation_create_asset(
        &mut self,
        key_pair: &XfrKeyPair,
        token_code: Option<AssetTypeCode>,
        asset_rules: AssetRules,
        memo: &str,
    ) -> Result<&mut Self> {
        let token_code = match token_code {
            Some(code) => code,
            None => AssetTypeCode::gen_random(),
        };
        let iss_keypair = IssuerKeyPair { keypair: &key_pair };
        self.txn.add_operation(Operation::DefineAsset(
            DefineAsset::new(
                DefineAssetBody::new(
                    &token_code,
                    &IssuerPublicKey {
                        key: *key_pair.get_pk_ref(),
                    },
                    asset_rules,
                    Some(Memo(memo.into())),
                    Some(ConfidentialMemo {}),
                )
                .c(d!())?,
                &iss_keypair,
            )
            .c(d!())?,
        ));

        Ok(self)
    }

    /// Add asset issuing operation to builder and return modified builder
    pub fn add_operation_issue_asset(
        &mut self,
        key_pair: &XfrKeyPair,
        token_code: &AssetTypeCode,
        seq_num: u64,
        records_and_memos: &[(TxOutput, Option<OwnerMemo>)],
    ) -> Result<&mut Self> {
        let iss_keypair = IssuerKeyPair { keypair: &key_pair };

        self.txn.add_operation(Operation::IssueAsset(
            IssueAsset::new(
                IssueAssetBody::new(token_code, seq_num, &records_and_memos).c(d!())?,
                &iss_keypair,
            )
            .c(d!())?,
        ));
        Ok(self)
    }

    /// Add asset transfer operation to builder and return modified builder
    #[allow(clippy::too_many_arguments)]
    pub fn add_operation_transfer_asset(
        &mut self,
        keys: &XfrKeyPair,
        input_sids: Vec<TxoRef>,
        input_records: &[OpenAssetRecord],
        input_tracing_policies: Vec<Option<TracingPolicy>>,
        _input_identity_commitments: Vec<Option<ACCommitment>>,
        output_records: &[AssetRecord],
        _output_identity_commitments: Vec<Option<ACCommitment>>,
    ) -> Result<&mut Self> {
        let mut prng = ChaChaRng::from_entropy();
        let mut input_asset_records = vec![];
        for (oar, tracing_policy) in
            input_records.iter().zip(input_tracing_policies.iter())
        {
            let mut policies = TracingPolicies::new();
            if let Some(policy) = tracing_policy {
                policies.add(policy.clone());
            }
            input_asset_records.push(
                AssetRecord::from_open_asset_record_with_asset_tracing_but_no_identity(
                    &mut prng,
                    oar.clone(),
                    policies,
                )
                .c(d!())?,
            );
        }

        let mut xfr = TransferAsset::new(
            TransferAssetBody::new(
                &mut prng,
                input_sids,
                &input_asset_records[..],
                output_records,
                None,
                vec![],
                TransferType::Standard,
            )
            .c(d!())?,
        )
        .c(d!())?;
        xfr.sign(&keys);

        self.txn.add_operation(Operation::TransferAsset(xfr));
        Ok(self)
    }

    /// Add a operation to updating asset memo
    pub fn add_operation_update_memo(
        &mut self,
        auth_key_pair: &XfrKeyPair,
        asset_code: AssetTypeCode,
        new_memo: &str,
    ) -> &mut Self {
        let new_memo = Memo(new_memo.into());
        let mut memo_update = UpdateMemo::new(
            UpdateMemoBody {
                new_memo,
                asset_type: asset_code,
                no_replay_token: self.txn.body.no_replay_token,
            },
            auth_key_pair,
        );
        memo_update.pubkey = auth_key_pair.get_pk();
        let op = Operation::UpdateMemo(memo_update);
        self.txn.add_operation(op);
        self
    }

    /// Add an operation to convert a Blind Asset Record to a Anonymous record and return the Commitment
    /// # Arguments
    /// * `auth_key_pair` -  XfrKeyPair of the owner BAR for conversion
    /// * `abar_pub_key`  -  AXfrPubKey of the receiver ABAR after conversion
    /// * `txo_sid`       -  TxoSID of the BAR to convert
    /// * `input_record`  -  OpenAssetRecord of the BAR to convert
<<<<<<< HEAD
    /// * `enc_key`       -  XPublicKey of OwnerMemo encryption of receiver
    #[allow(clippy::too_many_arguments)]
=======
    /// * `is_bar_transparent`  -  if transparent bar (ar)
>>>>>>> fa646b5f
    pub fn add_operation_bar_to_abar(
        &mut self,
        seed: [u8; 32],
        auth_key_pair: &XfrKeyPair,
        abar_pub_key: &AXfrPubKey,
        txo_sid: TxoSID,
        input_record: &OpenAssetRecord,
        is_bar_transparent: bool,
    ) -> Result<(&mut Self, Commitment)> {
        // generate the BarToAbarNote with the ZKP
        let (note, c) = gen_bar_conv_note(
            seed,
            input_record,
            auth_key_pair,
            abar_pub_key,
            is_bar_transparent,
        )
        .c(d!())?;

        // Create the BarToAbarOps
        let bar_to_abar = BarToAbarOps::new(note, txo_sid, self.no_replay_token)?;

        // Add the generated operation to the transaction
        let op = Operation::BarToAbar(Box::from(bar_to_abar));
        self.txn.add_operation(op);
        Ok((self, c))
    }

    /// Create a new operation to convert from Anonymous record to Blind Asset Record
    /// # Arguments
    /// * input - ABAR to be converted
    /// * input_keypair - owner keypair of ABAR to be converted
    /// * bar_pub_key   - Pubkey of the receiver of the new BAR
    /// * asset_record_type - The type of confidentiality of new BAR
    pub fn add_operation_abar_to_bar(
        &mut self,
        input: &OpenAnonAssetRecord,
        input_keypair: &AXfrKeyPair,
        bar_pub_key: &XfrPublicKey,
        asset_record_type: AssetRecordType,
    ) -> Result<&mut Self> {
        let mut prng = ChaChaRng::from_entropy();
        match asset_record_type {
            AssetRecordType::NonConfidentialAmount_NonConfidentialAssetType => {
                let note =
                    init_abar_to_ar_note(&mut prng, input, input_keypair, bar_pub_key)?;
                self.abar_ar_cache.push(note);
            }
            _ => {
                let note = init_abar_to_bar_note(
                    &mut prng,
                    input,
                    input_keypair,
                    bar_pub_key,
                    asset_record_type,
                )?;
                self.abar_bar_cache.push(note);
            }
        }

        Ok(self)
    }

    /// Add an operation to transfer assets held in Anonymous Blind Asset Record.
    /// Note - Input and output amounts should be balanced, including FRA implicit fee
    /// Use op add_operation_anon_transfer_fees_remainder for automatic remainder and fee handling
    /// # Arguments
    /// * inputs - List of input ABARs to be used for the transfer
    /// * outputs - List of output ABARs
    /// * input_keypairs - list of AXfrKeyPair of the sender
    #[allow(dead_code)]
    pub fn add_operation_anon_transfer(
        &mut self,
        inputs: &[OpenAnonAssetRecord],
        outputs: &[OpenAnonAssetRecord],
        input_keypairs: &[AXfrKeyPair],
    ) -> Result<(&mut Self, AXfrPreNote)> {
        let fee = FEE_CALCULATING_FUNC(inputs.len() as u32, outputs.len() as u32);

        // generate anon transfer note
        let note = init_anon_xfr_note(inputs, outputs, fee, input_keypairs).c(d!())?;
        self.abar_abar_cache.push(note.clone());

        Ok((self, note))
    }

    /// Create an operation for ABAR transfer and generates remainder abars for balance amounts
    /// # Arguments
    /// * inputs - List of input ABARs to be used for the transfer
    /// * outputs - List of output ABARs
    /// * input_keypairs - list of AXfrKeyPair of the sender
    /// * enc_key - The encryption key of the sender to send the remainder abar
    pub fn add_operation_anon_transfer_fees_remainder(
        &mut self,
        inputs: &[OpenAnonAssetRecord],
        outputs: &[OpenAnonAssetRecord],
        input_keypairs: &[AXfrKeyPair],
    ) -> Result<(&mut Self, AXfrPreNote, Vec<OpenAnonAssetRecord>)> {
        let mut prng = ChaChaRng::from_entropy();

        let mut vec_outputs = outputs.to_vec();
        let mut vec_changes = vec![];
        let mut remainders = HashMap::new();
        // If multiple keypairs are present, the last keypair is considered for remainder
        let remainder_pk = input_keypairs.last().unwrap().get_pub_key();

        // Create a remainders hashmap with remainder amount for each asset type
        for input in inputs {
            // add each input amount to the asset type entry
            remainders
                .entry(input.get_asset_type())
                .and_modify(|rem| *rem += input.get_amount() as i64)
                .or_insert(input.get_amount() as i64);
        }
        for output in outputs {
            // subtract each output amount from the asset type entry
            remainders
                .entry(output.get_asset_type())
                .and_modify(|rem| *rem -= output.get_amount() as i64)
                .or_insert(-(output.get_amount() as i64));
        }

        // Check if atleast one input is of FRA asset type
        let fra_rem = remainders.remove(&ASSET_TYPE_FRA);
        if fra_rem.is_none() {
            return Err(eg!("Must include a FRA ABAR to pay FEE!"));
        }

        // Create remainder OABARs for non-FRA asset types
        for (asset_type, remainder) in remainders {
            println!(
                "Transaction Asset: {:?} Remainder Amount: {:?}",
                base64::encode(&asset_type.0),
                remainder
            );

            if remainder < 0 {
                return Err(eg!("Transfer Asset token input less than output!"));
            }

            if remainder > 0 {
                let oabar_money_back = OpenAnonAssetRecordBuilder::new()
                    .amount(remainder as u64)
                    .asset_type(asset_type)
                    .pub_key(&remainder_pk)
                    .finalize(&mut prng)
                    .unwrap()
                    .build()
                    .unwrap();

                // Add the oabar to list of outputs and a list of new oabars created
                vec_outputs.push(oabar_money_back.clone());
                vec_changes.push(oabar_money_back);
            }
        }

        // Calculate implicit fees that will get deducted and subtract from FRA remainder
        let fees =
            FEE_CALCULATING_FUNC(inputs.len() as u32, vec_outputs.len() as u32 + 1);
        let fra_remainder = fra_rem.unwrap() - (fees as i64); // safe. checked.
        if fra_remainder < 0 {
            return Err(eg!("insufficient FRA to pay fees!"));
        }
        if fra_remainder > 0 {
            println!("Transaction FRA Remainder Amount: {:?}", fra_remainder);
            let oabar_money_back = OpenAnonAssetRecordBuilder::new()
                .amount(fra_remainder as u64)
                .asset_type(ASSET_TYPE_FRA)
                .pub_key(&remainder_pk)
                .finalize(&mut prng)
                .unwrap()
                .build()
                .unwrap();

            // Add FRA remainder oabar to outputs
            vec_outputs.push(oabar_money_back.clone());
            vec_changes.push(oabar_money_back);
        }

        if vec_outputs.len() > 5 {
            return Err(eg!(
                "Total outputs (incl. remainders) cannot be greater than 5"
            ));
        }

        let note =
            init_anon_xfr_note(inputs, &vec_outputs, fees, input_keypairs).c(d!())?;
        self.abar_abar_cache.push(note.clone());

        // return a list of all new remainder abars generated
        Ok((self, note, vec_changes))
    }

    /// Add a operation to delegating finddra accmount to a tendermint validator.
    /// The transfer operation to BLACK_HOLE_PUBKEY_STAKING should be sent along with.
    pub fn add_operation_delegation(
        &mut self,
        keypair: &XfrKeyPair,
        amount: u64,
        validator: TendermintAddr,
    ) -> &mut Self {
        let op = DelegationOps::new(
            keypair,
            None,
            amount,
            validator,
            None,
            self.txn.body.no_replay_token,
        );
        self.add_operation(Operation::Delegation(op))
    }

    /// Add a operation to updating staker memo and commission_rate
    pub fn add_operation_update_staker(
        &mut self,
        keypair: &XfrKeyPair,
        vltor_key: &PrivateKey,
        td_pubkey: Vec<u8>,
        commission_rate: [u64; 2],
        memo: StakerMemo,
    ) -> Result<&mut Self> {
        let v_id = keypair.get_pk();

        let v = Validator::new_staker(td_pubkey, v_id, commission_rate, memo).c(d!())?;
        let vaddr = td_addr_to_string(&v.td_addr);

        if !is_valid_tendermint_addr(&vaddr) {
            return Err(eg!("invalid pubkey, invalid address"));
        }

        let op = UpdateStakerOps::new(
            keypair,
            vltor_key,
            vaddr,
            v,
            self.txn.body.no_replay_token,
        );

        Ok(self.add_operation(Operation::UpdateStaker(op)))
    }

    /// Add a staking operation to add a tendermint node as a validator
    pub fn add_operation_staking(
        &mut self,
        keypair: &XfrKeyPair,
        amount: u64,
        vltor_key: &PrivateKey,
        td_pubkey: Vec<u8>,
        commission_rate: [u64; 2],
        memo: Option<String>,
    ) -> Result<&mut Self> {
        let v_id = keypair.get_pk();

        let memo = if memo.is_some() {
            serde_json::from_str(memo.unwrap().as_str()).c(d!())?
        } else {
            Default::default()
        };

        let v = Validator::new_staker(td_pubkey, v_id, commission_rate, memo).c(d!())?;
        let vaddr = td_addr_to_string(&v.td_addr);

        if !is_valid_tendermint_addr(&vaddr) {
            return Err(eg!("invalid pubkey, invalid address"));
        }

        let op = DelegationOps::new(
            keypair,
            Some(vltor_key),
            amount,
            vaddr,
            Some(v),
            self.txn.body.no_replay_token,
        );

        Ok(self.add_operation(Operation::Delegation(op)))
    }

    /// Add a operation to reduce delegation amount of a findora account.
    /// If no validator address and FRA amount provided, it will be a full un-delegation
    /// Otherwise, it will withdraw some FRA from the validator
    pub fn add_operation_undelegation(
        &mut self,
        keypair: &XfrKeyPair,
        pu: Option<PartialUnDelegation>,
    ) -> &mut Self {
        let op = UnDelegationOps::new(keypair, self.txn.body.no_replay_token, pu);
        self.add_operation(Operation::UnDelegation(Box::new(op)))
    }

    /// Add a operation to claim all the rewards
    pub fn add_operation_claim(
        &mut self,
        keypair: &XfrKeyPair,
        am: Option<u64>,
    ) -> &mut Self {
        let op = ClaimOps::new(keypair, am, self.txn.body.no_replay_token);
        self.add_operation(Operation::Claim(op))
    }

    #[allow(missing_docs)]
    pub fn add_operation_fra_distribution(
        &mut self,
        kps: &[&XfrKeyPair],
        alloc_table: BTreeMap<XfrPublicKey, u64>,
    ) -> Result<&mut Self> {
        FraDistributionOps::new(kps, alloc_table, self.txn.body.no_replay_token)
            .c(d!())
            .map(move |op| self.add_operation(Operation::FraDistribution(op)))
    }

    #[allow(missing_docs)]
    pub fn add_operation_governance(
        &mut self,
        kps: &[&XfrKeyPair],
        byzantine_id: XfrPublicKey,
        kind: ByzantineKind,
        custom_amount: Option<[u64; 2]>,
    ) -> Result<&mut Self> {
        GovernanceOps::new(
            kps,
            byzantine_id,
            kind,
            custom_amount,
            self.txn.body.no_replay_token,
        )
        .c(d!())
        .map(move |op| self.add_operation(Operation::Governance(op)))
    }

    /// Add a operation update the validator set at specified block height.
    pub fn add_operation_update_validator(
        &mut self,
        kps: &[&XfrKeyPair],
        h: BlockHeight,
        v_set: Vec<Validator>,
    ) -> Result<&mut Self> {
        UpdateValidatorOps::new(kps, h, v_set, self.txn.body.no_replay_token)
            .c(d!())
            .map(move |op| self.add_operation(Operation::UpdateValidator(op)))
    }

    /// Add an operation to replace the staker of validator.
    pub fn add_operation_replace_staker(
        &mut self,
        keypair: &XfrKeyPair,
        new_public_key: XfrPublicKey,
        new_td_addr: Option<(Vec<u8>, Vec<u8>)>,
    ) -> Result<&mut Self> {
        let ops = ReplaceStakerOps::new(
            keypair,
            new_public_key,
            new_td_addr,
            self.txn.body.no_replay_token,
        );
        self.add_operation(Operation::ReplaceStaker(ops));
        Ok(self)
    }

    /// Add a operation convert utxo asset to account balance.
    pub fn add_operation_convert_account(
        &mut self,
        kp: &XfrKeyPair,
        addr: MultiSigner,
        asset: Option<AssetTypeCode>,
        amount: u64,
        lowlevel_data: Option<Vec<u8>>,
    ) -> Result<&mut Self> {
        self.add_operation(Operation::ConvertAccount(ConvertAccount {
            signer: kp.get_pk(),
            nonce: self.txn.body.no_replay_token,
            receiver: addr,
            value: amount,
            asset_type: asset.map(|a| a.val),
            lowlevel_data,
        }));
        Ok(self)
    }

    #[allow(missing_docs)]
    pub fn add_operation(&mut self, op: Operation) -> &mut Self {
        self.txn.add_operation(op);
        self
    }

    /// Signing this transaction with XfrKeyPair
    pub fn sign(&mut self, kp: &XfrKeyPair) -> &mut Self {
        self.txn.sign(kp);
        self
    }

    /// Check and append signature to transaction
    pub fn add_signature(
        &mut self,
        pk: &XfrPublicKey,
        sig: SignatureOf<TransactionBody>,
    ) -> Result<&mut Self> {
        self.txn.check_signature(pk, &sig).c(d!())?;
        self.txn.signatures.push(sig);
        Ok(self)
    }

    #[allow(missing_docs)]
    pub fn serialize(&self) -> Vec<u8> {
        // Unwrap is safe beacuse the underlying transaction is guaranteed to be serializable.
        let j = serde_json::to_string(&self.txn).unwrap();
        j.as_bytes().to_vec()
    }

    #[allow(missing_docs)]
    pub fn serialize_str(&self) -> String {
        // Unwrap is safe because the underlying transaction is guaranteed to be serializable.
        serde_json::to_string(&self.txn).unwrap()
    }
}

/// Generates an asset record from an asset record template using optional identity proof.
/// Returns the asset record, amount blinds, and type blind.
pub(crate) fn build_record_and_get_blinds<R: CryptoRng + RngCore>(
    prng: &mut R,
    template: &AssetRecordTemplate,
    identity_proof: Option<ConfidentialAC>,
) -> Result<(AssetRecord, (Scalar, Scalar), Scalar)> {
    // Check input consistency:
    // - if no policy, then no identity proof needed
    // - if policy and identity tracing, then identity proof is needed
    // - if policy but no identity tracing, then no identity proof is needed
    let asset_tracing = !template.asset_tracing_policies.is_empty();
    if !asset_tracing && identity_proof.is_some()
        || asset_tracing
            && (template
                .asset_tracing_policies
                .get_policy(0)
                .as_ref()
                .c(d!())?
                .identity_tracing
                .is_some()
                && identity_proof.is_none()
                || template
                    .asset_tracing_policies
                    .get_policy(0)
                    .as_ref()
                    .unwrap()
                    .identity_tracing
                    .is_none()
                    && identity_proof.is_some())
    {
        return Err(eg!());
    }
    // 1. get ciphertext and proofs from identity proof structure
    let (attr_ctext, reveal_proof) = match identity_proof {
        None => (None, None),
        Some(conf_ac) => {
            let (c, p) = conf_ac.get_fields();
            (Some(c.into_iter().map(|i| (0u32, i)).collect()), Some(p))
        }
    };
    // 2. Use record template and ciphertexts to build open asset record
    let pc_gens = RistrettoPedersenCommitment::default();
    let (open_asset_record, asset_tracing_memos, owner_memo) = build_open_asset_record(
        prng,
        &pc_gens,
        template,
        vec![attr_ctext.unwrap_or_default()],
    );
    // 3. Return record input containing open asset record, tracing policy, identity reveal proof,
    //    asset_tracer_memo, and owner_memo

    let mut identity_proofs = vec![];
    if reveal_proof.is_some() {
        identity_proofs.push(reveal_proof);
    }

    Ok((
        AssetRecord {
            open_asset_record: open_asset_record.clone(),
            tracing_policies: template.asset_tracing_policies.clone(),
            identity_proofs,
            owner_memo,
            asset_tracers_memos: asset_tracing_memos,
        },
        (
            open_asset_record.amount_blinds.0 .0,
            open_asset_record.amount_blinds.1 .0,
        ),
        open_asset_record.type_blind.0,
    ))
}

fn gen_bar_conv_note(
    seed: [u8; 32],
    input_record: &OpenAssetRecord,
    auth_key_pair: &XfrKeyPair,
    abar_pub_key: &AXfrPubKey,
    is_bar_transparent: bool,
) -> Result<(BarAnonConvNote, Commitment)> {
    // let mut prng = ChaChaRng::from_entropy();
    let mut prng = ChaChaRng::from_seed(seed);

    if is_bar_transparent {
        let prover_params = ProverParams::ar_to_abar_params()?;

        // generate the BarToAbarNote with the ZKP
        let note = gen_ar_to_abar_note(
            &mut prng,
            &prover_params,
            input_record,
            auth_key_pair,
            abar_pub_key,
        )
        .c(d!())?;

        let c = note.body.output.commitment;
        Ok((BarAnonConvNote::ArNote(Box::new(note)), c))
    } else {
        // generate params for Bar to Abar conversion
        let prover_params = ProverParams::bar_to_abar_params()?;

        // generate the BarToAbarNote with the ZKP
        let note = gen_bar_to_abar_note(
            &mut prng,
            &prover_params,
            input_record,
            auth_key_pair,
            abar_pub_key,
        )
        .c(d!())?;
        let c = note.body.output.commitment;
        Ok((BarAnonConvNote::BarNote(Box::new(note)), c))
    }
}

/// TransferOperationBuilder constructs transfer operations using the factory pattern
/// Inputs and outputs are added iteratively before being signed by all input record owners
#[derive(Clone, Serialize, Deserialize, Default)]
pub struct TransferOperationBuilder {
    input_sids: Vec<TxoRef>,
    spend_amounts: Vec<u64>, // Amount of each input record to spend, the rest will be refunded if user calls balance
    input_records: Vec<AssetRecord>,
    inputs_tracing_policies: Vec<TracingPolicies>,
    input_identity_commitments: Vec<Option<ACCommitment>>,
    output_records: Vec<AssetRecord>,
    outputs_tracing_policies: Vec<TracingPolicies>,
    output_identity_commitments: Vec<Option<ACCommitment>>,
    transfer: Option<TransferAsset>,
    transfer_type: TransferType,
    auto_refund: bool,
}

impl TransferOperationBuilder {
    #[allow(missing_docs)]
    pub fn new() -> Self {
        Self {
            auto_refund: true,
            ..Default::default()
        }
    }

    /// set auto_refund, will be checked when calling `create`
    pub fn auto_refund(&mut self, auto_refund: bool) -> &mut Self {
        self.auto_refund = auto_refund;
        self
    }

    /// TxoRef is the location of the input on the ledger and the amount is how much of the record
    /// should be spent in the transfer. See tests for example usage.
    pub fn add_input(
        &mut self,
        txo_sid: TxoRef,
        open_ar: OpenAssetRecord,
        tracing_policies: Option<TracingPolicies>,
        identity_commitment: Option<ACCommitment>,
        amount: u64,
    ) -> Result<&mut Self> {
        if self.transfer.is_some() {
            return Err(eg!(
                ("Cannot mutate a transfer that has been signed".to_string())
            ));
        }
        let policies = tracing_policies.unwrap_or_default();

        let asset_record =
            AssetRecord::from_open_asset_record_with_asset_tracing_but_no_identity(
                &mut ChaChaRng::from_entropy(),
                open_ar,
                policies.clone(),
            )
            .c(d!())?;
        self.input_sids.push(txo_sid);
        self.input_records.push(asset_record);
        self.inputs_tracing_policies.push(policies);
        self.input_identity_commitments.push(identity_commitment);
        self.spend_amounts.push(amount);
        Ok(self)
    }

    #[allow(missing_docs)]
    pub fn add_output(
        &mut self,
        asset_record_template: &AssetRecordTemplate,
        tracing_policies: Option<TracingPolicies>,
        identity_commitment: Option<ACCommitment>,
        credential_record: Option<(&CredUserSecretKey, &Credential, &ACCommitmentKey)>,
    ) -> Result<&mut Self> {
        let prng = &mut ChaChaRng::from_entropy();
        if self.transfer.is_some() {
            return Err(eg!(
                ("Cannot mutate a transfer that has been signed".to_string())
            ));
        }
        let policies = tracing_policies.unwrap_or_default();
        let ar = if let Some((user_secret_key, credential, commitment_key)) =
            credential_record
        {
            AssetRecord::from_template_with_identity_tracing(
                prng,
                asset_record_template,
                user_secret_key.get_ref(),
                credential,
                commitment_key,
            )
            .c(d!())?
        } else {
            AssetRecord::from_template_no_identity_tracing(prng, asset_record_template)
                .c(d!())?
        };
        self.output_records.push(ar);
        self.outputs_tracing_policies.push(policies);
        self.output_identity_commitments.push(identity_commitment);
        Ok(self)
    }

    /// Adds output to the records, and stores the asset amount blinds and type blind in the blinds parameter passed in.
    pub fn add_output_and_store_blinds<R: CryptoRng + RngCore>(
        &mut self,
        asset_record_template: &AssetRecordTemplate,
        credential_record: Option<(&CredUserSecretKey, &Credential, &ACCommitmentKey)>,
        prng: &mut R,
        blinds: &mut ((Scalar, Scalar), Scalar),
    ) -> Result<&mut Self> {
        if self.transfer.is_some() {
            return Err(eg!(
                ("Cannot mutate a transfer that has been signed".to_string())
            ));
        }
        let (ar, amount_blinds, type_blind) =
            if let Some((user_secret_key, credential, commitment_key)) =
                credential_record
            {
                match asset_record_template.asset_tracing_policies.get_policy(0) {
                    None => {
                        // identity tracing must have asset_tracing policy
                        return Err(eg!());
                    }
                    Some(policy) => {
                        match &policy.identity_tracing {
                            // policy must have a identity tracing policy
                            None => {
                                return Err(eg!());
                            }
                            Some(reveal_policy) => {
                                let conf_ac = ac_confidential_open_commitment(
                                    prng,
                                    user_secret_key.get_ref(),
                                    credential,
                                    commitment_key,
                                    &policy.enc_keys.attrs_enc_key,
                                    &reveal_policy.reveal_map,
                                    &[],
                                )
                                .c(d!())?;
                                build_record_and_get_blinds(
                                    prng,
                                    &asset_record_template,
                                    Some(conf_ac),
                                )
                                .c(d!())?
                            }
                        }
                    }
                }
            } else {
                if let Some(policy) =
                    asset_record_template.asset_tracing_policies.get_policy(0)
                {
                    if policy.identity_tracing.is_some() {
                        return Err(eg!());
                    }
                }
                build_record_and_get_blinds(prng, &asset_record_template, None)?
            };
        blinds.0 = amount_blinds;
        blinds.1 = type_blind;
        self.output_records.push(ar);
        self.outputs_tracing_policies
            .push(asset_record_template.asset_tracing_policies.clone());
        self.output_identity_commitments.push(None);
        Ok(self)
    }

    // Check if outputs and inputs are balanced

    fn check_balance(&self) -> Result<()> {
        let input_total: u64 = self
            .input_records
            .iter()
            .fold(0, |acc, ar| acc + ar.open_asset_record.amount);
        let output_total = self
            .output_records
            .iter()
            .fold(0, |acc, ar| acc + ar.open_asset_record.amount);
        if input_total != output_total {
            return Err(eg!(format!("{} != {}", input_total, output_total)));
        }

        Ok(())
    }

    /// Ensures that outputs and inputs are balanced by adding remainder outputs for leftover asset
    /// amounts
    pub fn balance(&mut self, rt: Option<AssetRecordType>) -> Result<&mut Self> {
        let mut prng = ChaChaRng::from_entropy();
        if self.transfer.is_some() {
            return Err(eg!(
                ("Cannot mutate a transfer that has been signed".to_string())
            ));
        }

        // for: repeated/idempotent balance
        let mut amt_cache = vec![];

        let spend_total: u64 = self.spend_amounts.iter().sum();
        let mut partially_consumed_inputs = Vec::new();

        for (idx, ((spend_amount, ar), policies)) in self
            .spend_amounts
            .iter()
            .zip(self.input_records.iter())
            .zip(self.inputs_tracing_policies.iter())
            .enumerate()
        {
            let amt = ar.open_asset_record.get_amount();
            match spend_amount.cmp(amt) {
                Ordering::Greater => {
                    return Err(eg!());
                }
                Ordering::Less => {
                    let asset_type = *ar.open_asset_record.get_asset_type();
                    let record_type =
                        rt.unwrap_or_else(|| ar.open_asset_record.get_record_type());
                    let recipient = *ar.open_asset_record.get_pub_key();
                    let ar_template = AssetRecordTemplate::with_asset_tracing(
                        amt - spend_amount,
                        asset_type,
                        record_type,
                        recipient,
                        policies.clone(),
                    );
                    let ar = AssetRecord::from_template_no_identity_tracing(
                        &mut prng,
                        &ar_template,
                    )
                    .c(d!())?;
                    partially_consumed_inputs.push(ar);
                    self.outputs_tracing_policies.push(policies.clone());
                    self.output_identity_commitments.push(None);

                    // for: repeated/idempotent balance
                    amt_cache.push((idx, *amt));
                }
                _ => {}
            }
        }

        let output_total = self
            .output_records
            .iter()
            .fold(0, |acc, ar| acc + ar.open_asset_record.amount);
        if spend_total != output_total {
            return Err(eg!(format!(
                "Spend total != output, {} != {}",
                spend_total, output_total
            )));
        }
        self.output_records.append(&mut partially_consumed_inputs);

        // for: repeated/idempotent balance
        amt_cache.into_iter().for_each(|(idx, am)| {
            self.spend_amounts[idx] = am;
        });

        Ok(self)
    }

    /// Finalize the transaction and prepare for signing. Once called, the transaction cannot be
    /// modified.
    pub fn create(&mut self, transfer_type: TransferType) -> Result<&mut Self> {
        if self.auto_refund {
            self.balance(None).c(d!())?;
        } else {
            self.check_balance().c(d!())?;
        }

        let mut prng = ChaChaRng::from_entropy();
        let num_inputs = self.input_records.len();
        let num_outputs = self.output_records.len();
        let xfr_policies = XfrNotePolicies::new(
            self.inputs_tracing_policies.clone(),
            vec![None; num_inputs],
            self.outputs_tracing_policies.clone(),
            vec![None; num_outputs],
        );
        let body = TransferAssetBody::new(
            &mut prng,
            self.input_sids.clone(),
            &self.input_records,
            &self.output_records,
            Some(xfr_policies),
            vec![],
            transfer_type,
        )
        .c(d!())?;
        self.transfer = Some(TransferAsset::new(body).c(d!())?);
        Ok(self)
    }

    #[allow(missing_docs)]
    pub fn get_output_record(&self, idx: usize) -> Option<BlindAssetRecord> {
        self.transfer
            .as_ref()?
            .body
            .transfer
            .outputs
            .get(idx)
            .cloned()
    }

    /// All input owners must sign eventually for the transaction to be valid.
    pub fn sign(&mut self, kp: &XfrKeyPair) -> Result<&mut Self> {
        if self.transfer.is_none() {
            return Err(eg!(no_transfer_err!()));
        }
        self.transfer.as_mut().c(d!())?.sign(&kp);
        Ok(self)
    }

    #[allow(missing_docs)]
    pub fn create_input_signature(
        &self,
        keypair: &XfrKeyPair,
    ) -> Result<IndexedSignature<TransferAssetBody>> {
        let sig = self
            .transfer
            .as_ref()
            .c(d!(no_transfer_err!()))?
            .create_input_signature(keypair);
        Ok(sig)
    }

    #[allow(missing_docs)]
    pub fn attach_signature(
        &mut self,
        sig: IndexedSignature<TransferAssetBody>,
    ) -> Result<&mut Self> {
        self.transfer
            .as_mut()
            .c(d!(no_transfer_err!()))?
            .attach_signature(sig)
            .c(d!())?;
        Ok(self)
    }

    /// Return the transaction operation
    pub fn transaction(&self) -> Result<Operation> {
        if self.transfer.is_none() {
            return Err(eg!(no_transfer_err!()));
        }
        Ok(Operation::TransferAsset(self.transfer.clone().c(d!())?))
    }

    /// Checks to see whether all necessary signatures are present and valid
    pub fn validate_signatures(&mut self) -> Result<&mut Self> {
        if self.transfer.is_none() {
            return Err(eg!(no_transfer_err!()));
        }

        let trn = self.transfer.as_ref().c(d!())?;
        let mut sig_keys = HashSet::new();
        for sig in &trn.body_signatures {
            if !sig.verify(&trn.body) {
                return Err(eg!(("Invalid signature")));
            }
            sig_keys.insert(sig.address.key.zei_to_bytes());
        }

        for record in &trn.body.transfer.inputs {
            if !sig_keys.contains(&record.public_key.zei_to_bytes()) {
                return Err(eg!(("Not all signatures present")));
            }
        }
        Ok(self)
    }
}

/// AnonTransferOperationBuilder builders anon transfer operation using the factory pattern.
/// This is used for the wasm interface in building a multi-input/output anon transfer operation.
#[derive(Default)]
pub struct AnonTransferOperationBuilder {
    inputs: Vec<OpenAnonAssetRecord>,
    outputs: Vec<OpenAnonAssetRecord>,
    keypairs: Vec<AXfrKeyPair>,
    note: Option<AXfrPreNote>,
    commitments: Vec<Commitment>,

    nonce: NoReplayToken,
    txn: Transaction,
}

impl AnonTransferOperationBuilder {
    /// default returns a fresh default builder
    pub fn new_from_seq_id(seq_id: u64) -> Self {
        let mut prng = ChaChaRng::from_entropy();
        let no_replay_token = NoReplayToken::new(&mut prng, seq_id);

        AnonTransferOperationBuilder {
            inputs: Vec::default(),
            outputs: Vec::default(),
            keypairs: Vec::default(),
            note: None,
            commitments: Vec::default(),
            nonce: no_replay_token,
            txn: Transaction::from_seq_id(seq_id),
        }
    }

    /// add_input is used for adding an input source to the Anon Transfer Operation factory, it takes
    /// an ABAR and a Keypair as input
    pub fn add_input(
        &mut self,
        abar: OpenAnonAssetRecord,
        secret_key: AXfrKeyPair,
    ) -> Result<&mut Self> {
        self.inputs.push(abar);
        self.keypairs.push(secret_key);
        Ok(self)
    }

    /// add_output is used to add a output record to the Anon Transfer factory
    pub fn add_output(&mut self, abar: OpenAnonAssetRecord) -> Result<&mut Self> {
        self.commitments.push(abar.compute_commitment());
        self.outputs.push(abar);
        Ok(self)
    }

    #[allow(missing_docs)]
    pub fn extra_fee_estimation(&self) -> u64 {
        let estimated_fees = FEE_CALCULATING_FUNC(
            self.inputs.len() as u32,
            (self.outputs.len() + 1) as u32,
        ) as u64;

        let mut fra_input_sum: u64 = 0;
        let mut fra_output_sum: u64 = 0;

        for input in &self.inputs {
            if ASSET_TYPE_FRA == input.get_asset_type() {
                fra_input_sum += input.get_amount();
            }
        }

        for output in &self.outputs {
            if ASSET_TYPE_FRA == output.get_asset_type() {
                fra_output_sum += output.get_amount();
            }
        }

        if fra_output_sum > fra_input_sum {
            let fra_deficient = fra_output_sum - fra_input_sum;
            let new_estimated_fee = FEE_CALCULATING_FUNC(
                self.inputs.len() as u32 + 1,
                self.outputs.len() as u32 + 1,
            ) as u64;
            return new_estimated_fee + fra_deficient;
        }

        let fra_excess = fra_input_sum - fra_output_sum;

        if estimated_fees > fra_excess {
            let new_estimated_fee = FEE_CALCULATING_FUNC(
                self.inputs.len() as u32 + 1,
                self.outputs.len() as u32 + 1,
            ) as u64;
            new_estimated_fee - fra_excess
        } else {
            0u64
        }
    }

    /// get_commitments fetches the commitments for the different outputs.
    pub fn get_commitments(&self) -> Vec<Commitment> {
        self.commitments.clone()
    }

    /// get a hashmap of commitment, public key, asset, amount
    pub fn get_commitment_map(&self) -> HashMap<String, (AXfrPubKey, AssetType, u64)> {
        let mut commitment_map = HashMap::new();
        for out_abar in self.outputs.iter() {
            let abar_rand = wallet::commitment_to_base58(&out_abar.compute_commitment());
            let abar_pkey = *out_abar.pub_key_ref();
            let abar_asset = out_abar.get_asset_type();
            let abar_amt = out_abar.get_amount();
            commitment_map.insert(abar_rand, (abar_pkey, abar_asset, abar_amt));
        }
        commitment_map
    }

    /// build generates the anon transfer body with the Zero Knowledge Proof.
    pub fn build(&mut self) -> Result<&mut Self> {
        let mut prng = ChaChaRng::from_entropy();

        let mut sum_input = 0;
        let mut sum_output = 0;
        for input in self.inputs.clone() {
            if ASSET_TYPE_FRA == input.get_asset_type() {
                sum_input += input.get_amount();
            }
        }
        for output in self.outputs.clone() {
            if ASSET_TYPE_FRA == output.get_asset_type() {
                sum_output += output.get_amount();
            }
        }
        let fees = FEE_CALCULATING_FUNC(
            self.inputs.len() as u32,
            self.outputs.len() as u32 + 1,
        );
        if sum_output + (fees as u64) > sum_input {
            return Err(eg!("Insufficient FRA balance to pay fees"));
        }
        let remainder = sum_input - sum_output - (fees as u64);

        let oabar_money_back = OpenAnonAssetRecordBuilder::new()
            .amount(remainder)
            .asset_type(ASSET_TYPE_FRA)
            .pub_key(&self.keypairs[0].get_pub_key())
            .finalize(&mut prng)
            .unwrap()
            .build()
            .unwrap();

        let commitment = oabar_money_back.compute_commitment();
        self.outputs.push(oabar_money_back);
        self.commitments.push(commitment);

        if self.outputs.len() > 5 {
            return Err(eg!(
                "Total outputs (incl. remainders) cannot be greater than 5"
            ));
        }

        let note = init_anon_xfr_note(
            self.inputs.as_slice(),
            self.outputs.as_slice(),
            fees,
            self.keypairs.as_slice(),
        )
        .c(d!())?;

        self.note = Some(note);

        Ok(self)
    }

    /// Add operation to the transaction
    pub fn build_txn(&mut self) -> Result<()> {
        let mut prng = ChaChaRng::from_entropy();
        let param = ProverParams::new(
            self.inputs.len(),
            self.outputs.len(),
            Some(MERKLE_TREE_DEPTH),
        )?;

        let pre_note = self.note.clone().unwrap();
        let mut hasher = Sha512::new();

        let mut bytes = self.txn.body.digest();
        bytes.extend_from_slice(Serialized::new(&pre_note.body).as_ref());
        hasher.update(bytes);

        let note = finish_anon_xfr_note(&mut prng, &param, pre_note, hasher)?;

        // Add operation
        let inp = AnonTransferOps::new(note, self.nonce).c(d!())?;
        let op = Operation::TransferAnonAsset(Box::new(inp));
        self.txn.add_operation(op);

        Ok(())
    }

    /// Calculates the Anon fee given the number of inputs and outputs
    pub fn get_anon_fee(n_inputs: u32, n_outputs: u32) -> u32 {
        FEE_CALCULATING_FUNC(n_inputs, n_outputs)
    }

    /// transaction method wraps the anon transfer note in an Operation and returns it
    pub fn serialize_str(&self) -> Result<String> {
        if self.note.is_none() {
            return Err(eg!("Anon transfer not built and signed"));
        }
        // Unwrap is safe because the underlying transaction is guaranteed to be serializable.
        serde_json::to_string(&self.txn).c(d!())
    }
}

#[cfg(test)]
#[allow(missing_docs)]
mod tests {
    use {
        super::*,
        ledger::data_model::{ATxoSID, BlockEffect, TxnEffect, TxoRef},
        ledger::store::{utils::fra_gen_initial_tx, LedgerState},
        rand_chacha::ChaChaRng,
        rand_core::SeedableRng,
        zei::anon_xfr::structs::{AnonAssetRecord, OpenAnonAssetRecordBuilder},
        zei::xfr::asset_record::{
            build_blind_asset_record, open_blind_asset_record,
            AssetRecordType::NonConfidentialAmount_NonConfidentialAssetType,
        },
        zei::xfr::structs::AssetType as AT,
        zei_crypto::basic::ristretto_pedersen_comm::RistrettoPedersenCommitment,
    };

    // Defines an asset type
    #[derive(Clone, Debug, Eq, PartialEq)]
    struct AssetType(pub u8);

    #[derive(Clone, Debug, Eq, PartialEq)]
    struct KeyPair(pub u8);

    #[derive(Clone, Debug, Eq, PartialEq)]
    struct TxoReference(pub u64);

    // Defines an input record
    // (type, amount, conf_type, conf_amount, traceable)
    #[derive(Clone, Debug, Eq, PartialEq)]
    struct InputRecord(pub u64, pub AssetType, pub bool, pub bool, pub bool);

    // Defines an output record
    // (amount, asset type, keypair)
    #[derive(Clone, Debug, Eq, PartialEq)]
    struct OutputRecord(pub u64, pub AssetType, pub KeyPair);

    #[test]
    fn test_transfer_op_builder() {
        pnk!(test_transfer_op_builder_inner());
    }

    fn test_transfer_op_builder_inner() -> Result<()> {
        let mut prng = ChaChaRng::from_entropy();
        let pc_gens = RistrettoPedersenCommitment::default();
        let code_1 = AssetTypeCode::gen_random();
        let code_2 = AssetTypeCode::gen_random();
        let alice = XfrKeyPair::generate(&mut prng);
        let bob = XfrKeyPair::generate(&mut prng);
        let charlie = XfrKeyPair::generate(&mut prng);
        let ben = XfrKeyPair::generate(&mut prng);

        let ar_1 = AssetRecordTemplate::with_no_asset_tracing(
            1000,
            code_1.val,
            NonConfidentialAmount_NonConfidentialAssetType,
            alice.get_pk(),
        );
        let ar_2 = AssetRecordTemplate::with_no_asset_tracing(
            1000,
            code_2.val,
            NonConfidentialAmount_NonConfidentialAssetType,
            bob.get_pk(),
        );
        let (ba_1, _, memo1) =
            build_blind_asset_record(&mut prng, &pc_gens, &ar_1, vec![]);
        let (ba_2, _, memo2) =
            build_blind_asset_record(&mut prng, &pc_gens, &ar_2, vec![]);

        // Attempt to spend too much
        let mut invalid_outputs_transfer_op = TransferOperationBuilder::new();
        let output_template = AssetRecordTemplate::with_no_asset_tracing(
            25,
            code_1.val,
            NonConfidentialAmount_NonConfidentialAssetType,
            bob.get_pk(),
        );
        let res = invalid_outputs_transfer_op
            .add_input(
                TxoRef::Relative(1),
                open_blind_asset_record(&ba_1, &memo1, &alice).c(d!())?,
                None,
                None,
                20,
            )
            .c(d!())?
            .add_output(&output_template, None, None, None)
            .c(d!())?
            .balance(None);

        assert!(res.is_err());

        // Change transaction after signing
        let mut invalid_sig_op = TransferOperationBuilder::new();
        let output_template = AssetRecordTemplate::with_no_asset_tracing(
            20,
            code_1.val,
            NonConfidentialAmount_NonConfidentialAssetType,
            bob.get_pk(),
        );
        let res = invalid_sig_op
            .add_input(
                TxoRef::Relative(1),
                open_blind_asset_record(&ba_1, &memo1, &alice).c(d!())?,
                None,
                None,
                20,
            )
            .c(d!())?
            .add_output(&output_template, None, None, None)
            .c(d!())?
            .balance(None)
            .c(d!())?
            .create(TransferType::Standard)
            .c(d!())?
            .sign(&alice)
            .c(d!())?
            .add_output(&output_template, None, None, None);
        assert!(res.is_err());

        // Not all signatures present
        let mut missing_sig_op = TransferOperationBuilder::new();
        let output_template = AssetRecordTemplate::with_no_asset_tracing(
            20,
            code_1.val,
            NonConfidentialAmount_NonConfidentialAssetType,
            bob.get_pk(),
        );
        let res = missing_sig_op
            .add_input(
                TxoRef::Relative(1),
                open_blind_asset_record(&ba_1, &memo1, &alice).c(d!())?,
                None,
                None,
                20,
            )
            .c(d!())?
            .add_output(&output_template, None, None, None)
            .c(d!())?
            .balance(None)
            .c(d!())?
            .create(TransferType::Standard)
            .c(d!())?
            .validate_signatures();

        assert!(&res.is_err());

        // Finally, test a valid transfer
        let output_bob5_code1_template = AssetRecordTemplate::with_no_asset_tracing(
            5,
            code_1.val,
            NonConfidentialAmount_NonConfidentialAssetType,
            bob.get_pk(),
        );
        let output_charlie13_code1_template = AssetRecordTemplate::with_no_asset_tracing(
            13,
            code_1.val,
            NonConfidentialAmount_NonConfidentialAssetType,
            charlie.get_pk(),
        );
        let output_ben2_code1_template = AssetRecordTemplate::with_no_asset_tracing(
            2,
            code_1.val,
            NonConfidentialAmount_NonConfidentialAssetType,
            ben.get_pk(),
        );
        let output_bob5_code2_template = AssetRecordTemplate::with_no_asset_tracing(
            5,
            code_2.val,
            NonConfidentialAmount_NonConfidentialAssetType,
            bob.get_pk(),
        );
        let output_charlie13_code2_template = AssetRecordTemplate::with_no_asset_tracing(
            13,
            code_2.val,
            NonConfidentialAmount_NonConfidentialAssetType,
            charlie.get_pk(),
        );
        let output_ben2_code2_template = AssetRecordTemplate::with_no_asset_tracing(
            2,
            code_2.val,
            NonConfidentialAmount_NonConfidentialAssetType,
            ben.get_pk(),
        );
        let _valid_transfer_op = TransferOperationBuilder::new()
            .add_input(
                TxoRef::Relative(1),
                open_blind_asset_record(&ba_1, &memo1, &alice).c(d!())?,
                None,
                None,
                20,
            )
            .c(d!())?
            .add_input(
                TxoRef::Relative(2),
                open_blind_asset_record(&ba_2, &memo2, &bob).c(d!())?,
                None,
                None,
                20,
            )
            .c(d!())?
            .add_output(&output_bob5_code1_template, None, None, None)
            .c(d!())?
            .add_output(&output_charlie13_code1_template, None, None, None)
            .c(d!())?
            .add_output(&output_ben2_code1_template, None, None, None)
            .c(d!())?
            .add_output(&output_bob5_code2_template, None, None, None)
            .c(d!())?
            .add_output(&output_charlie13_code2_template, None, None, None)
            .c(d!())?
            .add_output(&output_ben2_code2_template, None, None, None)
            .c(d!())?
            .balance(None)
            .c(d!())?
            .create(TransferType::Standard)
            .c(d!())?
            .sign(&alice)
            .c(d!())?
            .sign(&bob)
            .c(d!())?
            .transaction()
            .c(d!())?;
        Ok(())
    }

    #[test]
    fn test_check_fee_with_ledger() {
        let mut ledger = LedgerState::tmp_ledger();
        let fra_owner_kp = XfrKeyPair::generate(&mut ChaChaRng::from_entropy());
        let bob_kp = XfrKeyPair::generate(&mut ChaChaRng::from_entropy());
        assert_eq!(
            bob_kp.get_sk().into_keypair().zei_to_bytes(),
            bob_kp.zei_to_bytes()
        );

        let mut tx = fra_gen_initial_tx(&fra_owner_kp);
        assert!(tx.check_fee());

        let effect = TxnEffect::compute_effect(tx.clone()).unwrap();
        let mut block = ledger.start_block().unwrap();
        let tmp_sid = ledger.apply_transaction(&mut block, effect).unwrap();
        let txo_sid = ledger
            .finish_block(block)
            .unwrap()
            .remove(&tmp_sid)
            .unwrap()
            .1[0];

        macro_rules! transfer_to_bob {
            ($txo_sid: expr, $bob_pk: expr) => {{
                let output_bob_fra_template = AssetRecordTemplate::with_no_asset_tracing(
                    100 * TX_FEE_MIN,
                    ASSET_TYPE_FRA,
                    NonConfidentialAmount_NonConfidentialAssetType,
                    $bob_pk,
                );
                TransferOperationBuilder::new()
                    .add_input(
                        TxoRef::Absolute($txo_sid),
                        open_blind_asset_record(
                            &ledger.get_utxo_light($txo_sid).unwrap().utxo.0.record,
                            &None,
                            &fra_owner_kp,
                        )
                        .unwrap(),
                        None,
                        None,
                        100 * TX_FEE_MIN,
                    )
                    .unwrap()
                    .add_output(&output_bob_fra_template, None, None, None)
                    .unwrap()
                    .balance(None)
                    .unwrap()
                    .create(TransferType::Standard)
                    .unwrap()
                    .sign(&fra_owner_kp)
                    .unwrap()
                    .transaction()
                    .unwrap()
            }};
        }

        let mut tx2 = TransactionBuilder::from_seq_id(1);
        tx2.add_operation(transfer_to_bob!(txo_sid, bob_kp.get_pk()))
            .add_fee_relative_auto(&fra_owner_kp)
            .unwrap();
        assert!(tx2.check_fee());

        let effect = TxnEffect::compute_effect(tx2.into_transaction()).unwrap();
        let mut block = ledger.start_block().unwrap();
        let tmp_sid = ledger.apply_transaction(&mut block, effect).unwrap();
        // txo_sid[0]: fra_owner to bob
        // txo_sid[1]: fra_owner to fee
        // txo_sid[2]: balance to fra_owner
        let txo_sid = ledger
            .finish_block(block)
            .unwrap()
            .remove(&tmp_sid)
            .unwrap()
            .1;

        // (0) transfer first time
        let mut fi = FeeInputs::new();
        let utxo = ledger.get_utxo_light(txo_sid[0]).unwrap();
        fi.append(
            TX_FEE_MIN,
            TxoRef::Absolute(txo_sid[0]),
            utxo.utxo.0,
            utxo.txn.txn.get_owner_memos_ref()[utxo.utxo_location.0].cloned(),
            bob_kp.get_sk().into_keypair(),
        );
        let mut tx3 = TransactionBuilder::from_seq_id(2);
        pnk!(tx3
            .add_operation(transfer_to_bob!(txo_sid[2], bob_kp.get_pk()))
            .add_fee(fi));
        assert!(tx3.check_fee());

        let effect = TxnEffect::compute_effect(tx3.into_transaction()).unwrap();
        let mut block = ledger.start_block().unwrap();
        let tmp_sid = ledger.apply_transaction(&mut block, effect).unwrap();
        // txo_sid[0]: fra_owner to bob
        // txo_sid[1]: balance to fra_owner
        // txo_sid[2]: bob to fee
        // txo_sid[3]: balance to bob
        let txo_sid = ledger
            .finish_block(block)
            .unwrap()
            .remove(&tmp_sid)
            .unwrap()
            .1;

        // (2) transfer second time
        let mut fi = FeeInputs::new();
        let utxo = ledger.get_utxo_light(txo_sid[0]).unwrap();
        fi.append(
            TX_FEE_MIN,
            TxoRef::Absolute(txo_sid[0]),
            utxo.utxo.0,
            utxo.txn.txn.get_owner_memos_ref()[utxo.utxo_location.0].cloned(),
            bob_kp.get_sk().into_keypair(),
        );
        let mut tx4 = TransactionBuilder::from_seq_id(3);
        tx4.add_operation(transfer_to_bob!(txo_sid[1], bob_kp.get_pk()))
            .add_fee(fi)
            .unwrap();
        assert!(tx4.check_fee());

        let effect = TxnEffect::compute_effect(tx4.into_transaction()).unwrap();
        let mut block = ledger.start_block().unwrap();
        ledger.apply_transaction(&mut block, effect).unwrap();
        ledger.finish_block(block).unwrap();

        // Ensure that FRA can only be defined only once.
        tx.body.no_replay_token =
            NoReplayToken::new(&mut ChaChaRng::from_entropy(), 100);
        let effect = TxnEffect::compute_effect(tx).unwrap();
        let mut block = ledger.start_block().unwrap();
        assert!(ledger.apply_transaction(&mut block, effect).is_err());
    }

    #[test]
    fn test_operation_bar_to_abar() {
        let mut builder = TransactionBuilder::from_seq_id(1);

        let mut prng = ChaChaRng::from_seed([0u8; 32]);
        let from = XfrKeyPair::generate(&mut prng);
        let to = AXfrKeyPair::generate(&mut prng).get_pub_key();

        let ar = AssetRecordTemplate::with_no_asset_tracing(
            10u64,
            AT([1u8; 32]),
            AssetRecordType::ConfidentialAmount_ConfidentialAssetType,
            from.get_pk(),
        );
        let pc_gens = RistrettoPedersenCommitment::default();
        let (bar, _, memo) = build_blind_asset_record(&mut prng, &pc_gens, &ar, vec![]);
        let dummy_input = open_blind_asset_record(&bar, &memo, &from).unwrap();

        let mut seed = [0u8; 32];

        getrandom::getrandom(&mut seed).unwrap();

        let _ = builder
            .add_operation_bar_to_abar(
                seed,
                &from,
                &to,
                TxoSID(123),
                &dummy_input,
                false,
            )
            .is_ok();

        let txn = builder.take_transaction().unwrap();

        if let Operation::BarToAbar(note) = txn.body.operations[0].clone() {
            let result = note.verify();
            assert!(result.is_ok());
        }
    }

    #[test]
    //This contains only the positive tests with the fees included
    fn axfr_create_verify_unit_positive_tests_with_fees() {
        let mut ledger_state = LedgerState::tmp_ledger();
        let _ledger_status = ledger_state.get_status();

        let mut prng = ChaChaRng::from_seed([0u8; 32]);
        let amount = 6000000u64;
        let fee_amount = FEE_CALCULATING_FUNC(2, 1) as u64;
        let amount_output = 1000000u64;
        let asset_type = ASSET_TYPE_FRA;

        // simulate input abar
        let (mut oabar, keypair_in) = gen_oabar_and_keys(&mut prng, amount, asset_type);

        // simulate input fee abar
        let (mut oabar_fee, keypair_in_fee) =
            gen_oabar_and_keys(&mut prng, fee_amount, asset_type);
        let abar = AnonAssetRecord::from_oabar(&oabar);

        let fee_abar = AnonAssetRecord::from_oabar(&oabar_fee);
        let asset_type_out = ASSET_TYPE_FRA;

        //Simulate output abar
        let (oabar_out, _keypair_out) =
            gen_oabar_and_keys(&mut prng, amount_output, asset_type_out);

        let _abar_out = AnonAssetRecord::from_oabar(&oabar_out);

        let mut builder = TransactionBuilder::from_seq_id(1);

        let _owner_memo = oabar.get_owner_memo().unwrap();

        // add abars to merkle tree
        let uid = ledger_state.add_abar(&abar).unwrap();
        let uid_fee = ledger_state.add_abar(&fee_abar).unwrap();

        ledger_state.compute_and_append_txns_hash(&BlockEffect::default());
        // let _ =
        ledger_state.compute_and_save_state_commitment_data(1);

        let mt_leaf_info = ledger_state.get_abar_proof(uid).unwrap();
        let mt_leaf_fee_info = ledger_state.get_abar_proof(uid_fee).unwrap();

        oabar.update_mt_leaf_info(mt_leaf_info);
        oabar_fee.update_mt_leaf_info(mt_leaf_fee_info);

        let vec_inputs = vec![oabar, oabar_fee];
        let vec_oututs = vec![oabar_out];
        let vec_keys = vec![keypair_in, keypair_in_fee];

        let result = builder.add_operation_anon_transfer_fees_remainder(
            &vec_inputs,
            &vec_oututs,
            &vec_keys,
        );
        //builder.add_operation_anon_transfer(&vec_inputs, &vec_oututs, &vec_keys);

        assert!(result.is_ok());

        let txn = builder.take_transaction().unwrap();
        let compute_effect = TxnEffect::compute_effect(txn).unwrap();
        let mut block = BlockEffect::default();
        let block_result = block.add_txn_effect(compute_effect);

        assert!(block_result.is_ok());

        for n in block.new_nullifiers.iter() {
            let _str = wallet::nullifier_to_base58(&n);
        }
        let txn_sid_result = ledger_state.finish_block(block);
        assert!(txn_sid_result.is_ok());
        let _txn_sid_result = txn_sid_result.unwrap();
    }

    //Negative tests added
    #[test]
    #[ignore]
    fn axfr_create_verify_unit_with_negative_tests() {
        let mut ledger_state = LedgerState::tmp_ledger();
        let _ledger_status = ledger_state.get_status();

        let mut prng = ChaChaRng::from_seed([0u8; 32]);
        let amount = 10u64;

        //Here the Asset Type is generated as a 32 byte and each of them are zero
        let asset_type = AT::from_identical_byte(0);

        // simulate input abar
        let (oabar, keypair_in) = gen_oabar_and_keys(&mut prng, amount, asset_type);

        //simulate another oabar just to get new keypair
        let (_, another_keypair) = gen_oabar_and_keys(&mut prng, amount, asset_type);

        //negative test for input keypairs
        assert_eq!(keypair_in.get_pub_key(), *oabar.pub_key_ref());

        assert_ne!(keypair_in.get_pub_key(), another_keypair.get_pub_key());

        assert_ne!(another_keypair.get_pub_key(), *oabar.pub_key_ref());

        let asset_type_out = AT::from_identical_byte(0);

        //Simulate output abar
        let (oabar_out, _keypair_out) =
            gen_oabar_and_keys(&mut prng, amount, asset_type_out);

        let _abar_out = AnonAssetRecord::from_oabar(&oabar_out);
        let mut builder = TransactionBuilder::from_seq_id(1);

        let wrong_key_result = builder.add_operation_anon_transfer(
            &[oabar],
            &[oabar_out],
            &[another_keypair],
        );
        //negative test for keys
        assert!(wrong_key_result.is_err());

        let asset_type = AT::from_identical_byte(0);

        //negative test for asset type
        let wrong_asset_type_out = AT::from_identical_byte(1);

        let (oabar, keypair_in) = gen_oabar_and_keys(&mut prng, amount, asset_type);

        let (oabar_out, _keypair_out) =
            gen_oabar_and_keys(&mut prng, amount, wrong_asset_type_out);

        let wrong_asset_type_result =
            builder.add_operation_anon_transfer(&[oabar], &[oabar_out], &[keypair_in]);

        //Here we have an error due to the asset type input being unequal to the asset type output
        assert!(wrong_asset_type_result.is_err());

        //The happy path
        let (mut oabar, keypair_in) = gen_oabar_and_keys(&mut prng, amount, asset_type);

        let (oabar_out, _keypair_out) =
            gen_oabar_and_keys(&mut prng, amount, asset_type_out);

        let abar = AnonAssetRecord::from_oabar(&oabar);

        //negative test for owner memo
        let owner_memo = oabar.get_owner_memo().unwrap();

        let new_xfrkeys = AXfrKeyPair::generate(&mut prng);

        //Trying to decrypt asset type and amount from owner memo using wrong keys
        let result_decrypt = owner_memo.decrypt(&new_xfrkeys.get_view_key());
        assert!(result_decrypt.is_err());

        // add abar to merkle tree
        let uid = ledger_state.add_abar(&abar).unwrap();
        ledger_state.compute_and_append_txns_hash(&BlockEffect::default());

        ledger_state.compute_and_save_state_commitment_data(1);
        let mt_leaf_info = ledger_state.get_abar_proof(uid).unwrap();

        //100 is not a valid uid, so we will catch an error
        let mt_leaf_result_fail = ledger_state.get_abar_proof(ATxoSID(100u64));
        //negative test for merkle tree proof
        assert!(mt_leaf_result_fail.is_err());

        //After updating the merkle tree info we are able to add the operation_anon_transfer
        oabar.update_mt_leaf_info(mt_leaf_info);

        let result =
            builder.add_operation_anon_transfer(&[oabar], &[oabar_out], &[keypair_in]);

        //negative test for builder
        assert!(result.is_ok());

        let txn = builder.take_transaction().unwrap();

        let compute_effect = TxnEffect::compute_effect(txn).unwrap();

        let mut block = BlockEffect::default();

        let block_result = block.add_txn_effect(compute_effect);

        assert!(block_result.is_ok());

        for n in block.new_nullifiers.iter() {
            let _str = wallet::nullifier_to_base58(&n);
        }

        let txn_sid_result = ledger_state.finish_block(block);
        assert!(txn_sid_result.is_ok());
        let _txn_sid_result = txn_sid_result.unwrap();
    }

    #[test]
    #[ignore]
    fn axfr_create_verify_unit_test() {
        let mut ledger_state = LedgerState::tmp_ledger();
        let _ledger_status = ledger_state.get_status();

        let mut prng = ChaChaRng::from_seed([0u8; 32]);

        let amount = 10u64;
        let asset_type = AT::from_identical_byte(0);

        // simulate input abar
        let (mut oabar, keypair_in) = gen_oabar_and_keys(&mut prng, amount, asset_type);
        let abar = AnonAssetRecord::from_oabar(&oabar);
        assert_eq!(keypair_in.get_pub_key(), *oabar.pub_key_ref());

        let _owner_memo = oabar.get_owner_memo().unwrap();

        // add abar to merkle tree
        let uid = ledger_state.add_abar(&abar).unwrap();
        ledger_state.compute_and_append_txns_hash(&BlockEffect::default());
        // let _ =
        ledger_state.compute_and_save_state_commitment_data(1);
        let mt_leaf_info = ledger_state.get_abar_proof(uid).unwrap();
        oabar.update_mt_leaf_info(mt_leaf_info);

        let (oabar_out, _keypair_out) =
            gen_oabar_and_keys(&mut prng, amount, asset_type);
        let _abar_out = AnonAssetRecord::from_oabar(&oabar_out);
        let mut builder = TransactionBuilder::from_seq_id(1);

        let _ = builder
            .add_operation_anon_transfer(&[oabar], &[oabar_out], &[keypair_in])
            .is_ok();

        let txn = builder.take_transaction().unwrap();
        let compute_effect = TxnEffect::compute_effect(txn).unwrap();
        let mut block = BlockEffect::default();
        let _ = block.add_txn_effect(compute_effect);

        for n in block.new_nullifiers.iter() {
            let _str = wallet::nullifier_to_base58(&n);
        }
        let _txn_sid = ledger_state.finish_block(block).unwrap();

        let mut prng1 = ChaChaRng::from_seed([0u8; 32]);

        let amount1 = 10u64;

        let asset_type1 = AT::from_identical_byte(0);

        // simulate input abar
        let (mut oabar1, keypair_in1) =
            gen_oabar_and_keys(&mut prng1, amount1, asset_type1);

        let abar1 = AnonAssetRecord::from_oabar(&oabar1);

        assert_eq!(keypair_in1.get_pub_key(), *oabar1.pub_key_ref());

        let _owner_memo1 = oabar1.get_owner_memo().unwrap();

        // add abar to merkle tree
        let uid1 = ledger_state.add_abar(&abar1).unwrap();
        ledger_state.compute_and_append_txns_hash(&BlockEffect::default());
        // let _ =
        ledger_state.compute_and_save_state_commitment_data(2);
        let mt_leaf_info1 = ledger_state.get_abar_proof(uid1).unwrap();
        oabar1.update_mt_leaf_info(mt_leaf_info1);

        // add abar to merkle tree for negative amount

        ledger_state.compute_and_append_txns_hash(&BlockEffect::default());
        // let _ =
        ledger_state.compute_and_save_state_commitment_data(2);

        let (oabar_out1, _keypair_out1) =
            gen_oabar_and_keys(&mut prng1, amount1, asset_type1);

        let _abar_out1 = AnonAssetRecord::from_oabar(&oabar_out1);
        let mut builder1 = TransactionBuilder::from_seq_id(1);
        let _ = builder1
            .add_operation_anon_transfer(&[oabar1], &[oabar_out1], &[keypair_in1])
            .is_ok();

        let txn1 = builder1.take_transaction().unwrap();
        let compute_effect1 = TxnEffect::compute_effect(txn1).unwrap();
        let mut block1 = BlockEffect::default();
        let _ = block1.add_txn_effect(compute_effect1);

        for n in block1.new_nullifiers.iter() {
            let _str = wallet::nullifier_to_base58(&n);
        }
        let _txn_sid1 = ledger_state.finish_block(block1).unwrap();
    }

    fn gen_oabar_and_keys<R: CryptoRng + RngCore>(
        prng: &mut R,
        amount: u64,
        asset_type: AT,
    ) -> (OpenAnonAssetRecord, AXfrKeyPair) {
        let keypair = AXfrKeyPair::generate(prng);
        let oabar = OpenAnonAssetRecordBuilder::new()
            .amount(amount)
            .asset_type(asset_type)
            .pub_key(&keypair.get_pub_key())
            .finalize(prng)
            .unwrap()
            .build()
            .unwrap();
        (oabar, keypair)
    }
}<|MERGE_RESOLUTION|>--- conflicted
+++ resolved
@@ -618,12 +618,10 @@
     /// * `abar_pub_key`  -  AXfrPubKey of the receiver ABAR after conversion
     /// * `txo_sid`       -  TxoSID of the BAR to convert
     /// * `input_record`  -  OpenAssetRecord of the BAR to convert
-<<<<<<< HEAD
     /// * `enc_key`       -  XPublicKey of OwnerMemo encryption of receiver
-    #[allow(clippy::too_many_arguments)]
-=======
     /// * `is_bar_transparent`  -  if transparent bar (ar)
->>>>>>> fa646b5f
+        #[allow(clippy::too_many_arguments)]
+
     pub fn add_operation_bar_to_abar(
         &mut self,
         seed: [u8; 32],
