//!
//! EVM transfer functions
//!

use super::get_keypair;
use super::get_serv_addr;
use super::utils;
use fp_core::account::SmartAccount;
use fp_types::{
    actions::{
        xhub::{
            Action as AccountAction, NonConfidentialOutput, NonConfidentialTransfer,
        },
        Action,
    },
    assemble::{CheckFee, CheckNonce},
    crypto::{Address, MultiSignature, MultiSigner},
    transaction::UncheckedTransaction,
    U256,
};
use fp_utils::ecdsa::SecpPair;
use fp_utils::tx::EvmRawTxWrapper;
use ledger::data_model::AssetTypeCode;
use ledger::data_model::ASSET_TYPE_FRA;
use ledger::data_model::BLACK_HOLE_PUBKEY_STAKING;
use noah::xfr::{asset_record::AssetRecordType, sig::XfrKeyPair};
use ruc::*;
use std::str::FromStr;
use tendermint::block::Height;
use tendermint_rpc::endpoint::abci_query::AbciQuery;
use tendermint_rpc::{Client, HttpClient};
use tokio::runtime::Runtime;

/// transfer utxo assets to account(ed25519 or ecdsa address) balance.
pub fn transfer_to_account(
    amount: u64,
    asset: Option<&str>,
    address: Option<&str>,
    lowlevel_data: Option<&str>,
    is_address_fra: bool,
) -> Result<()> {
    let mut builder = utils::new_tx_builder()?;

    let kp = get_keypair(is_address_fra)?;

    let asset = if let Some(asset) = asset {
        let asset = AssetTypeCode::new_from_base64(asset)?;
        Some(asset)
    } else {
        None
    };

    let lowlevel_data = if let Some(data) = lowlevel_data {
        let data = hex::decode(data).c(d!())?;
        Some(data)
    } else {
        None
    };

    let transfer_op = utils::gen_transfer_op(
        &kp,
        vec![(&BLACK_HOLE_PUBKEY_STAKING, amount)],
        asset,
        false,
        false,
        Some(AssetRecordType::NonConfidentialAmount_NonConfidentialAssetType),
    )?;

    let target_address = match address {
        Some(s) => MultiSigner::from_str(s).c(d!())?,
        None => MultiSigner::Xfr(kp.get_pk()),
    };

    builder
        .add_operation(transfer_op)
        .add_operation_convert_account(
            &kp,
            target_address,
            asset,
            amount,
            lowlevel_data,
        )?
        .sign(&kp);

<<<<<<< HEAD
    let mut tx = builder.build_and_take_transaction()?;
    tx.sign(&kp);
=======
    let mut tx = builder.take_transaction();
    tx.sign_to_map(&kp);
>>>>>>> 783a3e67

    utils::send_tx(&tx)?;
    Ok(())
}

#[allow(missing_docs)]
pub enum Keypair {
    Ed25519(XfrKeyPair),
    Ecdsa(SecpPair),
}

#[allow(missing_docs)]
impl Keypair {
    pub fn sign(&self, data: &[u8]) -> MultiSignature {
        match self {
            Keypair::Ecdsa(kp) => MultiSignature::from(kp.sign(data)),
            Keypair::Ed25519(kp) => {
                MultiSignature::from(kp.get_sk_ref().sign(data).unwrap())
            }
        }
    }
}

/// transfer to uxto assets from account(ed25519 or ecdsa address) balance.
pub fn transfer_from_account(
    amount: u64,
    address: Option<&str>,
    eth_phrase: Option<&str>,
    is_address_fra: bool,
) -> Result<()> {
    let fra_kp = get_keypair(is_address_fra)?;

    let target = match address {
        Some(s) => {
            if let Ok(address) = globutils::wallet::public_key_from_base64(s) {
                address
            } else {
                globutils::wallet::public_key_from_bech32(s)?
            }
        }
        None => fra_kp.get_pk(),
    };

    let output = NonConfidentialOutput {
        target,
        amount,
        asset: ASSET_TYPE_FRA,
        decimal: 6,
        max_supply: 0,
    };

    let (signer, kp) = if let Some(key_path) = eth_phrase {
        let kp = SecpPair::from_phrase(key_path, None)?.0;
        let signer = Address::from(kp.address());
        (signer, Keypair::Ecdsa(kp))
    } else {
        let signer = Address::from(fra_kp.get_pk());
        (signer, Keypair::Ed25519(fra_kp))
    };

    let tm_client = tendermint_rpc::HttpClient::new(
        format!("{}:26657", get_serv_addr().c(d!())?).as_str(),
    )
    .unwrap();

    let query_ret = one_shot_abci_query(
        &tm_client,
        "module/account/nonce",
        serde_json::to_vec(&signer).unwrap(),
        None,
        false,
    )?;

    let nonce = serde_json::from_slice::<U256>(query_ret.value.as_slice())
        .c(d!("invalid nonce"))?;

    let account_call = AccountAction::NonConfidentialTransfer(NonConfidentialTransfer {
        input_value: amount,
        outputs: vec![output],
    });
    let action = Action::XHub(account_call);
    let extra = (CheckNonce::new(nonce), CheckFee::new(None));
    let msg = serde_json::to_vec(&(action.clone(), extra.clone())).unwrap();

    let signature = kp.sign(msg.as_slice());

    let tx = UncheckedTransaction::new_signed(action, signer, signature, extra);
    let txn = serde_json::to_vec(&tx).unwrap();

    let txn_with_tag = EvmRawTxWrapper::wrap(&txn);

    Runtime::new()
        .unwrap()
        .block_on(tm_client.broadcast_tx_sync(txn_with_tag.into()))
        .c(d!())?;

    Ok(())
}

fn one_shot_abci_query(
    tm_client: &HttpClient,
    path: &str,
    data: Vec<u8>,
    height: Option<Height>,
    prove: bool,
) -> Result<AbciQuery> {
    let path = if path.is_empty() {
        None
    } else {
        Some(tendermint::abci::Path::from_str(path).unwrap())
    };

    let query_ret = Runtime::new()
        .c(d!())?
        .block_on(tm_client.abci_query(path, data, height, prove))
        .c(d!("abci query error"))?;

    if query_ret.code.is_err() {
        Err(eg!(format!(
            "error code: {:?}, log: {}",
            query_ret.code, query_ret.log
        )))
    } else {
        Ok(query_ret)
    }
}

/// Query contract account info by abci/query
pub fn contract_account_info(
    address: Option<&str>,
    is_address_fra: bool,
) -> Result<(Address, SmartAccount)> {
    let fra_kp = get_keypair(is_address_fra)?;

    let address = match address {
        Some(s) => MultiSigner::from_str(s).c(d!())?,
        None => MultiSigner::Xfr(fra_kp.get_pk()),
    };
    let account: Address = address.into();

    let tm_client = tendermint_rpc::HttpClient::new(
        format!("{}:26657", get_serv_addr().c(d!())?).as_str(),
    )
    .unwrap();

    let query_ret = one_shot_abci_query(
        &tm_client,
        "module/account/info",
        serde_json::to_vec(&account).unwrap(),
        None,
        false,
    )?;

    Ok((
        account,
        serde_json::from_slice(query_ret.value.as_slice())
            .c(d!("invalid account info"))?,
    ))
}<|MERGE_RESOLUTION|>--- conflicted
+++ resolved
@@ -82,13 +82,11 @@
         )?
         .sign(&kp);
 
-<<<<<<< HEAD
     let mut tx = builder.build_and_take_transaction()?;
     tx.sign(&kp);
-=======
-    let mut tx = builder.take_transaction();
-    tx.sign_to_map(&kp);
->>>>>>> 783a3e67
+
+    // let mut tx = builder.take_transaction();
+    // tx.sign_to_map(&kp);
 
     utils::send_tx(&tx)?;
     Ok(())
