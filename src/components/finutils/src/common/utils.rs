--- conflicted
+++ resolved
@@ -124,15 +124,11 @@
     )
     .c(d!())?;
     builder.add_operation(op);
-<<<<<<< HEAD
-    send_tx(&builder.take_transaction()?).c(d!())
-=======
 
     let mut tx = builder.take_transaction();
     tx.sign(owner_kp);
 
     send_tx(&tx).c(d!())
->>>>>>> f03aa5d8
 }
 
 /// @target_list: use `Vec` but `HashMap` ?
