//!
//! Some handful function and data structure for findora cli tools
//!

use ledger::data_model::ABARData;
use {
    crate::{
        api::{DelegationInfo, ValidatorDetail},
        common::get_serv_addr,
        txn_builder::{TransactionBuilder, TransferOperationBuilder},
    },
    globutils::{wallet, HashOf, SignatureOf},
    ledger::{
        data_model::{
            ATxoSID, AssetType, AssetTypeCode, DefineAsset, Operation,
            StateCommitmentData, Transaction, TransferType, TxoRef, TxoSID, Utxo,
            ASSET_TYPE_FRA, BAR_TO_ABAR_TX_FEE_MIN, BLACK_HOLE_PUBKEY, TX_FEE_MIN,
        },
        staking::{init::get_inital_validators, TendermintAddrRef, FRA_TOTAL_AMOUNT},
    },
    noah::anon_xfr::{
        keys::{AXfrKeyPair, AXfrPubKey},
        structs::{
            AnonAssetRecord, AxfrOwnerMemo, Commitment, MTLeafInfo, OpenAnonAssetRecord,
        },
    },
    noah::xfr::{
        asset_record::{open_blind_asset_record, AssetRecordType},
        sig::{XfrKeyPair, XfrPublicKey},
        structs::{AssetRecordTemplate, BlindAssetRecord, OpenAssetRecord, OwnerMemo},
    },
    ruc::*,
    serde::{self, Deserialize, Serialize},
    std::collections::HashMap,
    tendermint::{PrivateKey, PublicKey},
};

///////////////////////////////////////
// Part 1: utils for transfer assets //
///////////////////////////////////////

#[inline(always)]
#[allow(missing_docs)]
pub fn new_tx_builder() -> Result<TransactionBuilder> {
    get_seq_id().c(d!()).map(TransactionBuilder::from_seq_id)
}

#[inline(always)]
#[allow(missing_docs)]
pub fn send_tx(tx: &Transaction) -> Result<()> {
    let url = format!("{}:8669/submit_transaction", get_serv_addr().c(d!())?);

    let tx_bytes = serde_json::to_vec(tx).c(d!())?;

    let _ = attohttpc::post(&url)
        .header(attohttpc::header::CONTENT_TYPE, "application/json")
        .bytes(&tx_bytes)
        .send()
        .c(d!("fail to send transaction"))?
        .error_for_status()
        .c(d!())?;

    let tx_hash = sha2::Sha256::digest(tx_bytes);

    println!("{}", hex::encode(tx_hash));

    Ok(())
}

/// Fee is needless in a `UpdateValidator` operation
#[inline(always)]
pub fn set_initial_validators(staking_info_file: Option<&str>) -> Result<()> {
    let mut builder = new_tx_builder().c(d!())?;

    let vs = get_inital_validators(staking_info_file).c(d!())?;
    builder.add_operation_update_validator(&[], 1, vs).c(d!())?;

    send_tx(&builder.build_and_take_transaction()?).c(d!())
}

///load the tendermint key from the `priv_validator_key.json` file.
pub fn load_tendermint_priv_validator_key(
    key_path: impl AsRef<std::path::Path>,
) -> Result<ValidatorKey> {
    let k =
        std::fs::read_to_string(key_path).c(d!("can not read key file from path"))?;
    let v_keys = parse_td_validator_keys(&k).c(d!())?;
    Ok(v_keys)
}

#[inline(always)]
#[allow(missing_docs)]
pub fn transfer(
    owner_kp: &XfrKeyPair,
    target_pk: &XfrPublicKey,
    am: u64,
    token_code: Option<AssetTypeCode>,
    confidential_am: bool,
    confidential_ty: bool,
) -> Result<()> {
    // FRA asset is the default case
    if token_code.is_none() && FRA_TOTAL_AMOUNT < am {
        return Err(eg!("Requested amount exceeds limit!"));
    } else if token_code.is_some() {
        // TODO: need more checking for a custom asset
    }
    transfer_batch(
        owner_kp,
        vec![(target_pk, am)],
        token_code,
        confidential_am,
        confidential_ty,
    )
    .c(d!())
}

#[inline(always)]
#[allow(missing_docs)]
pub fn transfer_batch(
    owner_kp: &XfrKeyPair,
    target_list: Vec<(&XfrPublicKey, u64)>,
    token_code: Option<AssetTypeCode>,
    confidential_am: bool,
    confidential_ty: bool,
) -> Result<()> {
    let mut builder = new_tx_builder().c(d!())?;
    let op = gen_transfer_op(
        owner_kp,
        target_list,
        token_code,
        confidential_am,
        confidential_ty,
        None,
    )
    .c(d!())?;
    builder.add_operation(op);

<<<<<<< HEAD
    let mut tx = builder.build_and_take_transaction()?;
    tx.sign(owner_kp);
=======
    let mut tx = builder.take_transaction();
    tx.sign_to_map(owner_kp);
>>>>>>> 783a3e67

    send_tx(&tx).c(d!())
}

/// @target_list: use `Vec` but `HashMap` ?
///     there might be multi entries to one address
#[inline(always)]
pub fn gen_transfer_op(
    owner_kp: &XfrKeyPair,
    target_list: Vec<(&XfrPublicKey, u64)>,
    token_code: Option<AssetTypeCode>,
    confidential_am: bool,
    confidential_ty: bool,
    balance_type: Option<AssetRecordType>,
) -> Result<Operation> {
    gen_transfer_op_x(
        owner_kp,
        target_list,
        token_code,
        true,
        confidential_am,
        confidential_ty,
        balance_type,
    )
    .c(d!())
}

#[allow(missing_docs)]
pub fn gen_transfer_op_x(
    owner_kp: &XfrKeyPair,
    target_list: Vec<(&XfrPublicKey, u64)>,
    token_code: Option<AssetTypeCode>,
    auto_fee: bool,
    confidential_am: bool,
    confidential_ty: bool,
    balance_type: Option<AssetRecordType>,
) -> Result<Operation> {
    gen_transfer_op_xx(
        None,
        owner_kp,
        target_list,
        token_code,
        auto_fee,
        confidential_am,
        confidential_ty,
        balance_type,
    )
    .c(d!())
}

#[allow(missing_docs)]
#[allow(clippy::too_many_arguments)]
pub fn gen_transfer_op_xx(
    rpc_endpoint: Option<&str>,
    owner_kp: &XfrKeyPair,
    mut target_list: Vec<(&XfrPublicKey, u64)>,
    token_code: Option<AssetTypeCode>,
    auto_fee: bool,
    confidential_am: bool,
    confidential_ty: bool,
    balance_type: Option<AssetRecordType>,
) -> Result<Operation> {
    let mut op_fee: u64 = 0;
    if auto_fee {
        target_list.push((&*BLACK_HOLE_PUBKEY, TX_FEE_MIN));
        op_fee += TX_FEE_MIN;
    }
    let asset_type = token_code.map(|code| code.val).unwrap_or(ASSET_TYPE_FRA);

    let mut trans_builder = TransferOperationBuilder::new();

    let mut am = target_list.iter().map(|(_, am)| *am).sum();
    if asset_type != ASSET_TYPE_FRA {
        am -= op_fee;
    } else {
        // if this is a FRA asset, set op_fee to 0, because fee has been added to am already.
        op_fee = 0;
    }
    let mut i_am;
    let utxos = get_owned_utxos_x(rpc_endpoint, owner_kp.get_pk_ref())
        .c(d!())?
        .into_iter();

    for (sid, (utxo, owner_memo)) in utxos {
        let oar =
            open_blind_asset_record(&utxo.0.record, &owner_memo, owner_kp).c(d!())?;

        if oar.asset_type != asset_type && oar.asset_type != ASSET_TYPE_FRA {
            continue;
        } else if oar.asset_type == ASSET_TYPE_FRA && op_fee != 0 {
            // asset_type is a custom asset, need handle fee here
            alt!(oar.amount < op_fee, i_am = oar.amount, i_am = op_fee);
            op_fee -= i_am;

            trans_builder
                .add_input(TxoRef::Absolute(sid), oar, None, None, i_am)
                .c(d!())?;

            continue;
        } else if am != 0 {
            alt!(oar.amount < am, i_am = oar.amount, i_am = am);
            //am = am.saturating_sub(i_am);
            am -= i_am;

            trans_builder
                .add_input(TxoRef::Absolute(sid), oar, None, None, i_am)
                .c(d!())?;
        }

        alt!(0 == am && 0 == op_fee, break);
    }

    if 0 != am || 0 != op_fee {
        return Err(eg!("insufficient balance"));
    }

    if auto_fee {
        target_list.pop();
        trans_builder
            .add_output(
                &AssetRecordTemplate::with_no_asset_tracing(
                    TX_FEE_MIN,
                    ASSET_TYPE_FRA,
                    AssetRecordType::NonConfidentialAmount_NonConfidentialAssetType,
                    *BLACK_HOLE_PUBKEY,
                ),
                None,
                None,
                None,
            )
            .c(d!())?;
    }

    let art = match (confidential_am, confidential_ty) {
        (true, true) => AssetRecordType::ConfidentialAmount_ConfidentialAssetType,
        (true, false) => AssetRecordType::ConfidentialAmount_NonConfidentialAssetType,
        (false, true) => AssetRecordType::NonConfidentialAmount_ConfidentialAssetType,
        _ => AssetRecordType::NonConfidentialAmount_NonConfidentialAssetType,
    };

    let outputs = target_list.into_iter().map(|(pk, n)| {
        AssetRecordTemplate::with_no_asset_tracing(
            n,
            token_code.map(|code| code.val).unwrap_or(ASSET_TYPE_FRA),
            art,
            *pk,
        )
    });

    for output in outputs {
        trans_builder
            .add_output(&output, None, None, None)
            .c(d!())?;
    }

    trans_builder
        .balance(balance_type)
        .c(d!())?
        .create(TransferType::Standard)
        .c(d!())?
        .sign(owner_kp)
        .c(d!())?
        .transaction()
        .c(d!())
}

/// for scenes that need to pay a standalone fee without other transfers
#[inline(always)]
#[allow(missing_docs)]
pub fn gen_fee_op(owner_kp: &XfrKeyPair) -> Result<Operation> {
    gen_transfer_op(owner_kp, vec![], None, false, false, None).c(d!())
}

/// fee for bar to abar conversion
#[inline(always)]
pub fn gen_fee_bar_to_abar(
    owner_kp: &XfrKeyPair,
    avoid_input: TxoSID,
) -> Result<Operation> {
    let mut op_fee: u64 = BAR_TO_ABAR_TX_FEE_MIN;
    let mut trans_builder = TransferOperationBuilder::new();
    trans_builder
        .add_output(
            &AssetRecordTemplate::with_no_asset_tracing(
                BAR_TO_ABAR_TX_FEE_MIN,
                ASSET_TYPE_FRA,
                AssetRecordType::NonConfidentialAmount_NonConfidentialAssetType,
                *BLACK_HOLE_PUBKEY,
            ),
            None,
            None,
            None,
        )
        .c(d!())?;

    let utxos = get_owned_utxos(owner_kp.get_pk_ref()).c(d!())?.into_iter();
    for (sid, (utxo, owner_memo)) in utxos {
        let oar =
            open_blind_asset_record(&utxo.0.record, &owner_memo, owner_kp).c(d!())?;

        if op_fee == 0 {
            break;
        }
        if oar.asset_type == ASSET_TYPE_FRA
            && oar.get_record_type()
                == AssetRecordType::NonConfidentialAmount_NonConfidentialAssetType
            && op_fee != 0
            && sid != avoid_input
        {
            let i_am = oar.amount;
            if oar.amount <= op_fee {
                op_fee -= i_am;

                trans_builder
                    .add_input(TxoRef::Absolute(sid), oar, None, None, i_am)
                    .c(d!())?;
            } else {
                trans_builder
                    .add_input(TxoRef::Absolute(sid), oar, None, None, i_am)
                    .c(d!())?;

                trans_builder
                    .add_output(
                        &AssetRecordTemplate::with_no_asset_tracing(
                            i_am - op_fee,
                            ASSET_TYPE_FRA,
                            AssetRecordType::NonConfidentialAmount_NonConfidentialAssetType,
                            owner_kp.pub_key,
                        ),
                        None,
                        None,
                        None,
                    )
                    .c(d!())?;

                op_fee = 0;
            }
        }
    }

    if op_fee != 0 {
        return Err(eg!("Insufficient balance to pay Txn fees"));
    }

    trans_builder
        .balance(None)
        .c(d!())?
        .create(TransferType::Standard)
        .c(d!())?
        .sign(owner_kp)
        .c(d!())?
        .transaction()
        .c(d!())
}

/////////////////////////////////////////
// Part 2: utils for query infomations //
/////////////////////////////////////////

use sha2::Digest;

#[derive(Serialize, Deserialize, Debug)]
// tendermint status repsonse, "Tm" is short for "tendermint"
// see also: https://docs.tendermint.com/master/rpc/#/Info/status
struct TmStatusResp {
    jsonrpc: String,
    id: i32,
    result: TmStatus,
}

// The protocol version of current tendermint node
#[derive(Serialize, Deserialize, Debug)]
struct TmProtoVersion {
    p2p: String,
    block: String,
    app: String,
}

// The extra info of current tendermint node
//     tx_index - if enable indexer for transaction, on or off
//     rpc_address - the TCP or UNIX socket for the rpc server to listen on
#[derive(Serialize, Deserialize, Debug)]
struct TmOtherInfo {
    tx_index: String,
    rpc_address: String,
}

// The info of current tendermint node
#[derive(Serialize, Deserialize, Debug)]
struct TmNodeInfo {
    protocol_version: TmProtoVersion,
    id: String,
    // P2P listen address
    listen_addr: String,
    network: String,
    version: String,
    channels: String,
    moniker: String,
    other: TmOtherInfo,
}

// The syncing info of current tendermint node
#[derive(Serialize, Deserialize, Debug)]
struct TmSyncInfo {
    latest_block_hash: String,
    latest_app_hash: String,
    latest_block_height: String,
    latest_block_time: String,
    earliest_block_hash: String,
    earliest_app_hash: String,
    earliest_block_height: String,
    earliest_block_time: String,
    catching_up: bool,
}

// The Validator public key of current tendermint node
#[derive(Serialize, Deserialize, Debug)]
struct TmValidatorPubKey {
    #[serde(rename = "type")]
    pk_type: String,
    value: String,
}

// The Validator info of current tendermint node
#[derive(Serialize, Deserialize, Debug)]
struct TmValidatorInfo {
    // Tendermint Address
    address: String,
    pub_key: TmValidatorPubKey,
    voting_power: String,
}

#[derive(Serialize, Deserialize, Debug)]
struct TmStatus {
    node_info: TmNodeInfo,
    sync_info: TmSyncInfo,
    validator_info: TmValidatorInfo,
}

// retrieve tendermint status and node info
#[inline(always)]
fn get_network_status(addr: &str) -> Result<TmStatus> {
    let url = format!("{}:26657/status", addr);

    attohttpc::get(&url)
        .send()
        .c(d!())?
        .error_for_status()
        .c(d!())?
        .bytes()
        .c(d!())
        .and_then(|b| {
            serde_json::from_slice::<TmStatusResp>(&b)
                .map(|r| r.result)
                .c(d!())
        })
}

/// Retrieve current block height of the specified tendermint node address
pub fn get_block_height(addr: &str) -> u64 {
    get_network_status(addr)
        .map(|ts| ts.sync_info.latest_block_height.parse::<u64>().unwrap())
        .unwrap_or(0)
}

/// Retrieve current block height of the local tendermint node address
pub fn get_local_block_height() -> u64 {
    let addr = "http://127.0.0.1";
    get_block_height(addr)
}

/// Retrieve custom asset(aka token) type of a findora network with asset code
pub fn get_asset_type(code: &str) -> Result<AssetType> {
    let url = format!("{}:8668/asset_token/{}", get_serv_addr().c(d!())?, code);

    attohttpc::get(&url)
        .send()
        .c(d!())?
        .error_for_status()
        .c(d!())?
        .bytes()
        .c(d!())
        .and_then(|b| serde_json::from_slice::<AssetType>(&b).c(d!()))
}

/// Retrieve a list of assets created by the specified findora account
pub fn get_created_assets(addr: &XfrPublicKey) -> Result<Vec<DefineAsset>> {
    let url = format!(
        "{}:8667/get_created_assets/{}",
        get_serv_addr().c(d!())?,
        wallet::public_key_to_base64(addr)
    );

    attohttpc::get(&url)
        .send()
        .c(d!())?
        .error_for_status()
        .c(d!())?
        .bytes()
        .c(d!())
        .and_then(|b| serde_json::from_slice::<Vec<DefineAsset>>(&b).c(d!()))
}

#[inline(always)]
#[allow(missing_docs)]
pub fn get_balance(kp: &XfrKeyPair) -> Result<u64> {
    get_asset_balance(kp, None).c(d!())
}

/// Retrieve Utxos of a findora keypair and calcultate the balance of the specified asset
/// FRA is the default asset type
pub fn get_asset_balance(kp: &XfrKeyPair, asset: Option<AssetTypeCode>) -> Result<u64> {
    let asset_type = asset.map(|code| code.val).unwrap_or(ASSET_TYPE_FRA);
    let balance = get_owned_utxos(kp.get_pk_ref())
        .c(d!())?
        .values()
        .map(|(utxo, owner_memo)| {
            open_blind_asset_record(&utxo.0.record, owner_memo, kp)
                .c(d!())
                .map(|obr| alt!(obr.asset_type == asset_type, obr.amount, 0))
        })
        .collect::<Result<Vec<_>>>()
        .c(d!())?
        .iter()
        .sum();

    Ok(balance)
}

#[allow(missing_docs)]
pub fn get_owned_utxos(
    addr: &XfrPublicKey,
) -> Result<HashMap<TxoSID, (Utxo, Option<OwnerMemo>)>> {
    get_owned_utxos_x(None, addr).c(d!())
}

fn get_owned_utxos_x(
    rpc_endpoint: Option<&str>,
    addr: &XfrPublicKey,
) -> Result<HashMap<TxoSID, (Utxo, Option<OwnerMemo>)>> {
    let default_endpoint = format!("{}:8668", get_serv_addr().c(d!())?);
    let url = format!(
        "{}/owned_utxos/{}",
        rpc_endpoint.unwrap_or(default_endpoint.as_str()),
        wallet::public_key_to_base64(addr)
    );

    attohttpc::get(&url)
        .send()
        .c(d!())?
        .error_for_status()
        .c(d!())?
        .bytes()
        .c(d!())
        .and_then(|b| {
            serde_json::from_slice::<HashMap<TxoSID, (Utxo, Option<OwnerMemo>)>>(&b)
                .c(d!())
        })
}

/// Return the ABAR by commitment.
pub fn get_owned_abar(com: &Commitment) -> Result<(ATxoSID, AnonAssetRecord)> {
    let url = format!(
        "{}:8668/owned_abars/{}",
        get_serv_addr().c(d!())?,
        wallet::commitment_to_base58(com)
    );

    attohttpc::get(&url)
        .send()
        .c(d!())?
        .error_for_status()
        .c(d!())?
        .bytes()
        .c(d!())
        .and_then(|b| {
            serde_json::from_slice::<Option<(ATxoSID, ABARData)>>(&b)
                .c(d!())?
                .ok_or(eg!("missing abar"))
        })
        .and_then(|(sid, data)| {
            wallet::commitment_from_base58(&data.commitment)
                .map(|commitment| (sid, AnonAssetRecord { commitment }))
                .map_err(|_| eg!("commitment invalid"))
        })
}

#[inline(always)]
fn get_seq_id() -> Result<u64> {
    type Resp = (
        HashOf<Option<StateCommitmentData>>,
        u64,
        SignatureOf<(HashOf<Option<StateCommitmentData>>, u64)>,
    );

    let url = format!("{}:8668/global_state", get_serv_addr().c(d!())?);

    attohttpc::get(&url)
        .send()
        .c(d!())?
        .error_for_status()
        .c(d!())?
        .bytes()
        .c(d!())
        .and_then(|b| serde_json::from_slice::<Resp>(&b).c(d!()))
        .map(|resp| resp.1)
}

#[inline(always)]
#[allow(missing_docs)]
pub fn get_owner_memo_batch(ids: &[TxoSID]) -> Result<Vec<Option<OwnerMemo>>> {
    let ids = ids
        .iter()
        .map(|id| id.0.to_string())
        .collect::<Vec<_>>()
        .join(",");
    let url = format!(
        "{}:8667/get_owner_memo_batch/{}",
        get_serv_addr().c(d!())?,
        ids
    );

    attohttpc::get(&url)
        .send()
        .c(d!())?
        .error_for_status()
        .c(d!())?
        .bytes()
        .c(d!())
        .and_then(|b| serde_json::from_slice(&b).c(d!()))
}

#[inline(always)]
#[allow(missing_docs)]
pub fn get_abar_memo(id: &ATxoSID) -> Result<Option<AxfrOwnerMemo>> {
    let id = id.0.to_string();
    let url = format!("{}:8667/get_abar_memo/{}", get_serv_addr().c(d!())?, id);

    attohttpc::get(&url)
        .send()
        .c(d!())?
        .error_for_status()
        .c(d!())?
        .bytes()
        .c(d!())
        .and_then(|b| serde_json::from_slice(&b).c(d!()))
}

#[inline(always)]
#[allow(missing_docs)]
pub fn get_abar_proof(atxo_sid: &ATxoSID) -> Result<Option<MTLeafInfo>> {
    let atxo_sid = atxo_sid.0.to_string();
    let url = format!(
        "{}:8667/get_abar_proof/{}",
        get_serv_addr().c(d!())?,
        atxo_sid
    );

    attohttpc::get(&url)
        .send()
        .c(d!())?
        .error_for_status()
        .c(d!())?
        .bytes()
        .c(d!())
        .and_then(|b| serde_json::from_slice(&b).c(d!()))
}

#[inline(always)]
#[allow(missing_docs)]
pub fn check_nullifier_hash(null_hash: &str) -> Result<Option<bool>> {
    let url = format!(
        "{}:8667/check_nullifier_hash/{}",
        get_serv_addr().c(d!())?,
        null_hash
    );

    attohttpc::get(&url)
        .send()
        .c(d!())?
        .error_for_status()
        .c(d!())?
        .bytes()
        .c(d!())
        .and_then(|b| serde_json::from_slice(&b).c(d!()))
}

/// Delegation info(and staking info if `pk` is a validator).
pub fn get_delegation_info(pk: &XfrPublicKey) -> Result<DelegationInfo> {
    let url = format!(
        "{}:8668/delegation_info/{}",
        get_serv_addr().c(d!())?,
        wallet::public_key_to_base64(pk)
    );

    attohttpc::get(&url)
        .send()
        .c(d!())?
        .error_for_status()
        .c(d!())?
        .bytes()
        .c(d!())
        .and_then(|b| serde_json::from_slice::<DelegationInfo>(&b).c(d!()))
}

/// Get validator infomations.
pub fn get_validator_detail(td_addr: TendermintAddrRef) -> Result<ValidatorDetail> {
    let url = format!(
        "{}:8668/validator_detail/{}",
        get_serv_addr().c(d!())?,
        td_addr
    );

    attohttpc::get(&url)
        .send()
        .c(d!())?
        .error_for_status()
        .c(d!())?
        .bytes()
        .c(d!())
        .and_then(|b| serde_json::from_slice::<ValidatorDetail>(&b).c(d!()))
}

#[allow(missing_docs)]
#[derive(Serialize, Deserialize)]
pub struct ValidatorKey {
    pub address: String,
    pub pub_key: PublicKey,
    pub priv_key: PrivateKey,
}

/// Restore validator key from a string
pub fn parse_td_validator_keys(key_data: &str) -> Result<ValidatorKey> {
    serde_json::from_str(key_data).c(d!())
}

#[inline(always)]
/// Generates a BarToAbar Operation and an accompanying FeeOP and sends it to the network and return the Randomizer
/// # Arguments
/// * `auth_key_pair`       -  XfrKeyPair of the owner BAR for conversion
/// * `abar_pub_key`        -  AXfrPubKey of the receiver ABAR after conversion
/// * `txo_sid`             -  TxoSID of the BAR to convert
/// * `input_record`        -  OpenAssetRecord of the BAR to convert
/// * `is_bar_transparent`  -  if transparent bar (ar)
pub fn generate_bar2abar_op(
    auth_key_pair: &XfrKeyPair,
    abar_pub_key: &AXfrPubKey,
    txo_sid: TxoSID,
    input_record: &OpenAssetRecord,
    is_bar_transparent: bool,
) -> Result<Commitment> {
    // add operation bar_to_abar in a new Tx Builder

    let mut seed = [0u8; 32];

    getrandom::getrandom(&mut seed).c(d!())?;

    let mut builder: TransactionBuilder = new_tx_builder().c(d!())?;
    let (_, c) = builder
        .add_operation_bar_to_abar(
            seed,
            auth_key_pair,
            abar_pub_key,
            txo_sid,
            input_record,
            is_bar_transparent,
        )
        .c(d!("Failed to generate operation bar to abar"))?;

    // Add a transparent fee operation for conversion which is required to process the bar
    // In this step a transparent FRA AssetRecord is chosen from user owned UTXOs to pay the fee.
    // If the user doesn't own such a UTXO then this method throws an error.
    let feeop =
        gen_fee_bar_to_abar(auth_key_pair, txo_sid).c(d!("Failed to generate fee"))?;
    builder.add_operation(feeop);

    let mut tx = builder.build_and_take_transaction()?;

    tx.sign(auth_key_pair);

    // submit transaction to network
    send_tx(&tx).c(d!("Failed to submit Bar to Abar txn"))?;

    Ok(c)
}

#[inline(always)]
/// Create AbarToBar transaction with given Open ABAR & Open Bar and submit it to network
/// # Arguments
/// * oabar_in      - Abar to convert in open form
/// * fee_oabar     - Abar to pay anon fee in open form
/// * out_fee_oabar - Abar to get balance back after paying fee
/// * from          - AXfrKeyPair of person converting ABAR
/// * to            - XfrPublicKey of person receiving new BAR
/// * art           - AssetRecordType of the new BAR
pub fn generate_abar2bar_op(
    oabar_in: &OpenAnonAssetRecord,
    from: &AXfrKeyPair,
    to: &XfrPublicKey,
    art: AssetRecordType,
) -> Result<()> {
    let mut builder: TransactionBuilder = new_tx_builder().c(d!())?;
    // create and add AbarToBar Operation
    builder
        .add_operation_abar_to_bar(oabar_in, from, to, art)
        .c(d!())?;

    // submit transaction
    send_tx(&builder.build_and_take_transaction()?).c(d!())?;
    Ok(())
}

#[inline(always)]
#[allow(missing_docs)]
pub fn get_oar(
    owner_kp: &XfrKeyPair,
    txo_sid: TxoSID,
) -> Result<(OpenAssetRecord, BlindAssetRecord)> {
    let utxos = get_owned_utxos(owner_kp.get_pk_ref()).c(d!())?.into_iter();

    for (sid, (utxo, owner_memo)) in utxos {
        if sid != txo_sid {
            continue;
        }

        let oar =
            open_blind_asset_record(&utxo.0.record, &owner_memo, owner_kp).c(d!())?;

        return Ok((oar, utxo.0.record));
    }

    Err(eg!("utxo not found"))
}

#[inline(always)]
#[allow(missing_docs)]
pub fn get_abar_data(abar: AnonAssetRecord) -> ABARData {
    ABARData {
        commitment: wallet::commitment_to_base58(&abar.commitment),
    }
}<|MERGE_RESOLUTION|>--- conflicted
+++ resolved
@@ -135,13 +135,11 @@
     .c(d!())?;
     builder.add_operation(op);
 
-<<<<<<< HEAD
     let mut tx = builder.build_and_take_transaction()?;
     tx.sign(owner_kp);
-=======
-    let mut tx = builder.take_transaction();
-    tx.sign_to_map(owner_kp);
->>>>>>> 783a3e67
+
+    // let mut tx = builder.take_transaction();
+    // tx.sign_to_map(owner_kp);
 
     send_tx(&tx).c(d!())
 }
