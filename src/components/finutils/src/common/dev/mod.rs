//!
//! Implementations of the `fn dev` subcommand.
//!
//! - @Author: hui@findora.org
//!

#![deny(warnings)]
#![allow(missing_docs)]

mod init;

use ledger::staking::{
    td_addr_to_bytes, Validator as StakingValidator, ValidatorKind, FRA, VALIDATORS_MIN,
};
use nix::{
    sys::socket::{
        bind, setsockopt, socket, sockopt, AddressFamily, SockFlag, SockType, SockaddrIn,
    },
    unistd::{close, fork, ForkResult},
};
use ruc::{cmd, *};
use serde::{Deserialize, Serialize};
use serde_json::Value;
use std::{
    collections::{BTreeMap, BTreeSet},
    fmt::Write as _,
    fs::{self, OpenOptions},
    io::{ErrorKind, Write},
    path::PathBuf,
    process::{exit, Command, Stdio},
    str::FromStr,
    thread,
};
use tendermint::{
    config::{PrivValidatorKey as TmValidatorKey, TendermintConfig as TmConfig},
    validator::Info as TmValidator,
    vote::Power as TmPower,
};
<<<<<<< HEAD
use toml_edit::{value as toml_value, Document};
use noah::xfr::sig::XfrKeyPair;
=======
use toml_edit::{value as toml_value, Array, Document};
use zei::xfr::sig::XfrKeyPair;
>>>>>>> 56c96760

type NodeId = u32;

const ENV_BASE_DIR: &str = "/tmp/__FINDORA_DEV__";
const ENV_NAME_DEFAULT: &str = "DEFAULT";

const INIT_POWER: u32 = 1;

const MB: i64 = 1024 * 1024;
const GB: i64 = 1024 * MB;

const BANK_ACCOUNT_ADDR: &str =
    "fra18xkez3fum44jq0zhvwq380rfme7u624cccn3z56fjeex6uuhpq6qv9e4g5";
const BANK_ACCOUNT_PUBKEY: &str = "Oa2RRTzdayA8V2OBE7xp3n3NKrjGJxFTSZZybXOXCDQ=";
const BANK_ACCOUNT_SECKEY: &str = "Ew9fMaryTL44ZXnEhcF7hQ-AB-fxgaC8vyCH-hCGtzg=";
const BANK_ACCOUNT_MNEMONIC: &str = "field ranch pencil chest effort coyote april move injury illegal forest amount bid sound mixture use second pet embrace twice total essay valve loan";

const EXEC_LOG_NAME: &str = "fn_dev.log";

#[derive(Debug)]
pub struct EnvCfg {
    // the name of this env
    pub name: String,

    // which operation to trigger,
    // default value: `Ops::Show`
    pub ops: Ops,

    // seconds between two blocks,
    // default value: 3
    pub block_itv_secs: u8,

    // how many initial validators should be created
    pub initial_validator_num: u8,

    // default value: 2152
    pub evm_chain_id: u64,

    // only used in `Ops::Create`
    pub checkpoint_file: Option<String>,

    // initialized once in `Ops::Create`,
    // default value: "127.0.0.1"
    pub host_ip: Option<String>,

    // specify this option if you want to use a custom version of abcid
    pub abcid_bin: Option<String>,

    // specify this option if you want to use a custom version of tendermint
    pub tendermint_bin: Option<String>,

    // only used in `Ops::Create`
    pub abcid_extra_flags: Option<String>,

    // only used in `Ops::Create`
    pub tendermint_extra_flags: Option<String>,

    pub force_create: bool,
}

impl Default for EnvCfg {
    fn default() -> Self {
        Self {
            name: ENV_NAME_DEFAULT.to_owned(),
            ops: Ops::default(),
            block_itv_secs: 3,
            initial_validator_num: VALIDATORS_MIN as u8,
            evm_chain_id: 2152,
            checkpoint_file: None,
            host_ip: None,
            abcid_bin: None,
            tendermint_bin: None,
            abcid_extra_flags: None,
            tendermint_extra_flags: None,
            force_create: false,
        }
    }
}

impl EnvCfg {
    pub fn exec(&self) -> Result<Option<Env>> {
        match self.ops {
            Ops::Create => Env::create(self).c(d!()).map(Some),
            Ops::Destroy => Env::load_cfg(self)
                .c(d!())
                .and_then(|env| env.destroy().c(d!()))
                .map(|_| None),
            Ops::DestroyAll => Env::destroy_all().c(d!()).map(|_| None),
            Ops::Start => Env::load_cfg(self)
                .c(d!())
                .and_then(|mut env| env.start(None).c(d!()))
                .map(|_| None),
            Ops::StartAll => Env::start_all().c(d!()).map(|_| None),
            Ops::Stop => Env::load_cfg(self)
                .c(d!())
                .and_then(|env| env.stop().c(d!()))
                .map(|_| None),
            Ops::StopAll => Env::stop_all().c(d!()).map(|_| None),
            Ops::PushNode => Env::load_cfg(self)
                .c(d!())
                .and_then(|mut env| env.push_node().c(d!()))
                .map(|_| None),
            Ops::PopNode => Env::load_cfg(self)
                .c(d!())
                .and_then(|mut env| env.kick_node().c(d!()))
                .map(|_| None),
            Ops::Show => Env::load_cfg(self).c(d!()).map(|env| {
                env.show();
                None
            }),
            Ops::ShowAll => Env::show_all().c(d!()).map(|_| None),
            Ops::List => Env::list_all().c(d!()).map(|_| None),
            Ops::Init => Env::load_cfg(self)
                .c(d!())
                .and_then(|mut env| env.init().c(d!()))
                .map(|_| None),
            Ops::InitAll => Env::init_all().c(d!()).map(|_| None),
        }
    }
}

#[derive(Default, Debug, Clone, Deserialize, Serialize)]
pub struct Env {
    // the name of this env
    #[serde(rename = "env_name")]
    name: String,
    // data path of this env
    #[serde(rename = "env_home_dir")]
    home: String,

    // path of the abcid binary, default to 'abcid'
    abcid_bin: String,

    // path of the tendermint binary, default to 'tendermint'
    tendermint_bin: String,

    // eg: `--disable-eth-empty-blocks`
    abcid_extra_flags: Option<String>,

    tendermint_extra_flags: Option<String>,

    // default value: "127.0.0.1"
    host_ip: String,

    // FRA tokens will be issued to this account
    bank_account: BankAccount,

    // validator informations related to POS
    #[serde(rename = "initial_validator_number")]
    initial_validator_num: u8,

    #[serde(rename = "initial_pos_settings")]
    initial_validators: Vec<InitialValidator>,

    // seconds between two blocks,
    // default value: 3
    #[serde(rename = "block_interval")]
    block_itv_secs: u8,

    // default value: 2152
    evm_chain_id: u64,

    // path of the checkpoint file, if any
    checkpoint_file: Option<String>,

    #[serde(rename = "seed_nodes")]
    seeds: BTreeMap<NodeId, Node>,

    #[serde(rename = "validator_or_full_nodes")]
    nodes: BTreeMap<NodeId, Node>,

    // the latest/max id of current nodes
    next_node_id: NodeId,

    // the contents of `genesis.json` of all nodes
    #[serde(rename = "tendermint_genesis_config")]
    genesis: String,
}

impl Env {
    // - initilize a new env
    // - `genesis.json` will be created
    fn create(cfg: &EnvCfg) -> Result<Env> {
        let home = format!("{}/envs/{}", ENV_BASE_DIR, &cfg.name);

        if cfg.force_create {
            info_omit!(Env::load_cfg(cfg)
                .c(d!())
                .and_then(|env| env.destroy().c(d!())));
            omit!(fs::remove_dir_all(&home));
        }

        if fs::metadata(&home).is_ok() {
            return Err(eg!("Another env with the same name exists!"));
        }

        let mut env = Env {
            name: cfg.name.clone(),
            home,
            block_itv_secs: cfg.block_itv_secs,
            evm_chain_id: cfg.evm_chain_id,
            checkpoint_file: cfg.checkpoint_file.clone(),
            initial_validator_num: cfg.initial_validator_num,
            host_ip: cfg.host_ip.as_deref().unwrap_or("127.0.0.1").to_owned(),
            abcid_bin: cfg.abcid_bin.as_deref().unwrap_or("abcid").to_owned(),
            tendermint_bin: cfg
                .tendermint_bin
                .as_deref()
                .unwrap_or("tendermint")
                .to_owned(),
            abcid_extra_flags: cfg.abcid_extra_flags.clone(),
            tendermint_extra_flags: cfg.tendermint_extra_flags.clone(),
            ..Self::default()
        };

        fs::create_dir_all(&env.home).c(d!())?;

        macro_rules! add_initial_nodes {
            ($kind: tt) => {{
                let id = env.next_node_id();
                env.alloc_resources(id, Kind::$kind).c(d!())?;
            }};
        }

        add_initial_nodes!(Seed);
        for _ in 0..cfg.initial_validator_num {
            add_initial_nodes!(Node);
        }

        env.gen_genesis()
            .c(d!())
            .and_then(|_| env.apply_genesis(None).c(d!()))
            .and_then(|_| env.start(None).c(d!()))
            .map(|_| env)
    }

    // start one or all nodes
    fn start(&mut self, n: Option<NodeId>) -> Result<()> {
        let ids = n.map(|id| vec![id]).unwrap_or_else(|| {
            self.seeds
                .keys()
                .chain(self.nodes.keys())
                .copied()
                .collect()
        });

        self.update_peer_cfg()
            .c(d!())
            .and_then(|_| self.write_cfg().c(d!()))?;

        for i in ids.iter() {
            if let Some(n) = self.nodes.get_mut(i) {
                n.start(
                    &self.host_ip,
                    self.block_itv_secs,
                    self.evm_chain_id,
                    self.checkpoint_file.as_deref(),
                    &self.abcid_bin,
                    &self.tendermint_bin,
                    self.abcid_extra_flags.as_deref().unwrap_or_default(),
                    self.tendermint_extra_flags.as_deref().unwrap_or_default(),
                )
                .c(d!())?;
            } else if let Some(n) = self.seeds.get_mut(i) {
                n.start(
                    &self.host_ip,
                    self.block_itv_secs,
                    self.evm_chain_id,
                    self.checkpoint_file.as_deref(),
                    &self.abcid_bin,
                    &self.tendermint_bin,
                    self.abcid_extra_flags.as_deref().unwrap_or_default(),
                    self.tendermint_extra_flags.as_deref().unwrap_or_default(),
                )
                .c(d!())?;
            } else {
                return Err(eg!("not exist"));
            }
        }

        Ok(())
    }

    // start all existing ENVs
    fn start_all() -> Result<()> {
        for env in Self::get_all_envs().c(d!())?.iter() {
            Self::read_cfg(env)
                .c(d!())?
                .c(d!("BUG: env not found!"))?
                .start(None)
                .c(d!())?;
        }
        Ok(())
    }

    // - stop all processes
    fn stop(&self) -> Result<()> {
        self.nodes
            .values()
            .chain(self.seeds.values())
            .map(|n| n.stop().c(d!()))
            .collect::<Result<Vec<_>>>()
            .map(|_| ())
    }

    // stop all existing ENVs
    fn stop_all() -> Result<()> {
        for env in Self::get_all_envs().c(d!())?.iter() {
            Self::read_cfg(env)
                .c(d!())?
                .c(d!("BUG: env not found!"))?
                .stop()
                .c(d!())?;
        }
        Ok(())
    }

    // destroy all nodes
    // - stop all running processes
    // - delete the data of every nodes
    fn destroy(&self) -> Result<()> {
        info_omit!(self.stop());
        sleep_ms!(10);

        for n in self.seeds.values().chain(self.nodes.values()) {
            n.clean().c(d!())?;
        }

        fs::remove_dir_all(&self.home).c(d!())
    }

    // destroy all existing ENVs
    fn destroy_all() -> Result<()> {
        for env in Self::get_all_envs().c(d!())?.iter() {
            Self::read_cfg(env)
                .c(d!())?
                .c(d!("BUG: env not found!"))?
                .destroy()
                .c(d!())?;
        }
        fs::remove_dir_all(ENV_BASE_DIR).c(d!())
    }

    // seed nodes are kept by system for now,
    // so only the other nodes can be added on demand
    fn push_node(&mut self) -> Result<()> {
        let id = self.next_node_id();
        let kind = Kind::Node;
        self.alloc_resources(id, kind)
            .c(d!())
            .and_then(|_| self.apply_genesis(Some(id)).c(d!()))
            .and_then(|_| self.start(Some(id)).c(d!()))
    }

    // the first node(validator) can not removed
    fn kick_node(&mut self) -> Result<()> {
        self.nodes
            .keys()
            .skip(1)
            .rev()
            .copied()
            .next()
            .c(d!())
            .and_then(|k| self.nodes.remove(&k).c(d!()))
            .and_then(|n| n.stop().c(d!()).and_then(|_| n.clean().c(d!())))
            .and_then(|_| self.write_cfg().c(d!()))
    }

    // 1. get validator list by ':26657/validators'
    // 2. generate coresponding Xfr keypairs by `common::gen_key()`
    // 3. send out the initial staking transaction
    fn init(&mut self) -> Result<()> {
        if !self.initial_validators.is_empty() {
            println!("[ {} ] \x1b[31;01mAlready initialized!\x1b[00m", &self.name);
            return Ok(());
        }

        init::init(self)
            .c(d!())
            .and_then(|_| self.write_cfg().c(d!()))
    }

    // apply the `init` operatio to all existing ENVs
    fn init_all() -> Result<()> {
        let env_list = Self::get_all_envs().c(d!())?;
        thread::scope(|s| {
            for env in env_list.iter() {
                s.spawn(|| {
                    let env = pnk!(Self::read_cfg(env)).c(d!("BUG: env not found!"));
                    let mut env = pnk!(env);
                    info_omit!(env.init());
                });
            }
        });
        Ok(())
    }

    fn show(&self) {
        println!("{}", pnk!(serde_json::to_string_pretty(self)));
    }

    // show the details of all existing ENVs
    fn show_all() -> Result<()> {
        for (idx, env) in Self::get_all_envs().c(d!())?.iter().enumerate() {
            println!("\x1b[31;01m====== ENV No.{} ======\x1b[00m", idx);
            Self::read_cfg(env)
                .c(d!())?
                .c(d!("BUG: env not found!"))?
                .show();
            println!();
        }
        Ok(())
    }

    // list the names of all existing ENVs
    fn list_all() -> Result<()> {
        let list = Self::get_all_envs().c(d!())?;

        if list.is_empty() {
            println!("\x1b[31;01mNo existing env!\x1b[00m");
        } else {
            println!("\x1b[31;01mEnv list:\x1b[00m");
            list.into_iter().for_each(|env| {
                println!("  {}", env);
            });
        }

        Ok(())
    }

    // 1. allocate ports
    // 2. change configs: ports, seed address, etc.
    // 3. insert new node to the meta of env
    // 4. write new configs of tendermint to disk
    fn alloc_resources(&mut self, id: NodeId, kind: Kind) -> Result<()> {
        // 1.
        let ports = alloc_ports(&kind, &self.name).c(d!())?;

        // 2.
        let home = format!("{}/{}", self.home, id);
        fs::create_dir_all(&home).c(d!())?;

        let cfg_path = format!("{}/config/config.toml", &home);
        let mut cfg = fs::read_to_string(&cfg_path)
            .c(d!())
            .or_else(|_| {
                cmd::exec_output(&format!(
                    "{} init --home {}",
                    &self.tendermint_bin, &home
                ))
                .c(d!())
                .and_then(|_| fs::read_to_string(&cfg_path).c(d!()))
            })
            .and_then(|c| c.parse::<Document>().c(d!()))?;

        cfg["proxy_app"] =
            toml_value(format!("tcp://{}:{}", &self.host_ip, ports.app_abci));
        cfg["rpc"]["laddr"] =
            toml_value(format!("tcp://{}:{}", &self.host_ip, ports.tm_rpc));

        let mut arr = Array::new();
        arr.push("*");
        cfg["rpc"]["cors_allowed_origins"] = toml_value(arr);

        cfg["p2p"]["addr_book_strict"] = toml_value(false);
        cfg["p2p"]["allow_duplicate_ip"] = toml_value(true);
        cfg["p2p"]["persistent_peers_max_dial_period"] = toml_value("3s");
        cfg["p2p"]["send_rate"] = toml_value(64 * MB);
        cfg["p2p"]["recv_rate"] = toml_value(64 * MB);
        cfg["p2p"]["laddr"] =
            toml_value(format!("tcp://{}:{}", &self.host_ip, ports.tm_p2p));

        cfg["consensus"]["timeout_propose"] = toml_value("16s");
        cfg["consensus"]["timeout_propose_delta"] = toml_value("100ms");
        cfg["consensus"]["timeout_prevote"] = toml_value("2s");
        cfg["consensus"]["timeout_prevote_delta"] = toml_value("100ms");
        cfg["consensus"]["timeout_precommit"] = toml_value("2s");
        cfg["consensus"]["timeout_precommit_delta"] = toml_value("100ms");
        cfg["consensus"]["timeout_commit"] =
            toml_value(self.block_itv_secs.to_string() + "s");
        cfg["consensus"]["skip_timeout_commit"] = toml_value(false);
        cfg["consensus"]["create_empty_blocks"] = toml_value(false);
        // cfg["consensus"]["create_empty_blocks_interval"] = toml_value("30s");
        cfg["consensus"]["create_empty_blocks_interval"] =
            toml_value(self.block_itv_secs.to_string() + "s");

        cfg["mempool"]["recheck"] = toml_value(false);

        cfg["moniker"] = toml_value(format!("{}-{}", &self.name, id));

        match kind {
            Kind::Node => {
                cfg["p2p"]["pex"] = toml_value(true);
                cfg["p2p"]["seed_mode"] = toml_value(false);
                cfg["p2p"]["max_num_inbound_peers"] = toml_value(40);
                cfg["p2p"]["max_num_outbound_peers"] = toml_value(10);
                cfg["mempool"]["broadcast"] = toml_value(true);
                cfg["mempool"]["size"] = toml_value(200_0000);
                cfg["mempool"]["max_txs_bytes"] = toml_value(5 * GB);
                cfg["tx_index"]["indexer"] = toml_value("kv");
                cfg["rpc"]["max_open_connections"] = toml_value(10_0000);
            }
            Kind::Seed => {
                cfg["p2p"]["pex"] = toml_value(true);
                cfg["p2p"]["seed_mode"] = toml_value(true);
                cfg["p2p"]["max_num_inbound_peers"] = toml_value(400);
                cfg["p2p"]["max_num_outbound_peers"] = toml_value(100);
                cfg["mempool"]["broadcast"] = toml_value(false);
                cfg["tx_index"]["indexer"] = toml_value("null");
            }
        }

        // 3.
        let node = Node {
            id,
            tm_id: TmConfig::load_toml_file(&cfg_path)
                .map_err(|e| eg!(e))?
                .load_node_key(&home)
                .map_err(|e| eg!(e))?
                .node_id()
                .to_string()
                .to_lowercase(),
            home: format!("{}/{}", &self.home, id),
            kind,
            ports,
        };

        match kind {
            Kind::Node => self.nodes.insert(id, node),
            Kind::Seed => self.seeds.insert(id, node),
        };

        // 4.
        fs::write(cfg_path, cfg.to_string()).c(d!())
    }

    fn update_peer_cfg(&self) -> Result<()> {
        for n in self.nodes.values() {
            let cfg_path = format!("{}/config/config.toml", &n.home);
            let mut cfg = fs::read_to_string(&cfg_path)
                .c(d!())
                .and_then(|c| c.parse::<Document>().c(d!()))?;
            cfg["p2p"]["seeds"] = toml_value(
                self.seeds
                    .values()
                    .map(|n| {
                        format!("{}@{}:{}", &n.tm_id, &self.host_ip, n.ports.tm_p2p)
                    })
                    .collect::<Vec<_>>()
                    .join(","),
            );
            cfg["p2p"]["persistent_peers"] = toml_value(
                self.nodes
                    .values()
                    .map(|n| {
                        format!("{}@{}:{}", &n.tm_id, &self.host_ip, n.ports.tm_p2p)
                    })
                    .collect::<Vec<_>>()
                    .join(","),
            );
            fs::write(cfg_path, cfg.to_string()).c(d!())?;
        }

        Ok(())
    }

    // Allocate unique IDs for nodes within the scope of an env
    fn next_node_id(&mut self) -> NodeId {
        let id = self.next_node_id;
        self.next_node_id += 1;
        id
    }

    // Generate a new `genesis.json`
    // based on the collection of initial validators.
    fn gen_genesis(&mut self) -> Result<()> {
        let tmp_id = NodeId::MAX;
        let tmp_home = format!("{}/{}", &self.home, tmp_id);

        let cmd = format!("{} init --home {}", &self.tendermint_bin, &tmp_home);

        let gen = |genesis_file: String| {
            self.nodes
                .values()
                .map(|n| {
                    TmConfig::load_toml_file(&format!("{}/config/config.toml", &n.home))
                        .map_err(|e| eg!(e))
                        .and_then(|cfg| {
                            cfg.priv_validator_key_file
                                .as_ref()
                                .c(d!())
                                .and_then(|f| {
                                    PathBuf::from_str(&n.home).c(d!()).map(|p| {
                                        p.join(f).to_string_lossy().into_owned()
                                    })
                                })
                                .and_then(|p| {
                                    TmValidatorKey::load_json_file(&p)
                                        .map_err(|e| eg!(e))
                                })
                        })
                        .map(|key| {
                            TmValidator::new(key.pub_key, TmPower::from(INIT_POWER))
                        })
                })
                .collect::<Result<Vec<_>>>()
                .and_then(|vs| serde_json::to_value(&vs).c(d!()))
                .and_then(|mut vs| {
                    vs.as_array_mut().c(d!())?.iter_mut().enumerate().for_each(
                        |(i, v)| {
                            v["power"] = Value::String(INIT_POWER.to_string());
                            v["name"] = Value::String(format!("node-{}", i));
                        },
                    );

                    fs::read_to_string(format!("{}/{}", tmp_home, genesis_file))
                        .c(d!())
                        .and_then(|g| serde_json::from_str::<Value>(&g).c(d!()))
                        .map(|mut g| {
                            g["validators"] = vs;
                            self.genesis = g.to_string();
                        })
                })
        };

        cmd::exec_output(&cmd)
            .c(d!())
            .and_then(|_| {
                TmConfig::load_toml_file(&format!("{}/config/config.toml", &tmp_home))
                    .map_err(|e| eg!(e))
            })
            .and_then(|cfg| cfg.genesis_file.to_str().map(|f| f.to_owned()).c(d!()))
            .and_then(gen)
            .and_then(|_| fs::remove_dir_all(tmp_home).c(d!()))
    }

    // apply genesis to all nodes in the same env
    fn apply_genesis(&mut self, n: Option<NodeId>) -> Result<()> {
        let nodes = n.map(|id| vec![id]).unwrap_or_else(|| {
            self.seeds
                .keys()
                .chain(self.nodes.keys())
                .copied()
                .collect()
        });

        for n in nodes.iter() {
            self.nodes
                .get(n)
                .or_else(|| self.seeds.get(n))
                .c(d!())
                .and_then(|n| {
                    TmConfig::load_toml_file(&format!("{}/config/config.toml", &n.home))
                        .map_err(|e| eg!(e))
                        .and_then(|cfg| {
                            PathBuf::from_str(&n.home)
                                .c(d!())
                                .map(|home| home.join(&cfg.genesis_file))
                        })
                        .and_then(|genesis_path| {
                            fs::write(genesis_path, &self.genesis).c(d!())
                        })
                })?;
        }

        Ok(())
    }

    fn get_all_envs() -> Result<Vec<String>> {
        let mut list = vec![];

        let data_dir = format!("{}/envs", ENV_BASE_DIR);
        fs::create_dir_all(&data_dir).c(d!())?;

        for entry in fs::read_dir(&data_dir).c(d!())? {
            let entry = entry.c(d!())?;
            let path = entry.path();
            if path.is_dir() {
                let env = path.file_name().c(d!())?.to_string_lossy().into_owned();
                list.push(env);
            }
        }

        list.sort();

        Ok(list)
    }

    fn load_cfg(cfg: &EnvCfg) -> Result<Env> {
        Self::read_cfg(&cfg.name).c(d!()).and_then(|env| match env {
            Some(env) => Ok(env),
            None => {
                let msg = "ENV not found";
                println!();
                println!("********************");
                println!("\x1b[01mHINTS: \x1b[33;01m{}\x1b[00m", msg);
                println!("********************");
                Err(eg!(msg))
            }
        })
    }

    fn read_cfg(cfg_name: &str) -> Result<Option<Env>> {
        let p = format!("{}/envs/{}/config.json", ENV_BASE_DIR, cfg_name);
        match fs::read_to_string(&p) {
            Ok(d) => Ok(serde_json::from_str(&d).c(d!())?),
            Err(e) => match e.kind() {
                ErrorKind::NotFound => Ok(None),
                _ => Err(eg!(e)),
            },
        }
    }

    fn write_cfg(&self) -> Result<()> {
        serde_json::to_vec_pretty(self)
            .c(d!())
            .and_then(|d| fs::write(format!("{}/config.json", &self.home), d).c(d!()))
    }
}

#[derive(Debug, Clone, Deserialize, Serialize)]
struct BankAccount {
    wallet_address: String,
    public_key: String,
    secret_key: String,
    mnemonic_words: String,
}

impl Default for BankAccount {
    fn default() -> Self {
        Self {
            wallet_address: BANK_ACCOUNT_ADDR.to_owned(),
            public_key: BANK_ACCOUNT_PUBKEY.to_owned(),
            secret_key: BANK_ACCOUNT_SECKEY.to_owned(),
            mnemonic_words: BANK_ACCOUNT_MNEMONIC.to_owned(),
        }
    }
}

#[derive(Debug, Clone, Deserialize, Serialize)]
struct InitialValidator {
    tendermint_addr: String,
    tendermint_pubkey: String,

    xfr_keypair: XfrKeyPair,
    xfr_mnemonic: String,
    xfr_wallet_addr: String,
}

impl TryFrom<&InitialValidator> for StakingValidator {
    type Error = Box<dyn ruc::RucError>;
    fn try_from(v: &InitialValidator) -> Result<StakingValidator> {
        Ok(StakingValidator {
            td_pubkey: base64::decode(&v.tendermint_pubkey).c(d!())?,
            td_addr: td_addr_to_bytes(&v.tendermint_addr).c(d!())?,
            td_power: 400_0000 * FRA,
            commission_rate: [1, 100],
            id: v.xfr_keypair.get_pk(),
            memo: Default::default(),
            kind: ValidatorKind::Initiator,
            signed_last_block: false,
            signed_cnt: 0,
            delegators: Default::default(),
        })
    }
}

#[derive(Debug, Clone, Deserialize, Serialize)]
struct Node {
    id: NodeId,
    #[serde(rename = "tendermint_node_id")]
    tm_id: String,
    #[serde(rename = "node_home_dir")]
    home: String,
    kind: Kind,
    #[serde(rename = "occupied_ports")]
    ports: Ports,
}

impl Node {
    // - start node
    // - collect results
    // - update meta
    #[allow(clippy::too_many_arguments)]
    fn start(
        &mut self,
        host_ip: &str,
        block_itv: u8,
        evm_chain_id: u64,
        checkpoint_file: Option<&str>,
        abcid_bin: &str,
        tendermint_bin: &str,
        abcid_extra_flags: &str,
        tendermint_extra_flags: &str,
    ) -> Result<()> {
        self.stop().c(d!())?;
        match unsafe { fork() } {
            Ok(ForkResult::Child) => {
                let mut cmd = format!(
                    "{11} node --home {9} {12} >>{9}/tendermint.log 2>&1 & \
                    EVM_CHAIN_ID={0} FINDORA_BLOCK_ITV={1} {10} \
                        --enable-query-service \
                        --enable-eth-api-service \
                        --tendermint-host {2} \
                        --tendermint-port {3} \
                        --abcid-port {4} \
                        --submission-service-port {5} \
                        --ledger-service-port {6} \
                        --evm-http-port {7} \
                        --evm-ws-port {8} \
                        --ledger-dir {9}/__findora__ \
                        --tendermint-node-key-config-path {9}/config/priv_validator_key.json",
                    evm_chain_id,
                    block_itv,
                    host_ip,
                    self.ports.tm_rpc,
                    self.ports.app_abci,
                    self.ports.app_8669,
                    self.ports.app_8668,
                    self.ports.web3_http,
                    self.ports.web3_ws,
                    &self.home,
                    abcid_bin,
                    tendermint_bin,
                    tendermint_extra_flags,
                );
                if let Some(checkpoint) = checkpoint_file {
                    write!(cmd, r" --checkpoint-file {}", checkpoint).unwrap();
                }
                write!(
                    cmd,
                    " {} >>{}/app.log 2>&1 &",
                    abcid_extra_flags, &self.home
                )
                .unwrap();

                pnk!(self.write_fn_log(&cmd));
                pnk!(exec_spawn(&cmd));

                exit(0);
            }
            Ok(_) => Ok(()),
            Err(_) => Err(eg!("fork failed!")),
        }
    }

    fn stop(&self) -> Result<()> {
        let cmd = format!(
            "for i in \
                $(ps ax -o pid,args \
                    | grep '{}' \
                    | grep -v 'grep' \
                    | grep -Eo '^ *[0-9]+' \
                    | sed 's/ //g' \
                ); \
             do kill -9 $i; done",
            &self.home
        );
        let outputs = cmd::exec_output(&cmd).c(d!())?;
        let contents = format!("{}\n{}", &cmd, outputs.as_str());
        self.write_fn_log(&contents).c(d!())
    }

    fn write_fn_log(&self, cmd: &str) -> Result<()> {
        OpenOptions::new()
            .read(true)
            .write(true)
            .append(true)
            .create(true)
            .open(format!("{}/{}", &self.home, EXEC_LOG_NAME))
            .c(d!())
            .and_then(|mut f| {
                f.write_all(format!("\n\n[ {} ]\n", datetime!()).as_bytes())
                    .c(d!())
                    .and_then(|_| f.write_all(cmd.as_bytes()).c(d!()))
            })
    }

    // - release all occupied ports
    // - remove all files related to this node
    fn clean(&self) -> Result<()> {
        for port in [
            self.ports.web3_http,
            self.ports.web3_ws,
            self.ports.tm_rpc,
            self.ports.tm_p2p,
            self.ports.app_abci,
            self.ports.app_8669,
            self.ports.app_8668,
        ] {
            PortsCache::remove(port).c(d!())?;
        }

        fs::remove_dir_all(&self.home).c(d!())
    }
}

#[derive(Debug, Clone, Copy, Deserialize, Serialize)]
enum Kind {
    #[serde(rename = "ValidatorOrFull")]
    Node,
    Seed,
}

// Active ports of a node
#[derive(Default, Debug, Clone, Deserialize, Serialize)]
struct Ports {
    #[serde(rename = "web3_http_service")]
    web3_http: u16,
    #[serde(rename = "web3_websocket_service")]
    web3_ws: u16,
    #[serde(rename = "tendermint_p2p_service")]
    tm_p2p: u16,
    #[serde(rename = "tendermint_rpc_service")]
    tm_rpc: u16,
    #[serde(rename = "abcid_abci_service")]
    app_abci: u16,
    #[serde(rename = "abcid_submission_service")]
    app_8669: u16,
    #[serde(rename = "abcid_ledger_query_service")]
    app_8668: u16,
}

#[derive(Debug)]
pub enum Ops {
    Create,
    Destroy,
    DestroyAll,
    Start,
    StartAll,
    Stop,
    StopAll,
    PushNode,
    PopNode,
    Init,
    InitAll,
    Show,
    ShowAll,
    List,
}

impl Default for Ops {
    fn default() -> Self {
        Self::Show
    }
}

// global alloctor for ports
fn alloc_ports(node_kind: &Kind, env_name: &str) -> Result<Ports> {
    // web3_http, web3_ws, tm_p2p, tm_rpc, app_abci, app_8669, app_8668
    const RESERVED_PORTS: [u16; 7] = [8545, 8546, 26656, 26657, 26658, 8669, 8668];

    let mut res = vec![];
    if matches!(node_kind, Kind::Node)
        && ENV_NAME_DEFAULT == env_name
        && RESERVED_PORTS
            .iter()
            .copied()
            .all(|p| !pnk!(PortsCache::contains(p)) && port_is_free(p))
    {
        res = RESERVED_PORTS.to_vec();
    } else {
        let mut cnter = 10000;
        while RESERVED_PORTS.len() > res.len() {
            let p = 20000 + rand::random::<u16>() % (65535 - 20000);
            if !RESERVED_PORTS.contains(&p)
                && !RESERVED_PORTS.contains(&(p - 1))
                && !RESERVED_PORTS.contains(&(p + 1))
                && !PortsCache::contains(p).c(d!())?
                && !PortsCache::contains(p - 1).c(d!())?
                && !PortsCache::contains(p + 1).c(d!())?
                && port_is_free(p)
            {
                res.push(p);
            }
            cnter -= 1;
            alt!(0 == cnter, return Err(eg!("ports can not be allocated")))
        }
    }

    PortsCache::set(res.as_slice()).c(d!())?;

    Ok(Ports {
        web3_http: res[0],
        web3_ws: res[1],
        tm_p2p: res[2],
        tm_rpc: res[3],
        app_abci: res[4],
        app_8669: res[5],
        app_8668: res[6],
    })
}

fn port_is_free(port: u16) -> bool {
    let ret = check_port(port);
    if ret.is_ok() {
        true
    } else {
        println!(
            "\n\x1b[33;01mNOTE: port {} can NOT be occupied!\x1b[00m",
            port
        );
        info_omit!(ret);
        false
    }
}

fn check_port(port: u16) -> Result<()> {
    let check = |st: SockType| {
        let fd = socket(AddressFamily::Inet, st, SockFlag::empty(), None).c(d!())?;

        setsockopt(fd, sockopt::ReuseAddr, &true)
            .c(d!())
            .and_then(|_| setsockopt(fd, sockopt::ReusePort, &true).c(d!()))
            .and_then(|_| bind(fd, &SockaddrIn::new(0, 0, 0, 0, port)).c(d!()))
            .and_then(|_| close(fd).c(d!()))
    };

    for st in [SockType::Datagram, SockType::Stream].into_iter() {
        check(st).c(d!())?;
    }

    Ok(())
}

#[derive(Debug, Serialize, Deserialize)]
struct PortsCache {
    file_path: String,
    port_set: BTreeSet<u16>,
}

impl PortsCache {
    fn new() -> Self {
        Self {
            file_path: Self::file_path(),
            port_set: BTreeSet::new(),
        }
    }

    fn file_path() -> String {
        format!("{}/ports_cache", ENV_BASE_DIR)
    }

    fn load() -> Result<Self> {
        match fs::read_to_string(Self::file_path()) {
            Ok(c) => serde_json::from_str(&c).c(d!()),
            Err(e) => {
                if ErrorKind::NotFound == e.kind() {
                    Ok(Self::new())
                } else {
                    Err(e).c(d!())
                }
            }
        }
    }

    fn write(&self) -> Result<()> {
        serde_json::to_string(self)
            .c(d!())
            .and_then(|c| fs::write(&self.file_path, c).c(d!()))
    }

    fn contains(port: u16) -> Result<bool> {
        Self::load().c(d!()).map(|i| i.port_set.contains(&port))
    }

    fn set(ports: &[u16]) -> Result<()> {
        let mut i = Self::load().c(d!())?;
        for p in ports {
            i.port_set.insert(*p);
        }
        i.write().c(d!())
    }

    fn remove(port: u16) -> Result<()> {
        let mut i = Self::load().c(d!())?;
        i.port_set.remove(&port);
        i.write().c(d!())
    }
}

fn exec_spawn(cmd: &str) -> Result<()> {
    let cmd = format!("ulimit -n 100000; {}", cmd);
    Command::new("bash")
        .arg("-c")
        .arg(cmd)
        .stdin(Stdio::null())
        .stdout(Stdio::inherit())
        .stderr(Stdio::inherit())
        .spawn()
        .c(d!())?
        .wait()
        .c(d!())
        .and_then(|exit_status| {
            if let Some(code) = exit_status.code() {
                if 0 == code {
                    return Ok(());
                }
            }
            Err(eg!("{}", exit_status))
        })
}<|MERGE_RESOLUTION|>--- conflicted
+++ resolved
@@ -36,13 +36,8 @@
     validator::Info as TmValidator,
     vote::Power as TmPower,
 };
-<<<<<<< HEAD
-use toml_edit::{value as toml_value, Document};
+use toml_edit::{value as toml_value, Array, Document};
 use noah::xfr::sig::XfrKeyPair;
-=======
-use toml_edit::{value as toml_value, Array, Document};
-use zei::xfr::sig::XfrKeyPair;
->>>>>>> 56c96760
 
 type NodeId = u32;
 
