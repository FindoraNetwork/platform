//!
//! # Findora Network Cli tool
//!
//! FN, a command line tool for findora network.
//!
//! This module is the library part of FN.
//!

#[cfg(not(target_arch = "wasm32"))]
pub mod dev;

#[cfg(not(target_arch = "wasm32"))]
pub mod ddev;

pub mod evm;
pub mod utils;

use {
    crate::api::DelegationInfo,
    crate::common::utils::{new_tx_builder, send_tx},
    crate::txn_builder::TransactionBuilder,
    fp_utils::hashing::keccak_256,
    globutils::wallet,
    lazy_static::lazy_static,
    ledger::{
        data_model::{
            gen_random_keypair, get_abar_commitment, ATxoSID, AssetRules, AssetTypeCode,
            AssetTypePrefix, Transaction, TxoSID, ASSET_TYPE_FRA,
            BLACK_HOLE_PUBKEY_STAKING,
        },
        fbnc::NumKey,
        staking::{
            check_delegation_amount, td_addr_to_bytes, td_pubkey_to_td_addr,
            td_pubkey_to_td_addr_bytes, PartialUnDelegation, StakerMemo,
            TendermintAddrRef,
        },
    },
    noah::{
        anon_xfr::{
            keys::{AXfrKeyPair, AXfrPubKey},
            nullify,
            structs::{
                AnonAssetRecord, Commitment, MTLeafInfo, OpenAnonAssetRecordBuilder,
            },
        },
        xfr::{
            asset_record::{
                AssetRecordType,
                AssetRecordType::NonConfidentialAmount_NonConfidentialAssetType,
            },
            sig::{XfrKeyPair, XfrPublicKey, XfrSecretKey},
            structs::{AssetType, XfrAmount, XfrAssetType},
        },
    },
    rand_chacha::ChaChaRng,
    rand_core::SeedableRng,
    ruc::*,
    std::{env, fs},
    tendermint::PrivateKey,
    utils::{
        get_block_height, get_local_block_height, get_validator_detail,
        parse_td_validator_keys,
    },
};

lazy_static! {
    static ref CFG_PATH: String = format!(
        "{}/.____fn_config____",
        ruc::info!(env::var("HOME")).unwrap_or_else(|_| "/tmp/".to_owned())
    );
    static ref MNEMONIC: Option<String> = fs::read_to_string(&*MNEMONIC_FILE)
        .map(|s| s.trim().to_string())
        .ok();
    static ref MNEMONIC_FILE: String = format!("{}/mnemonic", &*CFG_PATH);
    static ref TD_KEY: Option<String> = fs::read_to_string(&*TD_KEY_FILE).ok();
    static ref TD_KEY_FILE: String = format!("{}/tendermint_keys", &*CFG_PATH);
    static ref SERV_ADDR: Option<String> = fs::read_to_string(&*SERV_ADDR_FILE).ok();
    static ref SERV_ADDR_FILE: String = format!("{}/serv_addr", &*CFG_PATH);
}

/// Updating the information of a staker includes commission_rate and staker_memo
pub fn staker_update(
    cr: Option<&str>,
    memo: Option<StakerMemo>,
    is_address_fra: bool,
) -> Result<()> {
    let addr = get_td_pubkey().map(|i| td_pubkey_to_td_addr(&i)).c(d!())?;
    let vd = get_validator_detail(&addr).c(d!())?;

    let cr = cr
        .map_or(Ok(vd.commission_rate), |s| {
            s.parse::<f64>()
                .c(d!("commission rate must be a float number"))
                .and_then(convert_commission_rate)
        })
        .c(d!())?;
    let memo = memo.unwrap_or(vd.memo);

    let td_pubkey = get_td_pubkey().c(d!())?;

    let kp = get_keypair(is_address_fra).c(d!())?;
    let vkp = get_td_privkey().c(d!())?;

    let mut builder = utils::new_tx_builder().c(d!())?;

    builder
        .add_operation_update_staker(&kp, &vkp, td_pubkey, cr, memo)
        .c(d!())?;
    utils::gen_fee_op(&kp)
        .c(d!())
        .map(|op| builder.add_operation(op))?;

<<<<<<< HEAD
    let mut tx = builder.build_and_take_transaction()?;
    tx.sign(&kp);
=======
    let mut tx = builder.take_transaction();
    tx.sign_to_map(&kp);
>>>>>>> 783a3e67

    utils::send_tx(&tx).c(d!())
}

/// Perform a staking operation to add current tendermint node to validator list
/// The cli tool user will be alert if the block height of local node is too small
pub fn stake(
    amount: &str,
    commission_rate: &str,
    memo: Option<&str>,
    force: bool,
    is_address_fra: bool,
) -> Result<()> {
    let am = amount.parse::<u64>().c(d!("'amount' must be an integer"))?;
    check_delegation_amount(am, false).c(d!())?;
    let cr = commission_rate
        .parse::<f64>()
        .c(d!("commission rate must be a float number"))
        .and_then(|cr| convert_commission_rate(cr).c(d!()))?;
    let td_pubkey = get_td_pubkey().c(d!())?;

    let kp = get_keypair(is_address_fra).c(d!())?;
    let vkp = get_td_privkey().c(d!())?;

    macro_rules! diff {
        ($l:expr, $r:expr) => {
            if $l > $r {
                $l - $r
            } else {
                $r - $l
            }
        };
    }

    let network_height = get_block_height(get_serv_addr().unwrap());
    let local_height = get_local_block_height();
    if (network_height == 0 || local_height == 0)
        || diff!(network_height, local_height) > 3
    {
        println!(
            "The difference in block height of your node and the remote network is too big: \n remote / local: {} / {}",
            network_height, local_height
        );
        if !force {
            println!("Append option --force to ignore this warning.");
            return Ok(());
        }
        println!("Continue to stake now...");
    }

    let mut builder = utils::new_tx_builder().c(d!())?;
    builder
        .add_operation_staking(&kp, am, &vkp, td_pubkey, cr, memo.map(|m| m.to_owned()))
        .c(d!())?;
    utils::gen_transfer_op(
        &kp,
        vec![(&BLACK_HOLE_PUBKEY_STAKING, am)],
        None,
        false,
        false,
        Some(AssetRecordType::NonConfidentialAmount_NonConfidentialAssetType),
    )
    .c(d!())
    .map(|principal_op| builder.add_operation(principal_op))?;

<<<<<<< HEAD
    let mut tx = builder.build_and_take_transaction()?;
    tx.sign(&kp);
=======
    let mut tx = builder.take_transaction();
    tx.sign_to_map(&kp);
>>>>>>> 783a3e67

    utils::send_tx(&tx).c(d!())
}

/// Append more FRA token to the specified tendermint node
pub fn stake_append(
    amount: &str,
    staker: Option<&str>,
    td_addr: Option<TendermintAddrRef>,
    is_address_fra: bool,
) -> Result<()> {
    let am = amount.parse::<u64>().c(d!("'amount' must be an integer"))?;
    check_delegation_amount(am, true).c(d!())?;

    let td_addr = td_addr.map(|ta| ta.to_owned()).c(d!()).or_else(|_| {
        get_td_pubkey()
            .c(d!())
            .map(|td_pk| td_pubkey_to_td_addr(&td_pk))
    })?;

    let kp = staker
        .c(d!())
        .and_then(|sk| wallet::restore_keypair_from_mnemonic_default(sk).c(d!()))
        .or_else(|_| get_keypair(is_address_fra).c(d!()))?;

    let mut builder = utils::new_tx_builder().c(d!())?;
    builder.add_operation_delegation(&kp, am, td_addr);
    utils::gen_transfer_op(
        &kp,
        vec![(&BLACK_HOLE_PUBKEY_STAKING, am)],
        None,
        false,
        false,
        Some(AssetRecordType::NonConfidentialAmount_NonConfidentialAssetType),
    )
    .c(d!())
    .map(|principal_op| builder.add_operation(principal_op))?;
    let mut tx = builder.take_transaction();
    tx.sign_to_map(&kp);

<<<<<<< HEAD
    let mut tx = builder.build_and_take_transaction()?;
    tx.sign(&kp);
=======
>>>>>>> 783a3e67
    utils::send_tx(&tx).c(d!())
}

/// Withdraw Fra token from findora network for a staker
pub fn unstake(
    am: Option<&str>,
    staker: Option<&str>,
    td_addr: Option<TendermintAddrRef>,
    is_address_fra: bool,
) -> Result<()> {
    let am = if let Some(i) = am {
        Some(i.parse::<u64>().c(d!("'amount' must be an integer"))?)
    } else {
        None
    };

    let kp = staker
        .c(d!())
        .and_then(|sk| wallet::restore_keypair_from_mnemonic_default(sk).c(d!()))
        .or_else(|_| get_keypair(is_address_fra).c(d!()))?;
    let td_addr_bytes = td_addr
        .c(d!())
        .and_then(|ta| td_addr_to_bytes(ta).c(d!()))
        .or_else(|_| {
            get_td_pubkey()
                .c(d!())
                .map(|td_pk| td_pubkey_to_td_addr_bytes(&td_pk))
        })?;

    let mut builder = utils::new_tx_builder().c(d!())?;

    utils::gen_fee_op(&kp).c(d!()).map(|op| {
        builder.add_operation(op);
        if let Some(am) = am {
            // partial undelegation
            builder.add_operation_undelegation(
                &kp,
                Some(PartialUnDelegation::new(
                    am,
                    gen_random_keypair().get_pk(),
                    td_addr_bytes,
                )),
            );
        } else {
            builder.add_operation_undelegation(&kp, None);
        }
    })?;

<<<<<<< HEAD
    let mut tx = builder.build_and_take_transaction()?;
    tx.sign(&kp);
=======
    let mut tx = builder.take_transaction();
    tx.sign_to_map(&kp);
>>>>>>> 783a3e67

    utils::send_tx(&tx).c(d!())
}

/// Claim rewards from findora network
pub fn claim(
    am: Option<&str>,
    sk_str: Option<&str>,
    is_address_fra: bool,
) -> Result<()> {
    let am = if let Some(i) = am {
        Some(i.parse::<u64>().c(d!("'amount' must be an integer"))?)
    } else {
        None
    };

    let kp = restore_keypair_from_str_with_default(sk_str, is_address_fra)?;

    let mut builder = utils::new_tx_builder().c(d!())?;

    utils::gen_fee_op(&kp).c(d!()).map(|op| {
        builder.add_operation(op);
        builder.add_operation_claim(&kp, am);
    })?;

<<<<<<< HEAD
    let mut tx = builder.build_and_take_transaction()?;
    tx.sign(&kp);
=======
    let mut tx = builder.take_transaction();
    tx.sign_to_map(&kp);
>>>>>>> 783a3e67

    utils::send_tx(&tx).c(d!())
}

/// Show information of current node, including following sections:
///     Server URL
///     Findora Wallet Address
///     Findora Public Key
///     Local validator address
///     FRA balance
///     Delegation Information
///     Validator Detail (if already staked)
///
pub fn show(basic: bool, is_address_fra: bool) -> Result<()> {
    let kp = get_keypair(is_address_fra).c(d!())?;

    let serv_addr = ruc::info!(get_serv_addr()).map(|i| {
        println!("\x1b[31;01mServer URL:\x1b[00m\n{}\n", i);
    });

    let xfr_account = ruc::info!(get_keypair(is_address_fra)).map(|i| {
        println!(
            "\x1b[31;01mFindora Address:\x1b[00m\n{}\n",
            wallet::public_key_to_bech32(&i.get_pk())
        );
        println!(
            "\x1b[31;01mFindora Public Key:\x1b[00m\n{}\n",
            wallet::public_key_to_base64(&i.get_pk())
        );
        println!(
            "\x1b[31;01mFindora Public Key in hex:\x1b[00m\n{}\n",
            wallet::public_key_to_hex(&i.get_pk())
        );
    });

    let self_balance = ruc::info!(utils::get_balance(&kp)).map(|i| {
        println!("\x1b[31;01mNode Balance:\x1b[00m\n{} FRA units\n", i);
    });

    if basic {
        return Ok(());
    }

    let td_info = ruc::info!(get_td_pubkey()).map(|i| {
        let addr = td_pubkey_to_td_addr(&i);
        println!("\x1b[31;01mValidator Node Addr:\x1b[00m\n{}\n", addr);
        (i, addr)
    });

    let di = utils::get_delegation_info(kp.get_pk_ref());
    let bond_entries = match di.as_ref() {
        Ok(di) => Some(di.bond_entries.clone()),
        Err(_) => None,
    };

    let delegation_info = di.and_then(|di| {
        serde_json::to_string_pretty(&di).c(d!("server returned invalid data"))
    });
    let delegation_info = ruc::info!(delegation_info).map(|i| {
        println!("\x1b[31;01mYour Delegation:\x1b[00m\n{}\n", i);
    });

    if let Ok((tpk, addr)) = td_info.as_ref() {
        let self_delegation =
            bond_entries.map_or(false, |bes| bes.iter().any(|i| &i.0 == addr));
        if self_delegation {
            let res = utils::get_validator_detail(&td_pubkey_to_td_addr(tpk))
                .c(d!("Validator not found"))
                .and_then(|di| {
                    serde_json::to_string_pretty(&di)
                        .c(d!("server returned invalid data"))
                })
                .map(|i| {
                    println!("\x1b[31;01mYour Staking:\x1b[00m\n{}\n", i);
                });
            ruc::info_omit!(res);
        }
    }

    if [
        serv_addr,
        xfr_account,
        td_info.map(|_| ()),
        self_balance,
        delegation_info,
    ]
    .iter()
    .any(|i| i.is_err())
    {
        Err(eg!("unable to obtain complete information"))
    } else {
        Ok(())
    }
}

/// Setup for a cli tool
///    Server URL
///    Owner mnemonic path
///    Tendermint node private key path
pub fn setup(
    serv_addr: Option<&str>,
    owner_mnemonic_path: Option<&str>,
    validator_key_path: Option<&str>,
) -> Result<()> {
    fs::create_dir_all(&*CFG_PATH).c(d!("fail to create config path"))?;

    let mut pwd = ruc::info!(
        env::current_dir(),
        "Cannot abtain current work directory, default to relative path"
    )
    .unwrap_or_default();

    if let Some(sa) = serv_addr {
        fs::write(&*SERV_ADDR_FILE, sa).c(d!("fail to cache 'serv-addr'"))?;
    }
    if let Some(mp) = owner_mnemonic_path {
        let mp = if mp.starts_with('/') {
            mp
        } else {
            pwd.push(mp);
            pwd.to_str().c(d!("Invalid path"))?
        };
        fs::write(&*MNEMONIC_FILE, mp).c(d!("fail to cache 'owner-mnemonic-path'"))?;
    }
    if let Some(kp) = validator_key_path {
        let kp = if kp.starts_with('/') {
            kp
        } else {
            pwd.push(kp);
            pwd.to_str().c(d!("Invalid path"))?
        };
        fs::write(&*TD_KEY_FILE, kp).c(d!("fail to cache 'validator-key-path'"))?;
    }
    Ok(())
}

#[allow(missing_docs)]
pub fn transfer_asset(
    owner_sk: Option<&str>,
    target_addr: XfrPublicKey,
    token_code: Option<AssetTypeCode>,
    am: &str,
    confidential_am: bool,
    confidential_ty: bool,
    is_address_fra: bool,
) -> Result<()> {
    transfer_asset_batch(
        owner_sk,
        &[target_addr],
        token_code,
        am,
        confidential_am,
        confidential_ty,
        is_address_fra,
    )
    .c(d!())
}

#[allow(missing_docs)]
pub fn transfer_asset_x(
    kp: &XfrKeyPair,
    target_addr: XfrPublicKey,
    token_code: Option<AssetTypeCode>,
    am: u64,
    confidential_am: bool,
    confidential_ty: bool,
) -> Result<()> {
    transfer_asset_batch_x(
        kp,
        &[target_addr],
        token_code,
        am,
        confidential_am,
        confidential_ty,
    )
    .c(d!())
}

#[allow(missing_docs)]
pub fn transfer_asset_batch(
    owner_sk: Option<&str>,
    target_addr: &[XfrPublicKey],
    token_code: Option<AssetTypeCode>,
    am: &str,
    confidential_am: bool,
    confidential_ty: bool,
    is_address_fra: bool,
) -> Result<()> {
    let from = restore_keypair_from_str_with_default(owner_sk, is_address_fra)?;
    let am = am.parse::<u64>().c(d!("'amount' must be an integer"))?;

    transfer_asset_batch_x(
        &from,
        target_addr,
        token_code,
        am,
        confidential_am,
        confidential_ty,
    )
    .c(d!())
}

#[allow(missing_docs)]
pub fn transfer_asset_batch_x(
    kp: &XfrKeyPair,
    target_addr: &[XfrPublicKey],
    token_code: Option<AssetTypeCode>,
    am: u64,
    confidential_am: bool,
    confidential_ty: bool,
) -> Result<()> {
    utils::transfer_batch(
        kp,
        target_addr.iter().map(|addr| (addr, am)).collect(),
        token_code,
        confidential_am,
        confidential_ty,
    )
    .c(d!())
}

/// Mainly for official usage,
/// and can be also used in test scenes.
pub fn set_initial_validators(staking_info_file: Option<&str>) -> Result<()> {
    utils::set_initial_validators(staking_info_file).c(d!())
}

/// Get the effective address of server
pub fn get_serv_addr() -> Result<&'static str> {
    if let Some(sa) = SERV_ADDR.as_ref() {
        Ok(sa)
    } else {
        Err(eg!("'serv-addr' has not been set"))
    }
}

/// Get keypair from config file
pub fn get_keypair(is_address_fra: bool) -> Result<XfrKeyPair> {
    if let Some(m_path) = MNEMONIC.as_ref() {
        fs::read_to_string(m_path)
            .c(d!("can not read mnemonic from 'owner-mnemonic-path'"))
            .and_then(|m| {
                let k = m.trim();
                if is_address_fra {
                    wallet::restore_keypair_from_mnemonic_ed25519(k)
                        .c(d!("invalid 'owner-mnemonic'"))
                        .or_else(|e| {
                            wallet::restore_keypair_from_seckey_base64(k).c(d!(e))
                        })
                } else {
                    wallet::restore_keypair_from_mnemonic_default(k)
                        .c(d!("invalid 'owner-mnemonic'"))
                        .or_else(|e| {
                            wallet::restore_keypair_from_seckey_base64(k).c(d!(e))
                        })
                }
            })
    } else {
        Err(eg!("'owner-mnemonic-path' has not been set"))
    }
}

///Get tendermint public key
pub(crate) fn get_td_pubkey() -> Result<Vec<u8>> {
    if let Some(key_path) = TD_KEY.as_ref() {
        fs::read_to_string(key_path)
            .c(d!("can not read key file from path"))
            .and_then(|k| {
                let v_keys = parse_td_validator_keys(&k).c(d!())?;
                Ok(v_keys.pub_key.to_vec())
            })
    } else {
        Err(eg!("'validator-pubkey' has not been set"))
    }
}

fn get_td_privkey() -> Result<PrivateKey> {
    if let Some(key_path) = TD_KEY.as_ref() {
        fs::read_to_string(key_path)
            .c(d!("can not read key file from path"))
            .and_then(|k| {
                parse_td_validator_keys(&k)
                    .c(d!())
                    .map(|v_keys| v_keys.priv_key)
            })
    } else {
        Err(eg!("'validator-privkey' has not been set"))
    }
}

#[allow(missing_docs)]
pub fn convert_commission_rate(cr: f64) -> Result<[u64; 2]> {
    if 1.0 < cr {
        return Err(eg!("commission rate can exceed 100%"));
    }
    if 0.0 > cr {
        return Err(eg!("commission rate must be a positive float number"));
    }
    Ok([(cr * 10000.0) as u64, 10000])
}

#[allow(missing_docs)]
<<<<<<< HEAD
pub fn gen_key(is_fra_address: bool) -> (String, String, String, XfrKeyPair) {
=======
pub fn gen_key() -> (String, String, String, XfrKeyPair) {
>>>>>>> 783a3e67
    let (mnemonic, key, kp) = loop {
        let mnemonic = pnk!(wallet::generate_mnemonic_custom(24, "en"));
        let kp: XfrKeyPair = if is_fra_address {
            pnk!(wallet::restore_keypair_from_mnemonic_ed25519(&mnemonic))
        } else {
            pnk!(wallet::restore_keypair_from_mnemonic_default(&mnemonic))
        };
        if let Some(key) = serde_json::to_string_pretty(&kp)
            .ok()
            .filter(|s| s.matches("\": \"-").next().is_none())
        {
            break (mnemonic, key, kp);
        }
    };

    let wallet_addr = wallet::public_key_to_bech32(kp.get_pk_ref());

    (wallet_addr, mnemonic, key, kp)
}

#[allow(missing_docs)]
<<<<<<< HEAD
pub fn gen_key_and_print(is_fra_address: bool) {
    let (wallet_addr, mnemonic, key, _) = gen_key(is_fra_address);
=======
pub fn gen_key_and_print() {
    let (wallet_addr, mnemonic, key, _) = gen_key();
>>>>>>> 783a3e67
    println!(
        "\n\x1b[31;01mWallet Address:\x1b[00m {}\n\x1b[31;01mMnemonic:\x1b[00m {}\n\x1b[31;01mKey:\x1b[00m {}\n",
        wallet_addr, mnemonic, key
    );
}

fn restore_keypair_from_str_with_default(
    sk_str: Option<&str>,
    is_fra_address: bool,
) -> Result<XfrKeyPair> {
    if let Some(sk) = sk_str {
        serde_json::from_str::<XfrSecretKey>(&format!("\"{}\"", sk))
            .map(|sk| sk.into_keypair())
            .c(d!("Invalid secret key"))
    } else {
        get_keypair(is_fra_address).c(d!())
    }
}

/// Show the asset balance of a findora account
pub fn show_account(
    sk_str: Option<&str>,
    asset: Option<&str>,
    is_address_fra: bool,
) -> Result<()> {
    let kp = restore_keypair_from_str_with_default(sk_str, is_address_fra)?;
    let token_code = asset
        .map(|asset| AssetTypeCode::new_from_base64(asset).c(d!("Invalid asset code")))
        .transpose()?;
    let balance = utils::get_asset_balance(&kp, token_code).c(d!())?;

    println!("{}: {}", asset.unwrap_or("FRA"), balance);
    Ok(())
}

#[inline(always)]
#[allow(missing_docs)]
pub fn delegate(
    sk_str: Option<&str>,
    amount: u64,
    validator: &str,
    is_address_fra: bool,
) -> Result<()> {
    restore_keypair_from_str_with_default(sk_str, is_address_fra)
        .c(d!())
        .and_then(|kp| delegate_x(&kp, amount, validator).c(d!()))
}

#[inline(always)]
#[allow(missing_docs)]
pub fn delegate_x(kp: &XfrKeyPair, amount: u64, validator: &str) -> Result<()> {
    gen_delegate_tx(kp, amount, validator)
        .c(d!())
        .and_then(|tx| utils::send_tx(&tx).c(d!()))
}

#[inline(always)]
#[allow(missing_docs)]
pub fn undelegate(
    sk_str: Option<&str>,
    param: Option<(u64, &str)>,
    is_address_fra: bool,
) -> Result<()> {
    restore_keypair_from_str_with_default(sk_str, is_address_fra)
        .c(d!())
        .and_then(|kp| undelegate_x(&kp, param).c(d!()))
}

#[inline(always)]
#[allow(missing_docs)]
pub fn undelegate_x(kp: &XfrKeyPair, param: Option<(u64, &str)>) -> Result<()> {
    gen_undelegate_tx(kp, param)
        .c(d!())
        .and_then(|tx| utils::send_tx(&tx).c(d!()))
}

/// Display delegation information of a findora account
pub fn show_delegations(sk_str: Option<&str>, is_address_fra: bool) -> Result<()> {
    let pk = restore_keypair_from_str_with_default(sk_str, is_address_fra)?.get_pk();

    println!(
        "{}",
        serde_json::to_string_pretty::<DelegationInfo>(
            &utils::get_delegation_info(&pk).c(d!())?
        )
        .c(d!())?
    );

    Ok(())
}

fn gen_undelegate_tx(
    owner_kp: &XfrKeyPair,
    param: Option<(u64, &str)>,
) -> Result<Transaction> {
    let mut builder = utils::new_tx_builder().c(d!())?;
    utils::gen_fee_op(owner_kp).c(d!()).map(|op| {
        builder.add_operation(op);
    })?;
    if let Some((amount, validator)) = param {
        // partial undelegation
        builder.add_operation_undelegation(
            owner_kp,
            Some(PartialUnDelegation::new(
                amount,
                gen_random_keypair().get_pk(),
                td_addr_to_bytes(validator).c(d!())?,
            )),
        );
    } else {
        builder.add_operation_undelegation(owner_kp, None);
    }

<<<<<<< HEAD
    let mut tx = builder.build_and_take_transaction()?;
    tx.sign(owner_kp);
=======
    let mut tx = builder.take_transaction();
    tx.sign_to_map(owner_kp);
>>>>>>> 783a3e67

    Ok(tx)
}

fn gen_delegate_tx(
    owner_kp: &XfrKeyPair,
    amount: u64,
    validator: &str,
) -> Result<Transaction> {
    let mut builder = utils::new_tx_builder().c(d!())?;

    utils::gen_transfer_op(
        owner_kp,
        vec![(&BLACK_HOLE_PUBKEY_STAKING, amount)],
        None,
        false,
        false,
        Some(AssetRecordType::NonConfidentialAmount_NonConfidentialAssetType),
    )
    .c(d!())
    .map(|principal_op| {
        builder.add_operation(principal_op);
        builder.add_operation_delegation(owner_kp, amount, validator.to_owned());
    })?;

<<<<<<< HEAD
    let mut tx = builder.build_and_take_transaction()?;
    tx.sign(owner_kp);
=======
    let mut tx = builder.take_transaction();

    tx.sign_to_map(owner_kp);
>>>>>>> 783a3e67

    Ok(tx)
}
/// Create a custom asset for a findora account. If no token code string provided,
/// it will generate a random new one.
pub fn create_asset(
    memo: &str,
    decimal: u8,
    max_units: Option<u64>,
    transferable: bool,
    token_code: Option<&str>,
    is_address_fra: bool,
) -> Result<()> {
    let kp = get_keypair(is_address_fra).c(d!())?;

    let code = if token_code.is_none() {
        AssetTypeCode::gen_random()
    } else {
        AssetTypeCode::new_from_base64(token_code.unwrap())
            .c(d!("invalid asset code"))?
    };

    create_asset_x(&kp, memo, decimal, max_units, transferable, Some(code))
        .c(d!())
        .map(|code| {
            println!("type: {}", code.to_base64());
        })
}

#[allow(missing_docs)]
pub fn create_asset_x(
    kp: &XfrKeyPair,
    memo: &str,
    decimal: u8,
    max_units: Option<u64>,
    transferable: bool,
    code: Option<AssetTypeCode>,
) -> Result<AssetTypeCode> {
    let code = code.unwrap_or_else(AssetTypeCode::gen_random);

    let mut asset_code = AssetTypePrefix::UserDefined.bytes();
    asset_code.append(&mut code.to_bytes());

    let mut rules = AssetRules::default();
    rules.set_decimals(decimal).c(d!())?;
    rules.set_max_units(max_units);
    rules.set_transferable(transferable);

    let mut builder = utils::new_tx_builder().c(d!())?;
    builder
        .add_operation_create_asset(kp, Some(code), rules, memo)
        .c(d!())?;
    utils::gen_fee_op(kp)
        .c(d!())
        .map(|op| builder.add_operation(op))?;

<<<<<<< HEAD
    let mut tx = builder.build_and_take_transaction()?;
    tx.sign(kp);
=======
    let mut tx = builder.take_transaction();
    tx.sign_to_map(kp);
>>>>>>> 783a3e67

    utils::send_tx(&tx).map(|_| AssetTypeCode {
        val: AssetType(keccak_256(&asset_code)),
    })
}

/// Issue a custom asset with specified amount
pub fn issue_asset(
    sk_str: Option<&str>,
    asset: &str,
    amount: u64,
    hidden: bool,
    is_address_fra: bool,
) -> Result<()> {
    let kp = restore_keypair_from_str_with_default(sk_str, is_address_fra)?;
    let code = AssetTypeCode::new_from_base64(asset).c(d!())?;
    issue_asset_x(&kp, &code, amount, hidden).c(d!())
}

#[allow(missing_docs)]
pub fn issue_asset_x(
    kp: &XfrKeyPair,
    code: &AssetTypeCode,
    amount: u64,
    hidden: bool,
) -> Result<()> {
    let confidentiality_flags = AssetRecordType::from_flags(hidden, false);

    let mut builder = utils::new_tx_builder().c(d!())?;
    builder
        .add_basic_issue_asset(
            kp,
            code,
            builder.get_seq_id(),
            amount,
            confidentiality_flags,
        )
        .c(d!())?;
    utils::gen_fee_op(kp)
        .c(d!())
        .map(|op| builder.add_operation(op))?;

<<<<<<< HEAD
    let mut tx = builder.build_and_take_transaction()?;
    tx.sign(kp);
=======
    let mut tx = builder.take_transaction();
    tx.sign_to_map(kp);
>>>>>>> 783a3e67

    utils::send_tx(&tx)
}

/// Show a list of custom asset token created by a findora account
pub fn show_asset(addr: &str) -> Result<()> {
    let pk = wallet::public_key_from_bech32(addr).c(d!())?;
    let assets = utils::get_created_assets(&pk).c(d!())?;
    for asset in assets {
        let base64 = asset.body.asset.code.to_base64();
        let h = hex::encode(asset.body.asset.code.val.0);
        println!("Base64: {}, Hex: {}", base64, h);
    }

    Ok(())
}

/// Builds a transaction for a BAR to ABAR conversion with fees and sends it to network
/// # Arguments
/// * owner_sk - Optional secret key Xfr in json form
/// * target_addr - ABAR receiving AXfr pub key after conversion in base64
/// * TxoSID - sid of BAR to convert
pub fn convert_bar2abar(
    owner_sk: Option<&String>,
    target_addr: String,
    txo_sid: &str,
    is_address_fra: bool,
) -> Result<Commitment> {
    // parse sender XfrSecretKey or generate from Mnemonic setup with wallet
    let from = match owner_sk {
        Some(str) => ruc::info!(serde_json::from_str::<XfrSecretKey>(&format!(
            "\"{}\"",
            str
        )))
        .c(d!())?
        .into_keypair(),
        None => get_keypair(is_address_fra).c(d!())?,
    };
    // parse receiver AxfrPubKey
    let to = wallet::anon_public_key_from_base64(target_addr.as_str())
        .c(d!("invalid 'target-addr'"))?;
    let sid = txo_sid.parse::<u64>().c(d!("error parsing TxoSID"))?;

    // Get OpenAssetRecord from given Owner XfrKeyPair and TxoSID
    let record =
        utils::get_oar(&from, TxoSID(sid)).c(d!("error fetching open asset record"))?;
    let is_bar_transparent =
        record.1.get_record_type() == NonConfidentialAmount_NonConfidentialAssetType;

    // Generate the transaction and transmit it to network
    let c = utils::generate_bar2abar_op(
        &from,
        &to,
        TxoSID(sid),
        &record.0,
        is_bar_transparent,
    )
    .c(d!("Bar to abar failed"))?;

    Ok(c)
}

/// Convert an ABAR to a Blind Asset Record
/// # Arguments
/// * axfr_secret_key - the anon_secret_key in base64
/// * com             - commitment of ABAR in base64
/// * to              - Bar receiver's XfrPublicKey pointer
/// * com_fra         - commitment of the FRA ABAR to pay fee in base64
/// * confidential_am - if the output BAR should have confidential amount
/// * confidential_ty - if the output BAR should have confidential type
pub fn convert_abar2bar(
    axfr_secret_key: String,
    com: &str,
    to: &XfrPublicKey,
    confidential_am: bool,
    confidential_ty: bool,
) -> Result<()> {
    // parse anon keys
    let from = wallet::anon_secret_key_from_base64(axfr_secret_key.as_str())
        .c(d!("invalid 'from-axfr-secret-key'"))?;

    // Get the owned ABAR from pub_key and commitment
    let com = wallet::commitment_from_base58(com).c(d!())?;
    let axtxo_abar = utils::get_owned_abar(&com).c(d!())?;

    // get OwnerMemo and Merkle Proof of ABAR
    let owner_memo = utils::get_abar_memo(&axtxo_abar.0).c(d!())?.unwrap();
    let mt_leaf_info = utils::get_abar_proof(&axtxo_abar.0).c(d!())?.unwrap();
    let mt_leaf_uid = mt_leaf_info.uid;

    // Open ABAR with OwnerMemo & attach merkle proof
    let oabar_in =
        OpenAnonAssetRecordBuilder::from_abar(&axtxo_abar.1, owner_memo, &from)
            .unwrap()
            .mt_leaf_info(mt_leaf_info)
            .build()
            .unwrap();

    // check oabar is unspent. If already spent return error
    // create nullifier
    let n = nullify(
        &from,
        oabar_in.get_amount(),
        oabar_in.get_asset_type().as_scalar(),
        mt_leaf_uid,
    )
    .c(d!())?;
    let hash = wallet::nullifier_to_base58(&n.0);
    // check if hash is present in nullifier set
    let null_status = utils::check_nullifier_hash(&hash)
        .c(d!())?
        .ok_or(d!("The ABAR corresponding to this commitment is missing"))?;
    if null_status {
        return Err(eg!(
            "The ABAR corresponding to this commitment is already spent"
        ));
    }
    println!("Nullifier: {}", wallet::nullifier_to_base58(&n.0));

    // Create New AssetRecordType for new BAR
    let art = match (confidential_am, confidential_ty) {
        (true, true) => AssetRecordType::ConfidentialAmount_ConfidentialAssetType,
        (true, false) => AssetRecordType::ConfidentialAmount_NonConfidentialAssetType,
        (false, true) => AssetRecordType::NonConfidentialAmount_ConfidentialAssetType,
        _ => AssetRecordType::NonConfidentialAmount_NonConfidentialAssetType,
    };

    // Build AbarToBar Transaction and submit
    utils::generate_abar2bar_op(&oabar_in, &from, to, art).c(d!())?;

    Ok(())
}

/// Generate OABAR and add anonymous transfer operation
/// # Arguments
/// * axfr_secret_key - AXfrKeyPair in base64 form
/// * com             - Commitment in base64 form
/// * com_fra         - Commitment for paying fee
/// * amount          - amount to transfer
/// * to_axfr_public_key - AXfrPublicKey in base64 form
pub fn gen_anon_transfer_op(
    axfr_secret_key: String,
    com: &str,
    com_fra: Option<&str>,
    amount: &str,
    to_axfr_public_key: &str,
) -> Result<()> {
    // parse sender keys
    let from = wallet::anon_secret_key_from_base64(axfr_secret_key.as_str())
        .c(d!("invalid 'from-axfr-secret-key'"))?;

    let axfr_amount = amount.parse::<u64>().c(d!("error parsing amount"))?;

    let to = wallet::anon_public_key_from_base64(to_axfr_public_key)
        .c(d!("invalid 'to-axfr-public-key'"))?;

    let mut commitments = vec![com];
    if let Some(fra) = com_fra {
        commitments.push(fra);
    }
    let mut inputs = vec![];
    // For each commitment add input to transfer operation
    for com in commitments {
        let c = wallet::commitment_from_base58(com).c(d!())?;

        // get unspent ABARs & their Merkle proof for commitment
        let axtxo_abar = utils::get_owned_abar(&c).c(d!())?;
        let owner_memo = utils::get_abar_memo(&axtxo_abar.0).c(d!())?.unwrap();
        let mt_leaf_info = utils::get_abar_proof(&axtxo_abar.0).c(d!())?.unwrap();
        let mt_leaf_uid = mt_leaf_info.uid;

        // Create Open ABAR from input information
        let oabar_in =
            OpenAnonAssetRecordBuilder::from_abar(&axtxo_abar.1, owner_memo, &from)
                .unwrap()
                .mt_leaf_info(mt_leaf_info)
                .build()
                .unwrap();

        // check oabar is unspent.
        let n = nullify(
            &from,
            oabar_in.get_amount(),
            oabar_in.get_asset_type().as_scalar(),
            mt_leaf_uid,
        )
        .c(d!())?;
        let hash = wallet::nullifier_to_base58(&n.0);
        let null_status = utils::check_nullifier_hash(&hash).c(d!())?.ok_or(d!(
            "The ABAR corresponding to this commitment is missing {}",
            com
        ))?;
        if null_status {
            return Err(eg!(
                "The ABAR corresponding to this commitment is already spent {}",
                com
            ));
        }

        println!("Nullifier: {}", wallet::nullifier_to_base58(&n.0));
        inputs.push(oabar_in);
    }

    // build output
    let mut prng = ChaChaRng::from_entropy();
    let oabar_out = OpenAnonAssetRecordBuilder::new()
        .amount(axfr_amount)
        .asset_type(inputs[0].get_asset_type())
        .pub_key(&to)
        .finalize(&mut prng)
        .unwrap()
        .build()
        .unwrap();

    let mut builder: TransactionBuilder = new_tx_builder().c(d!())?;
    let (_, note, rem_oabars) = builder
        .add_operation_anon_transfer_fees_remainder(&inputs, &[oabar_out], &from)
        .c(d!())?;

    send_tx(&builder.build_and_take_transaction()?).c(d!())?;

    let com_out = if !note.body.outputs.is_empty() {
        Some(note.body.outputs[0].commitment)
    } else {
        None
    };

    if let Some(com) = com_out {
        println!(
            "\x1b[31;01m Commitment: {}\x1b[00m",
            wallet::commitment_to_base58(&com)
        );

        // Append receiver's commitment to `sent_commitment` file
        let mut file = fs::OpenOptions::new()
            .append(true)
            .create(true)
            .open("sent_commitments")
            .expect("cannot open commitments file");
        std::io::Write::write_all(
            &mut file,
            ("\n".to_owned() + &wallet::commitment_to_base58(&com)).as_bytes(),
        )
        .expect("commitment write failed");
    }

    // Append sender's fee balance commitment to `owned_commitments` file
    let mut file = fs::OpenOptions::new()
        .append(true)
        .create(true)
        .open("owned_commitments")
        .expect("cannot open commitments file");
    for rem_oabar in rem_oabars.iter() {
        let c = get_abar_commitment(rem_oabar.clone());
        println!(
            "\x1b[31;01m Remainder Commitment: {}\x1b[00m",
            wallet::commitment_to_base58(&c)
        );

        std::io::Write::write_all(
            &mut file,
            ("\n".to_owned() + &wallet::commitment_to_base58(&c)).as_bytes(),
        )
        .expect("commitment write failed");
    }

    println!("AxfrNote: {:?}", serde_json::to_string_pretty(&note.body));
    Ok(())
}

/// Batch anon transfer - Generate OABAR and add anonymous transfer operation
/// Note - if multiple anon keys are used, we consider the last key in the list for remainder.
/// # Arguments
/// * axfr_secret_key    - list of secret keys for senders' ABAR UTXOs
/// * to_axfr_public_keys - receiver AXfr Public keys
/// * to_enc_keys         - List of receiver Encryption keys
/// * commitments         - List of sender commitments in base64 format
/// * amounts             - List of receiver amounts
/// * assets              - List of receiver Asset Types
/// returns an error if Operation build fails
pub fn gen_oabar_add_op_x(
    axfr_secret_key: AXfrKeyPair,
    to_axfr_public_keys: Vec<AXfrPubKey>,
    commitments: Vec<String>,
    amounts: Vec<String>,
    assets: Vec<AssetTypeCode>,
) -> Result<()> {
    let receiver_count = to_axfr_public_keys.len();

    // check if input counts tally
    if receiver_count != amounts.len() || receiver_count != assets.len() {
        return Err(eg!(
            "The Parameters: from-sk/dec-keys/commitments or to-pk/to-enc-keys not match!"
        ));
    }

    // Create Input Open Abars with input keys, radomizers and Owner memos
    let mut oabars_in = Vec::new();
    for comm in commitments {
        let from = &axfr_secret_key;
        let c = wallet::commitment_from_base58(comm.as_str()).c(d!())?;

        // Get OwnerMemo
        let axtxo_abar = utils::get_owned_abar(&c).c(d!())?;
        let owner_memo = utils::get_abar_memo(&axtxo_abar.0).c(d!(comm))?.unwrap();
        // Get Merkle Proof
        let mt_leaf_info = utils::get_abar_proof(&axtxo_abar.0).c(d!())?.unwrap();
        let mt_leaf_uid = mt_leaf_info.uid;

        // Build Abar
        let oabar_in =
            OpenAnonAssetRecordBuilder::from_abar(&axtxo_abar.1, owner_memo, from)
                .unwrap()
                .mt_leaf_info(mt_leaf_info)
                .build()
                .unwrap();

        // check oabar is unspent.
        let n = nullify(
            from,
            oabar_in.get_amount(),
            oabar_in.get_asset_type().as_scalar(),
            mt_leaf_uid,
        )
        .c(d!())?;
        let hash = wallet::nullifier_to_base58(&n.0);
        let null_status = utils::check_nullifier_hash(&hash)
            .c(d!())?
            .ok_or(d!("The ABAR corresponding to this commitment is missing"))?;
        if null_status {
            return Err(eg!(
                "The ABAR corresponding to this commitment is already spent"
            ));
        }
        println!("Nullifier: {}", wallet::nullifier_to_base58(&n.0));

        oabars_in.push(oabar_in);
    }

    // Create output Open ABARs
    let mut oabars_out = Vec::new();
    for i in 0..receiver_count {
        let mut prng = ChaChaRng::from_entropy();
        let to = to_axfr_public_keys[i];
        let axfr_amount = amounts[i].parse::<u64>().c(d!("error parsing amount"))?;
        let asset_type = assets[i];

        let oabar_out = OpenAnonAssetRecordBuilder::new()
            .amount(axfr_amount)
            .asset_type(asset_type.val)
            .pub_key(&to)
            .finalize(&mut prng)
            .unwrap()
            .build()
            .unwrap();

        oabars_out.push(oabar_out);
    }

    // Add a output for fees balance
    let mut builder: TransactionBuilder = new_tx_builder().c(d!())?;
    let (_, note, rem_oabars) = builder
        .add_operation_anon_transfer_fees_remainder(
            &oabars_in[..],
            &oabars_out[..],
            &axfr_secret_key,
        )
        .c(d!())?;

    // Send the transaction to the network
    send_tx(&builder.build_and_take_transaction()?).c(d!())?;

    // Append receiver's commitment to `sent_commitments` file
    let mut s_file = fs::OpenOptions::new()
        .append(true)
        .create(true)
        .open("sent_commitments")
        .expect("cannot open commitments file");
    for oabar_out in oabars_out {
        let c_out = get_abar_commitment(oabar_out);
        println!(
            "\x1b[31;01m Commitment: {}\x1b[00m",
            wallet::commitment_to_base58(&c_out)
        );

        std::io::Write::write_all(
            &mut s_file,
            ("\n".to_owned() + &wallet::commitment_to_base58(&c_out)).as_bytes(),
        )
        .expect("commitment write failed");
    }

    let mut o_file = fs::OpenOptions::new()
        .append(true)
        .create(true)
        .open("owned_commitments")
        .expect("cannot open commitments file");
    for rem_oabar in rem_oabars.iter() {
        let c_rem = get_abar_commitment(rem_oabar.clone());

        println!(
            "\x1b[31;01m Remainder Commitment: {}\x1b[00m",
            wallet::commitment_to_base58(&c_rem)
        );
        std::io::Write::write_all(
            &mut o_file,
            ("\n".to_owned() + &wallet::commitment_to_base58(&c_rem)).as_bytes(),
        )
        .expect("commitment write failed");
    }

    println!("AxfrNote: {:?}", serde_json::to_string_pretty(&note.body));
    Ok(())
}

/// Get merkle proof - Generate MTLeafInfo from ATxoSID
pub fn get_mtleaf_info(atxo_sid: &str) -> Result<MTLeafInfo> {
    let asid = atxo_sid.parse::<u64>().c(d!("error parsing ATxoSID"))?;
    let mt_leaf_info = utils::get_abar_proof(&ATxoSID(asid))
        .c(d!("error fetching abar proof"))?
        .unwrap();
    Ok(mt_leaf_info)
}

/// Fetches list of owned TxoSIDs from LedgerStatus
pub fn get_owned_utxos(
    asset: Option<&str>,
    is_address_fra: bool,
) -> Result<Vec<(TxoSID, XfrAmount, XfrAssetType)>> {
    // get KeyPair from current setup wallet
    let kp = get_keypair(is_address_fra).c(d!())?;

    // Parse Asset Type for filtering if provided
    let mut asset_type = ASSET_TYPE_FRA;
    if let Some(a) = asset {
        asset_type = if a.to_uppercase() == "FRA" {
            ASSET_TYPE_FRA
        } else {
            AssetTypeCode::new_from_base64(asset.unwrap()).unwrap().val
        };
    }

    let list: Vec<(TxoSID, XfrAmount, XfrAssetType)> =
        utils::get_owned_utxos(&kp.pub_key)?
            .iter()
            .filter(|a| {
                // Filter by asset type if given or read all
                if asset.is_none() {
                    true
                } else {
                    match a.1.clone().0 .0.record.asset_type {
                        XfrAssetType::Confidential(_) => false,
                        XfrAssetType::NonConfidential(x) => asset_type == x,
                    }
                }
            })
            .map(|a| {
                let record = a.1.clone().0 .0.record;
                (*a.0, record.amount, record.asset_type)
            })
            .collect();

    Ok(list)
}

/// Check the spending status of an ABAR from AnonKeys and commitment
pub fn check_abar_status(
    from: AXfrKeyPair,
    axtxo_abar: (ATxoSID, AnonAssetRecord),
) -> Result<()> {
    let owner_memo = utils::get_abar_memo(&axtxo_abar.0).c(d!())?.unwrap();
    let mt_leaf_info = utils::get_abar_proof(&axtxo_abar.0).c(d!())?.unwrap();
    let mt_leaf_uid = mt_leaf_info.uid;

    let oabar = OpenAnonAssetRecordBuilder::from_abar(&axtxo_abar.1, owner_memo, &from)
        .unwrap()
        .mt_leaf_info(mt_leaf_info)
        .build()
        .unwrap();

    let n = nullify(
        &from,
        oabar.get_amount(),
        oabar.get_asset_type().as_scalar(),
        mt_leaf_uid,
    )
    .c(d!())?;
    let hash = wallet::nullifier_to_base58(&n.0);
    let null_status = utils::check_nullifier_hash(&hash).c(d!())?.unwrap();
    if null_status {
        println!("The ABAR corresponding to this commitment is already spent");
    } else {
        println!("The ABAR corresponding to this commitment is unspent and has a balance {:?}", oabar.get_amount());
    }
    Ok(())
}

/// Prints a dainty list of Abar info with spent status for a given AxfrKeyPair and a list of
/// commitments.
pub fn get_owned_abars(
    axfr_secret_key: AXfrKeyPair,
    commitments_list: &str,
) -> Result<()> {
    println!("Abar data for commitments: {}", commitments_list);
    println!();
    println!(
        "{0: <8} | {1: <18} | {2: <45} | {3: <9} | {4: <45}",
        "ATxoSID", "Amount", "AssetType", "IsSpent", "Commitment"
    );
    println!("{:-^1$}", "", 184);
    commitments_list
        .split(',')
        .try_for_each(|com| -> ruc::Result<()> {
            let commitment = wallet::commitment_from_base58(com).c(d!())?;
            let (sid, abar) = utils::get_owned_abar(&commitment).c(d!())?;
            let memo = utils::get_abar_memo(&sid).unwrap().unwrap();
            let oabar =
                OpenAnonAssetRecordBuilder::from_abar(&abar, memo, &axfr_secret_key)
                    .unwrap()
                    .build()
                    .unwrap();

            let n = nullify(
                &axfr_secret_key,
                oabar.get_amount(),
                oabar.get_asset_type().as_scalar(),
                sid.0,
            )
            .c(d!())?;
            let hash = wallet::nullifier_to_base58(&n.0);
            let null_status = utils::check_nullifier_hash(&hash).c(d!())?.unwrap();
            println!(
                "{0: <8} | {1: <18} | {2: <45} | {3: <9} | {4: <45}",
                sid.0,
                oabar.get_amount(),
                AssetTypeCode {
                    val: oabar.get_asset_type()
                }
                .to_base64(),
                null_status,
                com
            );

            Ok(())
        })?;

    Ok(())
}

/// Prints a dainty list of Abar info with spent status for a given AxfrKeyPair and a list of
/// commitments.
pub fn anon_balance(
    axfr_secret_key: AXfrKeyPair,
    commitments_list: &str,
    asset: Option<&str>,
) -> Result<()> {
    // Parse Asset Type for filtering if provided
    let mut asset_type = ASSET_TYPE_FRA;
    if let Some(a) = asset {
        asset_type = if a.to_uppercase() == "FRA" {
            ASSET_TYPE_FRA
        } else {
            AssetTypeCode::new_from_base64(asset.unwrap()).unwrap().val
        };
    }

    let mut balance = 0u64;
    commitments_list
        .split(',')
        .try_for_each(|com| -> ruc::Result<()> {
            let commitment = wallet::commitment_from_base58(com).c(d!())?;

            let result = utils::get_owned_abar(&commitment);
            match result {
                Err(e) => {
                    if e.msg_eq(eg!("missing abar").as_ref()) {
                        Ok(())
                    } else {
                        Err(e)
                    }
                }
                Ok((sid, abar)) => {
                    let memo = utils::get_abar_memo(&sid).unwrap().unwrap();
                    let oabar = OpenAnonAssetRecordBuilder::from_abar(
                        &abar,
                        memo,
                        &axfr_secret_key,
                    )
                    .unwrap()
                    .build()
                    .unwrap();

                    let n = nullify(
                        &axfr_secret_key,
                        oabar.get_amount(),
                        oabar.get_asset_type().as_scalar(),
                        sid.0,
                    )
                    .c(d!())?;
                    let hash = wallet::nullifier_to_base58(&n.0);
                    let is_spent = utils::check_nullifier_hash(&hash).c(d!())?.unwrap();
                    if !is_spent && oabar.get_asset_type() == asset_type {
                        balance += oabar.get_amount();
                    }

                    Ok(())
                }
            }
        })?;

    println!("{}: {}", asset.unwrap_or("FRA"), balance);
    Ok(())
}

/// Return the built version.
pub fn version() -> &'static str {
    concat!(env!("VERGEN_SHA"), " ", env!("VERGEN_BUILD_DATE"))
}

///operation to replace the staker.
pub fn replace_staker(
    target_pubkey: XfrPublicKey,
    new_td_addr_pk: Option<(Vec<u8>, Vec<u8>)>,
    is_address_fra: bool,
) -> Result<()> {
    let keypair = get_keypair(is_address_fra)?;

    let mut builder = utils::new_tx_builder().c(d!())?;

    utils::gen_fee_op(&keypair).c(d!()).map(|op| {
        builder.add_operation(op);
    })?;

    builder.add_operation_replace_staker(&keypair, target_pubkey, new_td_addr_pk)?;
<<<<<<< HEAD
    let mut tx = builder.build_and_take_transaction()?;
    tx.sign(&keypair);
=======
    let mut tx = builder.take_transaction();
    tx.sign_to_map(&keypair);
>>>>>>> 783a3e67

    utils::send_tx(&tx).c(d!())?;
    Ok(())
}<|MERGE_RESOLUTION|>--- conflicted
+++ resolved
@@ -110,13 +110,11 @@
         .c(d!())
         .map(|op| builder.add_operation(op))?;
 
-<<<<<<< HEAD
     let mut tx = builder.build_and_take_transaction()?;
     tx.sign(&kp);
-=======
-    let mut tx = builder.take_transaction();
-    tx.sign_to_map(&kp);
->>>>>>> 783a3e67
+
+    // let mut tx = builder.take_transaction();
+    // tx.sign_to_map(&kp);
 
     utils::send_tx(&tx).c(d!())
 }
@@ -182,13 +180,11 @@
     .c(d!())
     .map(|principal_op| builder.add_operation(principal_op))?;
 
-<<<<<<< HEAD
     let mut tx = builder.build_and_take_transaction()?;
     tx.sign(&kp);
-=======
-    let mut tx = builder.take_transaction();
-    tx.sign_to_map(&kp);
->>>>>>> 783a3e67
+
+    // let mut tx = builder.take_transaction();
+    // tx.sign_to_map(&kp);
 
     utils::send_tx(&tx).c(d!())
 }
@@ -226,14 +222,12 @@
     )
     .c(d!())
     .map(|principal_op| builder.add_operation(principal_op))?;
-    let mut tx = builder.take_transaction();
-    tx.sign_to_map(&kp);
-
-<<<<<<< HEAD
+
     let mut tx = builder.build_and_take_transaction()?;
     tx.sign(&kp);
-=======
->>>>>>> 783a3e67
+
+    // let mut tx = builder.take_transaction();
+    // tx.sign_to_map(&kp);
     utils::send_tx(&tx).c(d!())
 }
 
@@ -282,13 +276,11 @@
         }
     })?;
 
-<<<<<<< HEAD
     let mut tx = builder.build_and_take_transaction()?;
     tx.sign(&kp);
-=======
-    let mut tx = builder.take_transaction();
-    tx.sign_to_map(&kp);
->>>>>>> 783a3e67
+
+    // let mut tx = builder.take_transaction();
+    // tx.sign_to_map(&kp);
 
     utils::send_tx(&tx).c(d!())
 }
@@ -314,13 +306,11 @@
         builder.add_operation_claim(&kp, am);
     })?;
 
-<<<<<<< HEAD
     let mut tx = builder.build_and_take_transaction()?;
     tx.sign(&kp);
-=======
-    let mut tx = builder.take_transaction();
-    tx.sign_to_map(&kp);
->>>>>>> 783a3e67
+
+    // let mut tx = builder.take_transaction();
+    // tx.sign_to_map(&kp);
 
     utils::send_tx(&tx).c(d!())
 }
@@ -623,11 +613,7 @@
 }
 
 #[allow(missing_docs)]
-<<<<<<< HEAD
 pub fn gen_key(is_fra_address: bool) -> (String, String, String, XfrKeyPair) {
-=======
-pub fn gen_key() -> (String, String, String, XfrKeyPair) {
->>>>>>> 783a3e67
     let (mnemonic, key, kp) = loop {
         let mnemonic = pnk!(wallet::generate_mnemonic_custom(24, "en"));
         let kp: XfrKeyPair = if is_fra_address {
@@ -649,13 +635,8 @@
 }
 
 #[allow(missing_docs)]
-<<<<<<< HEAD
 pub fn gen_key_and_print(is_fra_address: bool) {
     let (wallet_addr, mnemonic, key, _) = gen_key(is_fra_address);
-=======
-pub fn gen_key_and_print() {
-    let (wallet_addr, mnemonic, key, _) = gen_key();
->>>>>>> 783a3e67
     println!(
         "\n\x1b[31;01mWallet Address:\x1b[00m {}\n\x1b[31;01mMnemonic:\x1b[00m {}\n\x1b[31;01mKey:\x1b[00m {}\n",
         wallet_addr, mnemonic, key
@@ -769,13 +750,11 @@
         builder.add_operation_undelegation(owner_kp, None);
     }
 
-<<<<<<< HEAD
     let mut tx = builder.build_and_take_transaction()?;
     tx.sign(owner_kp);
-=======
-    let mut tx = builder.take_transaction();
-    tx.sign_to_map(owner_kp);
->>>>>>> 783a3e67
+
+    // let mut tx = builder.take_transaction();
+    // tx.sign_to_map(owner_kp);
 
     Ok(tx)
 }
@@ -801,14 +780,11 @@
         builder.add_operation_delegation(owner_kp, amount, validator.to_owned());
     })?;
 
-<<<<<<< HEAD
     let mut tx = builder.build_and_take_transaction()?;
     tx.sign(owner_kp);
-=======
-    let mut tx = builder.take_transaction();
-
-    tx.sign_to_map(owner_kp);
->>>>>>> 783a3e67
+
+    // let mut tx = builder.take_transaction();
+    // tx.sign_to_map(owner_kp);
 
     Ok(tx)
 }
@@ -865,13 +841,11 @@
         .c(d!())
         .map(|op| builder.add_operation(op))?;
 
-<<<<<<< HEAD
     let mut tx = builder.build_and_take_transaction()?;
     tx.sign(kp);
-=======
-    let mut tx = builder.take_transaction();
-    tx.sign_to_map(kp);
->>>>>>> 783a3e67
+
+    // let mut tx = builder.take_transaction();
+    // tx.sign_to_map(kp);
 
     utils::send_tx(&tx).map(|_| AssetTypeCode {
         val: AssetType(keccak_256(&asset_code)),
@@ -914,13 +888,11 @@
         .c(d!())
         .map(|op| builder.add_operation(op))?;
 
-<<<<<<< HEAD
     let mut tx = builder.build_and_take_transaction()?;
     tx.sign(kp);
-=======
-    let mut tx = builder.take_transaction();
-    tx.sign_to_map(kp);
->>>>>>> 783a3e67
+
+    // let mut tx = builder.take_transaction();
+    // tx.sign_to_map(kp);
 
     utils::send_tx(&tx)
 }
@@ -1555,13 +1527,11 @@
     })?;
 
     builder.add_operation_replace_staker(&keypair, target_pubkey, new_td_addr_pk)?;
-<<<<<<< HEAD
     let mut tx = builder.build_and_take_transaction()?;
     tx.sign(&keypair);
-=======
-    let mut tx = builder.take_transaction();
-    tx.sign_to_map(&keypair);
->>>>>>> 783a3e67
+
+    // let mut tx = builder.take_transaction();
+    // tx.sign_to_map(&keypair);
 
     utils::send_tx(&tx).c(d!())?;
     Ok(())
