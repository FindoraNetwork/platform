//!
//! # Findora Network Cli tool
//!
//! FN, a command line tool for findora network.
//!
//! This module is the library part of FN.
//!

pub mod dev;
pub mod evm;
pub mod utils;

use {
    crate::api::DelegationInfo,
    crate::common::utils::{new_tx_builder, send_tx},
    crate::txn_builder::TransactionBuilder,
    fp_utils::hashing::keccak_256,
    globutils::wallet,
    lazy_static::lazy_static,
    ledger::{
        data_model::{
            gen_random_keypair, ATxoSID, AssetRules, AssetTypeCode, AssetTypePrefix,
            Transaction, TxoSID, ASSET_TYPE_FRA, BLACK_HOLE_PUBKEY_STAKING,
        },
        staking::{
            check_delegation_amount, td_addr_to_bytes, td_pubkey_to_td_addr,
            td_pubkey_to_td_addr_bytes, PartialUnDelegation, StakerMemo,
            TendermintAddrRef,
        },
        store::fbnc::NumKey,
    },
    rand_chacha::ChaChaRng,
    rand_core::SeedableRng,
    ruc::*,
    std::{env, fs},
    tendermint::PrivateKey,
    utils::{
        get_block_height, get_local_block_height, get_validator_detail,
        parse_td_validator_keys,
    },
    zei::{
        anon_xfr::{
            keys::{AXfrKeyPair, AXfrPubKey},
            nullify_with_native_address,
            structs::{
<<<<<<< HEAD
                AXfrNote, AnonBlindAssetRecord, Commitment, MTLeafInfo,
                OpenAnonBlindAssetRecord, OpenAnonBlindAssetRecordBuilder,
=======
                AnonAssetRecord, Commitment, MTLeafInfo, OpenAnonAssetRecordBuilder,
>>>>>>> d0a94813
            },
        },
        xfr::{
            asset_record::{
                AssetRecordType,
                AssetRecordType::NonConfidentialAmount_NonConfidentialAssetType,
            },
            sig::{XfrKeyPair, XfrPublicKey, XfrSecretKey},
            structs::{AssetType, XfrAmount, XfrAssetType},
        },
    },
};

lazy_static! {
    static ref CFG_PATH: String = format!(
        "{}/.____fn_config____",
        ruc::info!(env::var("HOME")).unwrap_or_else(|_| "/tmp/".to_owned())
    );
    static ref MNEMONIC: Option<String> = fs::read_to_string(&*MNEMONIC_FILE)
        .map(|s| s.trim().to_string())
        .ok();
    static ref MNEMONIC_FILE: String = format!("{}/mnemonic", &*CFG_PATH);
    static ref TD_KEY: Option<String> = fs::read_to_string(&*TD_KEY_FILE).ok();
    static ref TD_KEY_FILE: String = format!("{}/tendermint_keys", &*CFG_PATH);
    static ref SERV_ADDR: Option<String> = fs::read_to_string(&*SERV_ADDR_FILE).ok();
    static ref SERV_ADDR_FILE: String = format!("{}/serv_addr", &*CFG_PATH);
}

/// Updating the information of a staker includes commission_rate and staker_memo
pub fn staker_update(cr: Option<&str>, memo: Option<StakerMemo>) -> Result<()> {
    let addr = get_td_pubkey().map(|i| td_pubkey_to_td_addr(&i)).c(d!())?;
    let vd = get_validator_detail(&addr).c(d!())?;

    let cr = cr
        .map_or(Ok(vd.commission_rate), |s| {
            s.parse::<f64>()
                .c(d!("commission rate must be a float number"))
                .and_then(convert_commission_rate)
        })
        .c(d!())?;
    let memo = memo.unwrap_or(vd.memo);

    let td_pubkey = get_td_pubkey().c(d!())?;

    let kp = get_keypair().c(d!())?;
    let vkp = get_td_privkey().c(d!())?;

    let mut builder = utils::new_tx_builder().c(d!())?;

    builder
        .add_operation_update_staker(&kp, &vkp, td_pubkey, cr, memo)
        .c(d!())?;
    utils::gen_fee_op(&kp)
        .c(d!())
        .map(|op| builder.add_operation(op))?;

    let mut tx = builder.build_and_take_transaction()?;
    tx.sign(&kp);

    utils::send_tx(&tx).c(d!())
}

/// Perform a staking operation to add current tendermint node to validator list
/// The cli tool user will be alert if the block height of local node is too small
pub fn stake(
    amount: &str,
    commission_rate: &str,
    memo: Option<&str>,
    force: bool,
) -> Result<()> {
    let am = amount.parse::<u64>().c(d!("'amount' must be an integer"))?;
    check_delegation_amount(am, false).c(d!())?;
    let cr = commission_rate
        .parse::<f64>()
        .c(d!("commission rate must be a float number"))
        .and_then(|cr| convert_commission_rate(cr).c(d!()))?;
    let td_pubkey = get_td_pubkey().c(d!())?;

    let kp = get_keypair().c(d!())?;
    let vkp = get_td_privkey().c(d!())?;

    macro_rules! diff {
        ($l:expr, $r:expr) => {
            if $l > $r {
                $l - $r
            } else {
                $r - $l
            }
        };
    }

    let network_height = get_block_height(get_serv_addr().unwrap());
    let local_height = get_local_block_height();
    if (network_height == 0 || local_height == 0)
        || diff!(network_height, local_height) > 3
    {
        println!(
            "The difference in block height of your node and the remote network is too big: \n remote / local: {} / {}",
            network_height, local_height
        );
        if !force {
            println!("Append option --force to ignore this warning.");
            return Ok(());
        }
        println!("Continue to stake now...");
    }

    let mut builder = utils::new_tx_builder().c(d!())?;
    builder
        .add_operation_staking(&kp, am, &vkp, td_pubkey, cr, memo.map(|m| m.to_owned()))
        .c(d!())?;
    utils::gen_transfer_op(
        &kp,
        vec![(&BLACK_HOLE_PUBKEY_STAKING, am)],
        None,
        false,
        false,
        Some(AssetRecordType::NonConfidentialAmount_NonConfidentialAssetType),
    )
    .c(d!())
    .map(|principal_op| builder.add_operation(principal_op))?;

    let mut tx = builder.build_and_take_transaction()?;
    tx.sign(&kp);

    utils::send_tx(&tx).c(d!())
}

/// Append more FRA token to the specified tendermint node
pub fn stake_append(
    amount: &str,
    staker: Option<&str>,
    td_addr: Option<TendermintAddrRef>,
) -> Result<()> {
    let am = amount.parse::<u64>().c(d!("'amount' must be an integer"))?;
    check_delegation_amount(am, true).c(d!())?;

    let td_addr = td_addr.map(|ta| ta.to_owned()).c(d!()).or_else(|_| {
        get_td_pubkey()
            .c(d!())
            .map(|td_pk| td_pubkey_to_td_addr(&td_pk))
    })?;

    let kp = staker
        .c(d!())
        .and_then(|sk| wallet::restore_keypair_from_mnemonic_default(sk).c(d!()))
        .or_else(|_| get_keypair().c(d!()))?;

    let mut builder = utils::new_tx_builder().c(d!())?;
    builder.add_operation_delegation(&kp, am, td_addr);
    utils::gen_transfer_op(
        &kp,
        vec![(&BLACK_HOLE_PUBKEY_STAKING, am)],
        None,
        false,
        false,
        Some(AssetRecordType::NonConfidentialAmount_NonConfidentialAssetType),
    )
    .c(d!())
    .map(|principal_op| builder.add_operation(principal_op))?;

    let mut tx = builder.build_and_take_transaction()?;
    tx.sign(&kp);
    utils::send_tx(&tx).c(d!())
}

/// Withdraw Fra token from findora network for a staker
pub fn unstake(
    am: Option<&str>,
    staker: Option<&str>,
    td_addr: Option<TendermintAddrRef>,
) -> Result<()> {
    let am = if let Some(i) = am {
        Some(i.parse::<u64>().c(d!("'amount' must be an integer"))?)
    } else {
        None
    };

    let kp = staker
        .c(d!())
        .and_then(|sk| wallet::restore_keypair_from_mnemonic_default(sk).c(d!()))
        .or_else(|_| get_keypair().c(d!()))?;
    let td_addr_bytes = td_addr
        .c(d!())
        .and_then(|ta| td_addr_to_bytes(ta).c(d!()))
        .or_else(|_| {
            get_td_pubkey()
                .c(d!())
                .map(|td_pk| td_pubkey_to_td_addr_bytes(&td_pk))
        })?;

    let mut builder = utils::new_tx_builder().c(d!())?;

    utils::gen_fee_op(&kp).c(d!()).map(|op| {
        builder.add_operation(op);
        if let Some(am) = am {
            // partial undelegation
            builder.add_operation_undelegation(
                &kp,
                Some(PartialUnDelegation::new(
                    am,
                    gen_random_keypair().get_pk(),
                    td_addr_bytes,
                )),
            );
        } else {
            builder.add_operation_undelegation(&kp, None);
        }
    })?;

    let mut tx = builder.build_and_take_transaction()?;
    tx.sign(&kp);

    utils::send_tx(&tx).c(d!())
}

/// Claim rewards from findora network
pub fn claim(am: Option<&str>, sk_str: Option<&str>) -> Result<()> {
    let am = if let Some(i) = am {
        Some(i.parse::<u64>().c(d!("'amount' must be an integer"))?)
    } else {
        None
    };

    let kp = restore_keypair_from_str_with_default(sk_str)?;

    let mut builder = utils::new_tx_builder().c(d!())?;

    utils::gen_fee_op(&kp).c(d!()).map(|op| {
        builder.add_operation(op);
        builder.add_operation_claim(&kp, am);
    })?;

    let mut tx = builder.build_and_take_transaction()?;
    tx.sign(&kp);

    utils::send_tx(&tx).c(d!())
}

/// Show information of current node, including following sections:
///     Server URL
///     Findora Wallet Address
///     Findora Public Key
///     Local validator address
///     FRA balance
///     Delegation Information
///     Validator Detail (if already staked)
///
pub fn show(basic: bool) -> Result<()> {
    let kp = get_keypair().c(d!())?;

    let serv_addr = ruc::info!(get_serv_addr()).map(|i| {
        println!("\x1b[31;01mServer URL:\x1b[00m\n{}\n", i);
    });

    let xfr_account = ruc::info!(get_keypair()).map(|i| {
        println!(
            "\x1b[31;01mFindora Address:\x1b[00m\n{}\n",
            wallet::public_key_to_bech32(&i.get_pk())
        );
        println!(
            "\x1b[31;01mFindora Public Key:\x1b[00m\n{}\n",
            wallet::public_key_to_base64(&i.get_pk())
        );
        println!(
            "\x1b[31;01mFindora Public Key in hex:\x1b[00m\n{}\n",
            wallet::public_key_to_hex(&i.get_pk())
        );
    });

    let self_balance = ruc::info!(utils::get_balance(&kp)).map(|i| {
        println!("\x1b[31;01mNode Balance:\x1b[00m\n{} FRA units\n", i);
    });

    if basic {
        return Ok(());
    }

    let td_info = ruc::info!(get_td_pubkey()).map(|i| {
        let addr = td_pubkey_to_td_addr(&i);
        println!("\x1b[31;01mValidator Node Addr:\x1b[00m\n{}\n", addr);
        (i, addr)
    });

    let di = utils::get_delegation_info(kp.get_pk_ref());
    let bond_entries = match di.as_ref() {
        Ok(di) => Some(di.bond_entries.clone()),
        Err(_) => None,
    };

    let delegation_info = di.and_then(|di| {
        serde_json::to_string_pretty(&di).c(d!("server returned invalid data"))
    });
    let delegation_info = ruc::info!(delegation_info).map(|i| {
        println!("\x1b[31;01mYour Delegation:\x1b[00m\n{}\n", i);
    });

    if let Ok((tpk, addr)) = td_info.as_ref() {
        let self_delegation =
            bond_entries.map_or(false, |bes| bes.iter().any(|i| &i.0 == addr));
        if self_delegation {
            let res = utils::get_validator_detail(&td_pubkey_to_td_addr(tpk))
                .c(d!("Validator not found"))
                .and_then(|di| {
                    serde_json::to_string_pretty(&di)
                        .c(d!("server returned invalid data"))
                })
                .map(|i| {
                    println!("\x1b[31;01mYour Staking:\x1b[00m\n{}\n", i);
                });
            ruc::info_omit!(res);
        }
    }

    if [
        serv_addr,
        xfr_account,
        td_info.map(|_| ()),
        self_balance,
        delegation_info,
    ]
    .iter()
    .any(|i| i.is_err())
    {
        Err(eg!("unable to obtain complete information"))
    } else {
        Ok(())
    }
}

/// Setup for a cli tool
///    Server URL
///    Owner mnemonic path
///    Tendermint node private key path
pub fn setup(
    serv_addr: Option<&str>,
    owner_mnemonic_path: Option<&str>,
    validator_key_path: Option<&str>,
) -> Result<()> {
    fs::create_dir_all(&*CFG_PATH).c(d!("fail to create config path"))?;

    let mut pwd = ruc::info!(
        env::current_dir(),
        "Cannot abtain current work directory, default to relative path"
    )
    .unwrap_or_default();

    if let Some(sa) = serv_addr {
        fs::write(&*SERV_ADDR_FILE, sa).c(d!("fail to cache 'serv-addr'"))?;
    }
    if let Some(mp) = owner_mnemonic_path {
        let mp = if mp.starts_with('/') {
            mp
        } else {
            pwd.push(mp);
            pwd.to_str().c(d!("Invalid path"))?
        };
        fs::write(&*MNEMONIC_FILE, mp).c(d!("fail to cache 'owner-mnemonic-path'"))?;
    }
    if let Some(kp) = validator_key_path {
        let kp = if kp.starts_with('/') {
            kp
        } else {
            pwd.push(kp);
            pwd.to_str().c(d!("Invalid path"))?
        };
        fs::write(&*TD_KEY_FILE, kp).c(d!("fail to cache 'validator-key-path'"))?;
    }
    Ok(())
}

#[allow(missing_docs)]
pub fn transfer_asset(
    owner_sk: Option<&str>,
    target_addr: XfrPublicKey,
    token_code: Option<AssetTypeCode>,
    am: &str,
    confidential_am: bool,
    confidential_ty: bool,
) -> Result<()> {
    transfer_asset_batch(
        owner_sk,
        &[target_addr],
        token_code,
        am,
        confidential_am,
        confidential_ty,
    )
    .c(d!())
}

#[allow(missing_docs)]
pub fn transfer_asset_x(
    kp: &XfrKeyPair,
    target_addr: XfrPublicKey,
    token_code: Option<AssetTypeCode>,
    am: u64,
    confidential_am: bool,
    confidential_ty: bool,
) -> Result<()> {
    transfer_asset_batch_x(
        kp,
        &[target_addr],
        token_code,
        am,
        confidential_am,
        confidential_ty,
    )
    .c(d!())
}

#[allow(missing_docs)]
pub fn transfer_asset_batch(
    owner_sk: Option<&str>,
    target_addr: &[XfrPublicKey],
    token_code: Option<AssetTypeCode>,
    am: &str,
    confidential_am: bool,
    confidential_ty: bool,
) -> Result<()> {
    let from = restore_keypair_from_str_with_default(owner_sk)?;
    let am = am.parse::<u64>().c(d!("'amount' must be an integer"))?;

    transfer_asset_batch_x(
        &from,
        target_addr,
        token_code,
        am,
        confidential_am,
        confidential_ty,
    )
    .c(d!())
}

#[allow(missing_docs)]
pub fn transfer_asset_batch_x(
    kp: &XfrKeyPair,
    target_addr: &[XfrPublicKey],
    token_code: Option<AssetTypeCode>,
    am: u64,
    confidential_am: bool,
    confidential_ty: bool,
) -> Result<()> {
    utils::transfer_batch(
        kp,
        target_addr.iter().map(|addr| (addr, am)).collect(),
        token_code,
        confidential_am,
        confidential_ty,
    )
    .c(d!())
}

/// Mainly for official usage,
/// and can be also used in test scenes.
pub fn set_initial_validators(staking_info_file: Option<&str>) -> Result<()> {
    utils::set_initial_validators(staking_info_file).c(d!())
}

/// Get the effective address of server
pub fn get_serv_addr() -> Result<&'static str> {
    if let Some(sa) = SERV_ADDR.as_ref() {
        Ok(sa)
    } else {
        Err(eg!("'serv-addr' has not been set"))
    }
}

/// Get keypair from config file
pub fn get_keypair() -> Result<XfrKeyPair> {
    if let Some(m_path) = MNEMONIC.as_ref() {
        fs::read_to_string(m_path)
            .c(d!("can not read mnemonic from 'owner-mnemonic-path'"))
            .and_then(|m| {
                let k = m.trim();
                wallet::restore_keypair_from_mnemonic_default(k)
                    .c(d!("invalid 'owner-mnemonic'"))
                    .or_else(|e| wallet::restore_keypair_from_seckey_base64(k).c(d!(e)))
            })
    } else {
        Err(eg!("'owner-mnemonic-path' has not been set"))
    }
}

///Get tendermint public key
pub(crate) fn get_td_pubkey() -> Result<Vec<u8>> {
    if let Some(key_path) = TD_KEY.as_ref() {
        fs::read_to_string(key_path)
            .c(d!("can not read key file from path"))
            .and_then(|k| {
                let v_keys = parse_td_validator_keys(&k).c(d!())?;
                Ok(v_keys.pub_key.to_vec())
            })
    } else {
        Err(eg!("'validator-pubkey' has not been set"))
    }
}

fn get_td_privkey() -> Result<PrivateKey> {
    if let Some(key_path) = TD_KEY.as_ref() {
        fs::read_to_string(key_path)
            .c(d!("can not read key file from path"))
            .and_then(|k| {
                parse_td_validator_keys(&k)
                    .c(d!())
                    .map(|v_keys| v_keys.priv_key)
            })
    } else {
        Err(eg!("'validator-privkey' has not been set"))
    }
}

#[allow(missing_docs)]
pub fn convert_commission_rate(cr: f64) -> Result<[u64; 2]> {
    if 1.0 < cr {
        return Err(eg!("commission rate can exceed 100%"));
    }
    if 0.0 > cr {
        return Err(eg!("commission rate must be a positive float number"));
    }
    Ok([(cr * 10000.0) as u64, 10000])
}

#[allow(missing_docs)]
pub fn gen_key() -> (String, String, String, XfrKeyPair) {
    let (mnemonic, key, kp) = loop {
        let mnemonic = pnk!(wallet::generate_mnemonic_custom(24, "en"));
        let kp = pnk!(wallet::restore_keypair_from_mnemonic_default(&mnemonic));
        if let Some(key) = serde_json::to_string_pretty(&kp)
            .ok()
            .filter(|s| s.matches("\": \"-").next().is_none())
        {
            break (mnemonic, key, kp);
        }
    };

    let wallet_addr = wallet::public_key_to_bech32(kp.get_pk_ref());

    (wallet_addr, mnemonic, key, kp)
}

#[allow(missing_docs)]
pub fn gen_key_and_print() {
    let (wallet_addr, mnemonic, key, _) = gen_key();
    println!(
        "\n\x1b[31;01mWallet Address:\x1b[00m {}\n\x1b[31;01mMnemonic:\x1b[00m {}\n\x1b[31;01mKey:\x1b[00m {}\n",
        wallet_addr, mnemonic, key
    );
}

fn restore_keypair_from_str_with_default(sk_str: Option<&str>) -> Result<XfrKeyPair> {
    if let Some(sk) = sk_str {
        serde_json::from_str::<XfrSecretKey>(&format!("\"{}\"", sk))
            .map(|sk| sk.into_keypair())
            .c(d!("Invalid secret key"))
    } else {
        get_keypair().c(d!())
    }
}

/// Show the asset balance of a findora account
pub fn show_account(sk_str: Option<&str>, asset: Option<&str>) -> Result<()> {
    let kp = restore_keypair_from_str_with_default(sk_str)?;
    let token_code = asset
        .map(|asset| AssetTypeCode::new_from_base64(asset).c(d!("Invalid asset code")))
        .transpose()?;
    let balance = utils::get_asset_balance(&kp, token_code).c(d!())?;

    println!("{}: {}", asset.unwrap_or("FRA"), balance);
    Ok(())
}

#[inline(always)]
#[allow(missing_docs)]
pub fn delegate(sk_str: Option<&str>, amount: u64, validator: &str) -> Result<()> {
    restore_keypair_from_str_with_default(sk_str)
        .c(d!())
        .and_then(|kp| delegate_x(&kp, amount, validator).c(d!()))
}

#[inline(always)]
#[allow(missing_docs)]
pub fn delegate_x(kp: &XfrKeyPair, amount: u64, validator: &str) -> Result<()> {
    gen_delegate_tx(kp, amount, validator)
        .c(d!())
        .and_then(|tx| utils::send_tx(&tx).c(d!()))
}

#[inline(always)]
#[allow(missing_docs)]
pub fn undelegate(sk_str: Option<&str>, param: Option<(u64, &str)>) -> Result<()> {
    restore_keypair_from_str_with_default(sk_str)
        .c(d!())
        .and_then(|kp| undelegate_x(&kp, param).c(d!()))
}

#[inline(always)]
#[allow(missing_docs)]
pub fn undelegate_x(kp: &XfrKeyPair, param: Option<(u64, &str)>) -> Result<()> {
    gen_undelegate_tx(kp, param)
        .c(d!())
        .and_then(|tx| utils::send_tx(&tx).c(d!()))
}

/// Display delegation information of a findora account
pub fn show_delegations(sk_str: Option<&str>) -> Result<()> {
    let pk = restore_keypair_from_str_with_default(sk_str)?.get_pk();

    println!(
        "{}",
        serde_json::to_string_pretty::<DelegationInfo>(
            &utils::get_delegation_info(&pk).c(d!())?
        )
        .c(d!())?
    );

    Ok(())
}

fn gen_undelegate_tx(
    owner_kp: &XfrKeyPair,
    param: Option<(u64, &str)>,
) -> Result<Transaction> {
    let mut builder = utils::new_tx_builder().c(d!())?;
    utils::gen_fee_op(owner_kp).c(d!()).map(|op| {
        builder.add_operation(op);
    })?;
    if let Some((amount, validator)) = param {
        // partial undelegation
        builder.add_operation_undelegation(
            owner_kp,
            Some(PartialUnDelegation::new(
                amount,
                gen_random_keypair().get_pk(),
                td_addr_to_bytes(validator).c(d!())?,
            )),
        );
    } else {
        builder.add_operation_undelegation(owner_kp, None);
    }

    let mut tx = builder.build_and_take_transaction()?;
    tx.sign(owner_kp);

    Ok(tx)
}

fn gen_delegate_tx(
    owner_kp: &XfrKeyPair,
    amount: u64,
    validator: &str,
) -> Result<Transaction> {
    let mut builder = utils::new_tx_builder().c(d!())?;

    utils::gen_transfer_op(
        owner_kp,
        vec![(&BLACK_HOLE_PUBKEY_STAKING, amount)],
        None,
        false,
        false,
        Some(AssetRecordType::NonConfidentialAmount_NonConfidentialAssetType),
    )
    .c(d!())
    .map(|principal_op| {
        builder.add_operation(principal_op);
        builder.add_operation_delegation(owner_kp, amount, validator.to_owned());
    })?;

    let mut tx = builder.build_and_take_transaction()?;
    tx.sign(owner_kp);

    Ok(tx)
}
/// Create a custom asset for a findora account. If no token code string provided,
/// it will generate a random new one.
pub fn create_asset(
    memo: &str,
    decimal: u8,
    max_units: Option<u64>,
    transferable: bool,
    token_code: Option<&str>,
) -> Result<()> {
    let kp = get_keypair().c(d!())?;

    let code = if token_code.is_none() {
        AssetTypeCode::gen_random()
    } else {
        AssetTypeCode::new_from_base64(token_code.unwrap())
            .c(d!("invalid asset code"))?
    };

    create_asset_x(&kp, memo, decimal, max_units, transferable, Some(code))
        .c(d!())
        .map(|code| {
            println!("type: {}", code.to_base64());
        })
}

#[allow(missing_docs)]
pub fn create_asset_x(
    kp: &XfrKeyPair,
    memo: &str,
    decimal: u8,
    max_units: Option<u64>,
    transferable: bool,
    code: Option<AssetTypeCode>,
) -> Result<AssetTypeCode> {
    let code = code.unwrap_or_else(AssetTypeCode::gen_random);

    let mut asset_code = AssetTypePrefix::UserDefined.bytes();
    asset_code.append(&mut code.to_bytes());

    let mut rules = AssetRules::default();
    rules.set_decimals(decimal).c(d!())?;
    rules.set_max_units(max_units);
    rules.set_transferable(transferable);

    let mut builder = utils::new_tx_builder().c(d!())?;
    builder
        .add_operation_create_asset(kp, Some(code), rules, memo)
        .c(d!())?;
    utils::gen_fee_op(kp)
        .c(d!())
        .map(|op| builder.add_operation(op))?;

    let mut tx = builder.build_and_take_transaction()?;
    tx.sign(kp);

    utils::send_tx(&tx).map(|_| AssetTypeCode {
        val: AssetType(keccak_256(&asset_code)),
    })
}

/// Issue a custom asset with specified amount
pub fn issue_asset(
    sk_str: Option<&str>,
    asset: &str,
    amount: u64,
    hidden: bool,
) -> Result<()> {
    let kp = restore_keypair_from_str_with_default(sk_str)?;
    let code = AssetTypeCode::new_from_base64(asset).c(d!())?;
    issue_asset_x(&kp, &code, amount, hidden).c(d!())
}

#[allow(missing_docs)]
pub fn issue_asset_x(
    kp: &XfrKeyPair,
    code: &AssetTypeCode,
    amount: u64,
    hidden: bool,
) -> Result<()> {
    let confidentiality_flags = AssetRecordType::from_flags(hidden, false);

    let mut builder = utils::new_tx_builder().c(d!())?;
    builder
        .add_basic_issue_asset(
            kp,
            code,
            builder.get_seq_id(),
            amount,
            confidentiality_flags,
        )
        .c(d!())?;
    utils::gen_fee_op(kp)
        .c(d!())
        .map(|op| builder.add_operation(op))?;

    let mut tx = builder.build_and_take_transaction()?;
    tx.sign(kp);

    utils::send_tx(&tx)
}

/// Show a list of custom asset token created by a findora account
pub fn show_asset(addr: &str) -> Result<()> {
    let pk = wallet::public_key_from_bech32(addr).c(d!())?;
    let assets = utils::get_created_assets(&pk).c(d!())?;
    for asset in assets {
        let base64 = asset.body.asset.code.to_base64();
        let h = hex::encode(asset.body.asset.code.val.0);
        println!("Base64: {}, Hex: {}", base64, h);
    }

    Ok(())
}

/// Builds a transaction for a BAR to ABAR conversion with fees and sends it to network
/// # Arguments
/// * owner_sk - Optional secret key Xfr in json form
/// * target_addr - ABAR receiving AXfr pub key after conversion in base64
/// * TxoSID - sid of BAR to convert
pub fn convert_bar2abar(
    owner_sk: Option<&String>,
    target_addr: String,
    txo_sid: &str,
) -> Result<Commitment> {
    // parse sender XfrSecretKey or generate from Mnemonic setup with wallet
    let from = match owner_sk {
        Some(str) => ruc::info!(serde_json::from_str::<XfrSecretKey>(&format!(
            "\"{}\"",
            str
        )))
        .c(d!())?
        .into_keypair(),
        None => get_keypair().c(d!())?,
    };
    // parse receiver AxfrPubKey
    let to = wallet::anon_public_key_from_base64(target_addr.as_str())
        .c(d!("invalid 'target-addr'"))?;
    let sid = txo_sid.parse::<u64>().c(d!("error parsing TxoSID"))?;

    // Get OpenAssetRecord from given Owner XfrKeyPair and TxoSID
    let record =
        utils::get_oar(&from, TxoSID(sid)).c(d!("error fetching open asset record"))?;
    let is_bar_transparent =
        record.1.get_record_type() == NonConfidentialAmount_NonConfidentialAssetType;

    // Generate the transaction and transmit it to network
    let c = utils::generate_bar2abar_op(
        &from,
        &to,
        TxoSID(sid),
        &record.0,
        is_bar_transparent,
    )
    .c(d!("Bar to abar failed"))?;

    Ok(c)
}

/// Convert an ABAR to a Blind Asset Record
/// # Arguments
/// * axfr_secret_key - the anon_secret_key in base64
/// * com             - commitment of ABAR in base64
/// * to              - Bar receiver's XfrPublicKey pointer
/// * com_fra         - commitment of the FRA ABAR to pay fee in base64
/// * confidential_am - if the output BAR should have confidential amount
/// * confidential_ty - if the output BAR should have confidential type
pub fn convert_abar2bar(
    axfr_secret_key: String,
    com: &str,
    to: &XfrPublicKey,
    confidential_am: bool,
    confidential_ty: bool,
) -> Result<()> {
    // parse anon keys
    let from = wallet::anon_secret_key_from_base64(axfr_secret_key.as_str())
        .c(d!("invalid 'from-axfr-secret-key'"))?;

    // Get the owned ABAR from pub_key and commitment
    let com = wallet::commitment_from_base58(com).c(d!())?;
    let axtxo_abar = utils::get_owned_abar(&com).c(d!())?;

    // get OwnerMemo and Merkle Proof of ABAR
    let owner_memo = utils::get_abar_memo(&axtxo_abar.0).c(d!())?.unwrap();
    let mt_leaf_info = utils::get_abar_proof(&axtxo_abar.0).c(d!())?.unwrap();
    let mt_leaf_uid = mt_leaf_info.uid;

    // Open ABAR with OwnerMemo & attach merkle proof
    let oabar_in =
        OpenAnonAssetRecordBuilder::from_abar(&axtxo_abar.1, owner_memo, &from)
            .unwrap()
            .mt_leaf_info(mt_leaf_info)
            .build()
            .unwrap();

    // check oabar is unspent. If already spent return error
    // create nullifier
    let n = nullify_with_native_address(
        &from,
        oabar_in.get_amount(),
        &oabar_in.get_asset_type(),
        mt_leaf_uid,
    );
    let hash = wallet::nullifier_to_base58(&n);
    // check if hash is present in nullifier set
    let null_status = utils::check_nullifier_hash(&hash)
        .c(d!())?
        .ok_or(d!("The ABAR corresponding to this commitment is missing"))?;
    if null_status {
        return Err(eg!(
            "The ABAR corresponding to this commitment is already spent"
        ));
    }
    println!("Nullifier: {}", wallet::nullifier_to_base58(&n));

    // Create New AssetRecordType for new BAR
    let art = match (confidential_am, confidential_ty) {
        (true, true) => AssetRecordType::ConfidentialAmount_ConfidentialAssetType,
        (true, false) => AssetRecordType::ConfidentialAmount_NonConfidentialAssetType,
        (false, true) => AssetRecordType::NonConfidentialAmount_ConfidentialAssetType,
        _ => AssetRecordType::NonConfidentialAmount_NonConfidentialAssetType,
    };

    // Build AbarToBar Transaction and submit
    utils::generate_abar2bar_op(&oabar_in, &from, to, art).c(d!())?;

    Ok(())
}

///Build a transaction of abar2bar
pub fn abar2bar_tx(
    axfr_secret_key: String,
    com: &Commitment,
    dec_key: String,
    to: &XfrPublicKey,
    confidential_am: bool,
    confidential_ty: bool,
) -> Result<Transaction> {
    // parse anon keys
    let from = wallet::anon_secret_key_from_base64(axfr_secret_key.as_str())
        .c(d!("invalid 'from-axfr-secret-key'"))?;
    let from_secret_key =
        wallet::x_secret_key_from_base64(dec_key.as_str()).c(d!("invalid dec_key"))?;

    let axtxo_abar = utils::get_owned_abar(&com).c(d!())?;

    // get OwnerMemo and Merkle Proof of ABAR
    let owner_memo = utils::get_abar_memo(&axtxo_abar.0).c(d!())?.unwrap();
    let mt_leaf_info = utils::get_abar_proof(&axtxo_abar.0).c(d!())?.unwrap();
    let mt_leaf_uid = mt_leaf_info.uid;

    // Open ABAR with dec_key and OwnerMemo & attach merkle proof
    let oabar_in = OpenAnonBlindAssetRecordBuilder::from_abar(
        &axtxo_abar.1,
        owner_memo,
        &from,
        &from_secret_key,
    )
    .unwrap()
    .mt_leaf_info(mt_leaf_info)
    .build()
    .unwrap();

    // check oabar is unspent. If already spent return error
    // create nullifier
    let n = nullifier(
        &from,
        oabar_in.get_amount(),
        &oabar_in.get_asset_type(),
        mt_leaf_uid,
    );
    let hash = wallet::nullifier_to_base58(&n);
    // check if hash is present in nullifier set
    let null_status = utils::check_nullifier_hash(&hash)
        .c(d!())?
        .ok_or(d!("The ABAR corresponding to this commitment is missing"))?;
    if null_status {
        return Err(eg!(
            "The ABAR corresponding to this commitment is already spent"
        ));
    }
    println!("Nullifier: {}", wallet::nullifier_to_base58(&n));

    // Create New AssetRecordType for new BAR
    let art = match (confidential_am, confidential_ty) {
        (true, true) => AssetRecordType::ConfidentialAmount_ConfidentialAssetType,
        (true, false) => AssetRecordType::ConfidentialAmount_NonConfidentialAssetType,
        (false, true) => AssetRecordType::NonConfidentialAmount_ConfidentialAssetType,
        _ => AssetRecordType::NonConfidentialAmount_NonConfidentialAssetType,
    };

    // Build AbarToBar Transaction and submit

    let mut builder: TransactionBuilder = new_tx_builder().c(d!())?;
    // create and add AbarToBar Operation
    builder
        .add_operation_abar_to_bar(&oabar_in, &from, to, art)
        .c(d!())?;

    Ok(builder.take_transaction())
}

/// Generate OABAR and add anonymous transfer operation
/// # Arguments
/// * axfr_secret_key - AXfrKeyPair in base64 form
/// * com             - Commitment in base64 form
/// * com_fra         - Commitment for paying fee
/// * amount          - amount to transfer
<<<<<<< HEAD
#[allow(unused_variables)]
=======
/// * to_axfr_public_key - AXfrPublicKey in base64 form
>>>>>>> d0a94813
pub fn gen_anon_transfer_op(
    axfr_secret_key: String,
    com: &str,
    com_fra: Option<&str>,
<<<<<<< HEAD
    dec_key: &str,
=======
>>>>>>> d0a94813
    amount: &str,
    to_axfr_public_key: &str,
) -> Result<()> {
    let com = wallet::commitment_from_base58(com).c(d!())?;
    let com_fra = match com_fra {
        Some(c) => Some(wallet::commitment_from_base58(c).c(d!())?),
        None => None,
    };

    let axfr_amount = amount.parse::<u64>().c(d!("error parsing amount"))?;

    let (tx, note, rem_oabars) = gen_anon_transfer_tx(
        &axfr_secret_key,
        &com,
        com_fra.as_ref(),
        dec_key,
        axfr_amount,
        to_axfr_public_key,
        to_enc_key,
    )?;
    send_tx(&tx).c(d!())?;

    let com_out = if !note.body.outputs.is_empty() {
        Some(note.body.outputs[0].commitment)
    } else {
        None
    };

    if let Some(com) = com_out {
        println!(
            "\x1b[31;01m Commitment: {}\x1b[00m",
            wallet::commitment_to_base58(&com)
        );

        // Append receiver's commitment to `sent_commitment` file
        let mut file = fs::OpenOptions::new()
            .append(true)
            .create(true)
            .open("sent_commitments")
            .expect("cannot open commitments file");
        std::io::Write::write_all(
            &mut file,
            ("\n".to_owned() + &wallet::commitment_to_base58(&com)).as_bytes(),
        )
        .expect("commitment write failed");
    }

    // Append sender's fee balance commitment to `owned_commitments` file
    let mut file = fs::OpenOptions::new()
        .append(true)
        .create(true)
        .open("owned_commitments")
        .expect("cannot open commitments file");
    for rem_oabar in rem_oabars.iter() {
        let c = rem_oabar.compute_commitment();
        println!(
            "\x1b[31;01m Remainder Commitment: {}\x1b[00m",
            wallet::commitment_to_base58(&c)
        );

        std::io::Write::write_all(
            &mut file,
            ("\n".to_owned() + &wallet::commitment_to_base58(&c)).as_bytes(),
        )
        .expect("commitment write failed");
    }

    println!("AxfrNote: {:?}", serde_json::to_string_pretty(&note));
    Ok(())
}

/// anonymous transfer transaction
pub fn gen_anon_transfer_tx(
    axfr_secret_key: &str,
    com: &Commitment,
    com_fra: Option<&Commitment>,
    dec_key: &str,
    axfr_amount: u64,
    to_axfr_public_key: &str,
    to_enc_key: &str,
) -> Result<(Transaction, AXfrNote, Vec<OpenAnonBlindAssetRecord>)> {
    // parse sender keys
    let from = wallet::anon_secret_key_from_base64(&axfr_secret_key)
        .c(d!("invalid 'from-axfr-secret-key'"))?;
<<<<<<< HEAD
    let from_secret_key =
        wallet::x_secret_key_from_base64(dec_key).c(d!("invalid dec_key"))?;
    // sender public key to recieve balance after fee
    let from_public_key = XPublicKey::from(&from_secret_key);
=======
>>>>>>> d0a94813

    let to = wallet::anon_public_key_from_base64(to_axfr_public_key)
        .c(d!("invalid 'to-axfr-public-key'"))?;

    let mut commitments = vec![com];
    if let Some(fra) = com_fra {
        commitments.push(fra);
    }
    let mut inputs = vec![];
    // For each commitment add input to transfer operation
    for com in commitments {
        //let c = wallet::commitment_from_base58(com).c(d!())?;

        // get unspent ABARs & their Merkle proof for commitment
        let axtxo_abar = utils::get_owned_abar(com).c(d!())?;
        let owner_memo = utils::get_abar_memo(&axtxo_abar.0).c(d!())?.unwrap();
        let mt_leaf_info = utils::get_abar_proof(&axtxo_abar.0).c(d!())?.unwrap();
        let mt_leaf_uid = mt_leaf_info.uid;

        // Create Open ABAR from input information
        let oabar_in =
            OpenAnonAssetRecordBuilder::from_abar(&axtxo_abar.1, owner_memo, &from)
                .unwrap()
                .mt_leaf_info(mt_leaf_info)
                .build()
                .unwrap();

        // check oabar is unspent.
        let n = nullify_with_native_address(
            &from,
            oabar_in.get_amount(),
            &oabar_in.get_asset_type(),
            mt_leaf_uid,
        );
        let hash = wallet::nullifier_to_base58(&n);
        let null_status = utils::check_nullifier_hash(&hash).c(d!())?.ok_or(d!(
            "The ABAR corresponding to this commitment is missing {}",
            wallet::commitment_to_base58(com)
        ))?;
        if null_status {
            return Err(eg!(
                "The ABAR corresponding to this commitment is already spent {}",
                wallet::commitment_to_base58(com)
            ));
        }

        println!("Nullifier: {}", wallet::nullifier_to_base58(&n));
        inputs.push(oabar_in);
    }

    let froms = vec![from; inputs.len()];

    // build output
    let mut prng = ChaChaRng::from_entropy();
    let oabar_out = OpenAnonAssetRecordBuilder::new()
        .amount(axfr_amount)
        .asset_type(inputs[0].get_asset_type())
        .pub_key(&to)
        .finalize(&mut prng)
        .unwrap()
        .build()
        .unwrap();

    let mut builder: TransactionBuilder = new_tx_builder().c(d!())?;
    let (_, note, rem_oabars) = builder
        .add_operation_anon_transfer_fees_remainder(&inputs, &[oabar_out], &froms)
        .c(d!())?;

<<<<<<< HEAD
    Ok((builder.take_transaction(), note, rem_oabars))
=======
    send_tx(&builder.build_and_take_transaction()?).c(d!())?;

    let com_out = if !note.body.outputs.is_empty() {
        Some(note.body.outputs[0].commitment)
    } else {
        None
    };

    if let Some(com) = com_out {
        println!(
            "\x1b[31;01m Commitment: {}\x1b[00m",
            wallet::commitment_to_base58(&com)
        );

        // Append receiver's commitment to `sent_commitment` file
        let mut file = fs::OpenOptions::new()
            .append(true)
            .create(true)
            .open("sent_commitments")
            .expect("cannot open commitments file");
        std::io::Write::write_all(
            &mut file,
            ("\n".to_owned() + &wallet::commitment_to_base58(&com)).as_bytes(),
        )
        .expect("commitment write failed");
    }

    // Append sender's fee balance commitment to `owned_commitments` file
    let mut file = fs::OpenOptions::new()
        .append(true)
        .create(true)
        .open("owned_commitments")
        .expect("cannot open commitments file");
    for rem_oabar in rem_oabars.iter() {
        let c = rem_oabar.compute_commitment();
        println!(
            "\x1b[31;01m Remainder Commitment: {}\x1b[00m",
            wallet::commitment_to_base58(&c)
        );

        std::io::Write::write_all(
            &mut file,
            ("\n".to_owned() + &wallet::commitment_to_base58(&c)).as_bytes(),
        )
        .expect("commitment write failed");
    }

    println!("AxfrNote: {:?}", serde_json::to_string_pretty(&note.body));
    Ok(())
>>>>>>> d0a94813
}

/// Batch anon transfer - Generate OABAR and add anonymous transfer operation
/// Note - if multiple anon keys are used, we consider the last key in the list for remainder.
/// # Arguments
/// * axfr_secret_keys    - list of secret keys for senders' ABAR UTXOs
/// * to_axfr_public_keys - receiver AXfr Public keys
/// * to_enc_keys         - List of receiver Encryption keys
/// * commitments         - List of sender commitments in base64 format
/// * amounts             - List of receiver amounts
/// * assets              - List of receiver Asset Types
/// returns an error if Operation build fails
pub fn gen_oabar_add_op_x(
    axfr_secret_keys: Vec<AXfrKeyPair>,
    to_axfr_public_keys: Vec<AXfrPubKey>,
    commitments: Vec<String>,
    amounts: Vec<String>,
    assets: Vec<AssetTypeCode>,
) -> Result<()> {
    let sender_count = axfr_secret_keys.len();
    let receiver_count = to_axfr_public_keys.len();

    // check if input counts tally
    if sender_count != commitments.len()
        || receiver_count != amounts.len()
        || receiver_count != assets.len()
    {
        return Err(eg!(
            "The Parameters: from-sk/dec-keys/commitments or to-pk/to-enc-keys not match!"
        ));
    }

    // Create Input Open Abars with input keys, radomizers and Owner memos
    let mut oabars_in = Vec::new();
    for i in 0..sender_count {
        let from = &axfr_secret_keys[i];
        let c = wallet::commitment_from_base58(commitments[i].as_str()).c(d!())?;

        // Get OwnerMemo
        let axtxo_abar = utils::get_owned_abar(&c).c(d!())?;
        let owner_memo = utils::get_abar_memo(&axtxo_abar.0)
            .c(d!(commitments[i]))?
            .unwrap();
        // Get Merkle Proof
        let mt_leaf_info = utils::get_abar_proof(&axtxo_abar.0).c(d!())?.unwrap();
        let mt_leaf_uid = mt_leaf_info.uid;

        // Build Abar
        let oabar_in =
            OpenAnonAssetRecordBuilder::from_abar(&axtxo_abar.1, owner_memo, from)
                .unwrap()
                .mt_leaf_info(mt_leaf_info)
                .build()
                .unwrap();

        // check oabar is unspent.
        let n = nullify_with_native_address(
            from,
            oabar_in.get_amount(),
            &oabar_in.get_asset_type(),
            mt_leaf_uid,
        );
        let hash = wallet::nullifier_to_base58(&n);
        let null_status = utils::check_nullifier_hash(&hash)
            .c(d!())?
            .ok_or(d!("The ABAR corresponding to this commitment is missing"))?;
        if null_status {
            return Err(eg!(
                "The ABAR corresponding to this commitment is already spent"
            ));
        }
        println!("Nullifier: {}", wallet::nullifier_to_base58(&n));

        oabars_in.push(oabar_in);
    }

    // Create output Open ABARs
    let mut oabars_out = Vec::new();
    for i in 0..receiver_count {
        let mut prng = ChaChaRng::from_entropy();
        let to = to_axfr_public_keys[i];
        let axfr_amount = amounts[i].parse::<u64>().c(d!("error parsing amount"))?;
        let asset_type = assets[i];

        let oabar_out = OpenAnonAssetRecordBuilder::new()
            .amount(axfr_amount)
            .asset_type(asset_type.val)
            .pub_key(&to)
            .finalize(&mut prng)
            .unwrap()
            .build()
            .unwrap();

        oabars_out.push(oabar_out);
    }

    // Add a output for fees balance
    let mut builder: TransactionBuilder = new_tx_builder().c(d!())?;
    let (_, note, rem_oabars) = builder
        .add_operation_anon_transfer_fees_remainder(
            &oabars_in[..],
            &oabars_out[..],
            &axfr_secret_keys,
        )
        .c(d!())?;

    // Send the transaction to the network
    send_tx(&builder.build_and_take_transaction()?).c(d!())?;

    // Append receiver's commitment to `sent_commitments` file
    let mut s_file = fs::OpenOptions::new()
        .append(true)
        .create(true)
        .open("sent_commitments")
        .expect("cannot open commitments file");
    for oabar_out in oabars_out {
        let c_out = oabar_out.compute_commitment();
        println!(
            "\x1b[31;01m Commitment: {}\x1b[00m",
            wallet::commitment_to_base58(&c_out)
        );

        std::io::Write::write_all(
            &mut s_file,
            ("\n".to_owned() + &wallet::commitment_to_base58(&c_out)).as_bytes(),
        )
        .expect("commitment write failed");
    }

    let mut o_file = fs::OpenOptions::new()
        .append(true)
        .create(true)
        .open("owned_commitments")
        .expect("cannot open commitments file");
    for rem_oabar in rem_oabars.iter() {
        let c_rem = rem_oabar.compute_commitment();

        println!(
            "\x1b[31;01m Remainder Commitment: {}\x1b[00m",
            wallet::commitment_to_base58(&c_rem)
        );
        std::io::Write::write_all(
            &mut o_file,
            ("\n".to_owned() + &wallet::commitment_to_base58(&c_rem)).as_bytes(),
        )
        .expect("commitment write failed");
    }

    println!("AxfrNote: {:?}", serde_json::to_string_pretty(&note.body));
    Ok(())
}

/// Get merkle proof - Generate MTLeafInfo from ATxoSID
pub fn get_mtleaf_info(atxo_sid: &str) -> Result<MTLeafInfo> {
    let asid = atxo_sid.parse::<u64>().c(d!("error parsing ATxoSID"))?;
    let mt_leaf_info = utils::get_abar_proof(&ATxoSID(asid))
        .c(d!("error fetching abar proof"))?
        .unwrap();
    Ok(mt_leaf_info)
}

/// Fetches list of owned TxoSIDs from LedgerStatus
pub fn get_owned_utxos(
    asset: Option<&str>,
) -> Result<Vec<(TxoSID, XfrAmount, XfrAssetType)>> {
    // get KeyPair from current setup wallet
    let kp = get_keypair().c(d!())?;

    // Parse Asset Type for filtering if provided
    let mut asset_type = ASSET_TYPE_FRA;
    if let Some(a) = asset {
        asset_type = if a.to_uppercase() == "FRA" {
            ASSET_TYPE_FRA
        } else {
            AssetTypeCode::new_from_base64(asset.unwrap()).unwrap().val
        };
    }

    let list: Vec<(TxoSID, XfrAmount, XfrAssetType)> =
        utils::get_owned_utxos(&kp.pub_key)?
            .iter()
            .filter(|a| {
                // Filter by asset type if given or read all
                if asset.is_none() {
                    true
                } else {
                    match a.1.clone().0 .0.record.asset_type {
                        XfrAssetType::Confidential(_) => false,
                        XfrAssetType::NonConfidential(x) => asset_type == x,
                    }
                }
            })
            .map(|a| {
                let record = a.1.clone().0 .0.record;
                (*a.0, record.amount, record.asset_type)
            })
            .collect();

    Ok(list)
}

/// Check the spending status of an ABAR from AnonKeys and commitment
pub fn check_abar_status(
    from: AXfrKeyPair,
    axtxo_abar: (ATxoSID, AnonAssetRecord),
) -> Result<()> {
    let owner_memo = utils::get_abar_memo(&axtxo_abar.0).c(d!())?.unwrap();
    let mt_leaf_info = utils::get_abar_proof(&axtxo_abar.0).c(d!())?.unwrap();
    let mt_leaf_uid = mt_leaf_info.uid;

    let oabar = OpenAnonAssetRecordBuilder::from_abar(&axtxo_abar.1, owner_memo, &from)
        .unwrap()
        .mt_leaf_info(mt_leaf_info)
        .build()
        .unwrap();

    let n = nullify_with_native_address(
        &from,
        oabar.get_amount(),
        &oabar.get_asset_type(),
        mt_leaf_uid,
    );
    let hash = wallet::nullifier_to_base58(&n);
    let null_status = utils::check_nullifier_hash(&hash).c(d!())?.unwrap();
    if null_status {
        println!("The ABAR corresponding to this commitment is already spent");
    } else {
        println!("The ABAR corresponding to this commitment is unspent and has a balance {:?}", oabar.get_amount());
    }
    Ok(())
}

/// Prints a dainty list of Abar info with spent status for a given AxfrKeyPair and a list of
/// commitments.
pub fn get_owned_abars(
    axfr_secret_key: AXfrKeyPair,
    commitments_list: &str,
) -> Result<()> {
    println!("Abar data for commitments: {}", commitments_list);
    println!();
    println!(
        "{0: <8} | {1: <18} | {2: <45} | {3: <9} | {4: <45}",
        "ATxoSID", "Amount", "AssetType", "IsSpent", "Commitment"
    );
    println!("{:-^1$}", "", 184);
    commitments_list
        .split(',')
        .try_for_each(|com| -> ruc::Result<()> {
            let commitment = wallet::commitment_from_base58(com).c(d!())?;
            let (sid, abar) = utils::get_owned_abar(&commitment).c(d!())?;
            let memo = utils::get_abar_memo(&sid).unwrap().unwrap();
            let oabar =
                OpenAnonAssetRecordBuilder::from_abar(&abar, memo, &axfr_secret_key)
                    .unwrap()
                    .build()
                    .unwrap();

            let n = nullify_with_native_address(
                &axfr_secret_key,
                oabar.get_amount(),
                &oabar.get_asset_type(),
                sid.0,
            );
            let hash = wallet::nullifier_to_base58(&n);
            let null_status = utils::check_nullifier_hash(&hash).c(d!())?.unwrap();
            println!(
                "{0: <8} | {1: <18} | {2: <45} | {3: <9} | {4: <45}",
                sid.0,
                oabar.get_amount(),
                AssetTypeCode {
                    val: oabar.get_asset_type()
                }
                .to_base64(),
                null_status,
                com
            );

            Ok(())
        })?;

    Ok(())
}

/// Prints a dainty list of Abar info with spent status for a given AxfrKeyPair and a list of
/// commitments.
pub fn anon_balance(
    axfr_secret_key: AXfrKeyPair,
    commitments_list: &str,
    asset: Option<&str>,
) -> Result<()> {
    // Parse Asset Type for filtering if provided
    let mut asset_type = ASSET_TYPE_FRA;
    if let Some(a) = asset {
        asset_type = if a.to_uppercase() == "FRA" {
            ASSET_TYPE_FRA
        } else {
            AssetTypeCode::new_from_base64(asset.unwrap()).unwrap().val
        };
    }

    let mut balance = 0u64;
    commitments_list
        .split(',')
        .try_for_each(|com| -> ruc::Result<()> {
            let commitment = wallet::commitment_from_base58(com).c(d!())?;

            let result = utils::get_owned_abar(&commitment);
            match result {
                Err(e) => {
                    if e.msg_eq(eg!("missing abar").as_ref()) {
                        Ok(())
                    } else {
                        Err(e)
                    }
                }
                Ok((sid, abar)) => {
                    let memo = utils::get_abar_memo(&sid).unwrap().unwrap();
                    let oabar = OpenAnonAssetRecordBuilder::from_abar(
                        &abar,
                        memo,
                        &axfr_secret_key,
                    )
                    .unwrap()
                    .build()
                    .unwrap();

                    let n = nullify_with_native_address(
                        &axfr_secret_key,
                        oabar.get_amount(),
                        &oabar.get_asset_type(),
                        sid.0,
                    );
                    let hash = wallet::nullifier_to_base58(&n);
                    let is_spent = utils::check_nullifier_hash(&hash).c(d!())?.unwrap();
                    if !is_spent && oabar.get_asset_type() == asset_type {
                        balance += oabar.get_amount();
                    }

                    Ok(())
                }
            }
        })?;

    println!("{}: {}", asset.unwrap_or("FRA"), balance);
    Ok(())
}

/// Return the built version.
pub fn version() -> &'static str {
    concat!(env!("VERGEN_SHA"), " ", env!("VERGEN_BUILD_DATE"))
}

///operation to replace the staker.
pub fn replace_staker(
    target_pubkey: XfrPublicKey,
    new_td_addr_pk: Option<(Vec<u8>, Vec<u8>)>,
) -> Result<()> {
    let keypair = get_keypair()?;

    let mut builder = utils::new_tx_builder().c(d!())?;

    utils::gen_fee_op(&keypair).c(d!()).map(|op| {
        builder.add_operation(op);
    })?;

    builder.add_operation_replace_staker(&keypair, target_pubkey, new_td_addr_pk)?;
    let mut tx = builder.build_and_take_transaction()?;
    tx.sign(&keypair);

    utils::send_tx(&tx).c(d!())?;
    Ok(())
}<|MERGE_RESOLUTION|>--- conflicted
+++ resolved
@@ -5,6 +5,9 @@
 //!
 //! This module is the library part of FN.
 //!
+
+use zei::anon_xfr::abar_to_abar::AXfrPreNote;
+use zei_algebra::traits::Scalar;
 
 pub mod dev;
 pub mod evm;
@@ -43,12 +46,8 @@
             keys::{AXfrKeyPair, AXfrPubKey},
             nullify_with_native_address,
             structs::{
-<<<<<<< HEAD
-                AXfrNote, AnonBlindAssetRecord, Commitment, MTLeafInfo,
-                OpenAnonBlindAssetRecord, OpenAnonBlindAssetRecordBuilder,
-=======
-                AnonAssetRecord, Commitment, MTLeafInfo, OpenAnonAssetRecordBuilder,
->>>>>>> d0a94813
+                AnonAssetRecord, Commitment, MTLeafInfo, OpenAnonAssetRecord,
+                OpenAnonAssetRecordBuilder,
             },
         },
         xfr::{
@@ -954,7 +953,6 @@
 pub fn abar2bar_tx(
     axfr_secret_key: String,
     com: &Commitment,
-    dec_key: String,
     to: &XfrPublicKey,
     confidential_am: bool,
     confidential_ty: bool,
@@ -962,8 +960,9 @@
     // parse anon keys
     let from = wallet::anon_secret_key_from_base64(axfr_secret_key.as_str())
         .c(d!("invalid 'from-axfr-secret-key'"))?;
-    let from_secret_key =
-        wallet::x_secret_key_from_base64(dec_key.as_str()).c(d!("invalid dec_key"))?;
+
+    // let from_secret_key =
+    //     wallet::x_secret_key_from_base64(dec_key.as_str()).c(d!("invalid dec_key"))?;
 
     let axtxo_abar = utils::get_owned_abar(&com).c(d!())?;
 
@@ -973,20 +972,16 @@
     let mt_leaf_uid = mt_leaf_info.uid;
 
     // Open ABAR with dec_key and OwnerMemo & attach merkle proof
-    let oabar_in = OpenAnonBlindAssetRecordBuilder::from_abar(
-        &axtxo_abar.1,
-        owner_memo,
-        &from,
-        &from_secret_key,
-    )
-    .unwrap()
-    .mt_leaf_info(mt_leaf_info)
-    .build()
-    .unwrap();
+    let oabar_in =
+        OpenAnonAssetRecordBuilder::from_abar(&axtxo_abar.1, owner_memo, &from)
+            .unwrap()
+            .mt_leaf_info(mt_leaf_info)
+            .build()
+            .unwrap();
 
     // check oabar is unspent. If already spent return error
     // create nullifier
-    let n = nullifier(
+    let n = nullify_with_native_address(
         &from,
         oabar_in.get_amount(),
         &oabar_in.get_asset_type(),
@@ -1020,7 +1015,7 @@
         .add_operation_abar_to_bar(&oabar_in, &from, to, art)
         .c(d!())?;
 
-    Ok(builder.take_transaction())
+    builder.build_and_take_transaction()
 }
 
 /// Generate OABAR and add anonymous transfer operation
@@ -1029,40 +1024,88 @@
 /// * com             - Commitment in base64 form
 /// * com_fra         - Commitment for paying fee
 /// * amount          - amount to transfer
-<<<<<<< HEAD
-#[allow(unused_variables)]
-=======
 /// * to_axfr_public_key - AXfrPublicKey in base64 form
->>>>>>> d0a94813
 pub fn gen_anon_transfer_op(
     axfr_secret_key: String,
     com: &str,
     com_fra: Option<&str>,
-<<<<<<< HEAD
-    dec_key: &str,
-=======
->>>>>>> d0a94813
     amount: &str,
     to_axfr_public_key: &str,
 ) -> Result<()> {
-    let com = wallet::commitment_from_base58(com).c(d!())?;
-    let com_fra = match com_fra {
-        Some(c) => Some(wallet::commitment_from_base58(c).c(d!())?),
-        None => None,
-    };
+    // parse sender keys
+    let from = wallet::anon_secret_key_from_base64(axfr_secret_key.as_str())
+        .c(d!("invalid 'from-axfr-secret-key'"))?;
 
     let axfr_amount = amount.parse::<u64>().c(d!("error parsing amount"))?;
 
-    let (tx, note, rem_oabars) = gen_anon_transfer_tx(
-        &axfr_secret_key,
-        &com,
-        com_fra.as_ref(),
-        dec_key,
-        axfr_amount,
-        to_axfr_public_key,
-        to_enc_key,
-    )?;
-    send_tx(&tx).c(d!())?;
+    let to = wallet::anon_public_key_from_base64(to_axfr_public_key)
+        .c(d!("invalid 'to-axfr-public-key'"))?;
+
+    let mut commitments = vec![com];
+    if let Some(fra) = com_fra {
+        commitments.push(fra);
+    }
+    let mut inputs = vec![];
+    // For each commitment add input to transfer operation
+    for com in commitments {
+        let c = wallet::commitment_from_base58(com).c(d!())?;
+
+        // get unspent ABARs & their Merkle proof for commitment
+        let axtxo_abar = utils::get_owned_abar(&c).c(d!())?;
+        let owner_memo = utils::get_abar_memo(&axtxo_abar.0).c(d!())?.unwrap();
+        let mt_leaf_info = utils::get_abar_proof(&axtxo_abar.0).c(d!())?.unwrap();
+        let mt_leaf_uid = mt_leaf_info.uid;
+
+        // Create Open ABAR from input information
+        let oabar_in =
+            OpenAnonAssetRecordBuilder::from_abar(&axtxo_abar.1, owner_memo, &from)
+                .unwrap()
+                .mt_leaf_info(mt_leaf_info)
+                .build()
+                .unwrap();
+
+        // check oabar is unspent.
+        let n = nullify_with_native_address(
+            &from,
+            oabar_in.get_amount(),
+            &oabar_in.get_asset_type(),
+            mt_leaf_uid,
+        );
+        let hash = wallet::nullifier_to_base58(&n);
+        let null_status = utils::check_nullifier_hash(&hash).c(d!())?.ok_or(d!(
+            "The ABAR corresponding to this commitment is missing {}",
+            com
+        ))?;
+        if null_status {
+            return Err(eg!(
+                "The ABAR corresponding to this commitment is already spent {}",
+                com
+            ));
+        }
+
+        println!("Nullifier: {}", wallet::nullifier_to_base58(&n));
+        inputs.push(oabar_in);
+    }
+
+    let froms = vec![from; inputs.len()];
+
+    // build output
+    let mut prng = ChaChaRng::from_entropy();
+    let oabar_out = OpenAnonAssetRecordBuilder::new()
+        .amount(axfr_amount)
+        .asset_type(inputs[0].get_asset_type())
+        .pub_key(&to)
+        .finalize(&mut prng)
+        .unwrap()
+        .build()
+        .unwrap();
+
+    let mut builder: TransactionBuilder = new_tx_builder().c(d!())?;
+    let (_, note, rem_oabars) = builder
+        .add_operation_anon_transfer_fees_remainder(&inputs, &[oabar_out], &froms)
+        .c(d!())?;
+
+    send_tx(&builder.build_and_take_transaction()?).c(d!())?;
 
     let com_out = if !note.body.outputs.is_empty() {
         Some(note.body.outputs[0].commitment)
@@ -1109,7 +1152,7 @@
         .expect("commitment write failed");
     }
 
-    println!("AxfrNote: {:?}", serde_json::to_string_pretty(&note));
+    println!("AxfrNote: {:?}", serde_json::to_string_pretty(&note.body));
     Ok(())
 }
 
@@ -1118,21 +1161,11 @@
     axfr_secret_key: &str,
     com: &Commitment,
     com_fra: Option<&Commitment>,
-    dec_key: &str,
     axfr_amount: u64,
     to_axfr_public_key: &str,
-    to_enc_key: &str,
-) -> Result<(Transaction, AXfrNote, Vec<OpenAnonBlindAssetRecord>)> {
-    // parse sender keys
-    let from = wallet::anon_secret_key_from_base64(&axfr_secret_key)
+) -> Result<(Transaction, AXfrPreNote, Vec<OpenAnonAssetRecord>)> {
+    let from = wallet::anon_secret_key_from_base64(axfr_secret_key)
         .c(d!("invalid 'from-axfr-secret-key'"))?;
-<<<<<<< HEAD
-    let from_secret_key =
-        wallet::x_secret_key_from_base64(dec_key).c(d!("invalid dec_key"))?;
-    // sender public key to recieve balance after fee
-    let from_public_key = XPublicKey::from(&from_secret_key);
-=======
->>>>>>> d0a94813
 
     let to = wallet::anon_public_key_from_base64(to_axfr_public_key)
         .c(d!("invalid 'to-axfr-public-key'"))?;
@@ -1144,10 +1177,8 @@
     let mut inputs = vec![];
     // For each commitment add input to transfer operation
     for com in commitments {
-        //let c = wallet::commitment_from_base58(com).c(d!())?;
-
         // get unspent ABARs & their Merkle proof for commitment
-        let axtxo_abar = utils::get_owned_abar(com).c(d!())?;
+        let axtxo_abar = utils::get_owned_abar(&com).c(d!())?;
         let owner_memo = utils::get_abar_memo(&axtxo_abar.0).c(d!())?.unwrap();
         let mt_leaf_info = utils::get_abar_proof(&axtxo_abar.0).c(d!())?.unwrap();
         let mt_leaf_uid = mt_leaf_info.uid;
@@ -1170,12 +1201,12 @@
         let hash = wallet::nullifier_to_base58(&n);
         let null_status = utils::check_nullifier_hash(&hash).c(d!())?.ok_or(d!(
             "The ABAR corresponding to this commitment is missing {}",
-            wallet::commitment_to_base58(com)
+            base64::encode(com.to_bytes())
         ))?;
         if null_status {
             return Err(eg!(
                 "The ABAR corresponding to this commitment is already spent {}",
-                wallet::commitment_to_base58(com)
+                base64::encode(com.to_bytes())
             ));
         }
 
@@ -1201,59 +1232,7 @@
         .add_operation_anon_transfer_fees_remainder(&inputs, &[oabar_out], &froms)
         .c(d!())?;
 
-<<<<<<< HEAD
-    Ok((builder.take_transaction(), note, rem_oabars))
-=======
-    send_tx(&builder.build_and_take_transaction()?).c(d!())?;
-
-    let com_out = if !note.body.outputs.is_empty() {
-        Some(note.body.outputs[0].commitment)
-    } else {
-        None
-    };
-
-    if let Some(com) = com_out {
-        println!(
-            "\x1b[31;01m Commitment: {}\x1b[00m",
-            wallet::commitment_to_base58(&com)
-        );
-
-        // Append receiver's commitment to `sent_commitment` file
-        let mut file = fs::OpenOptions::new()
-            .append(true)
-            .create(true)
-            .open("sent_commitments")
-            .expect("cannot open commitments file");
-        std::io::Write::write_all(
-            &mut file,
-            ("\n".to_owned() + &wallet::commitment_to_base58(&com)).as_bytes(),
-        )
-        .expect("commitment write failed");
-    }
-
-    // Append sender's fee balance commitment to `owned_commitments` file
-    let mut file = fs::OpenOptions::new()
-        .append(true)
-        .create(true)
-        .open("owned_commitments")
-        .expect("cannot open commitments file");
-    for rem_oabar in rem_oabars.iter() {
-        let c = rem_oabar.compute_commitment();
-        println!(
-            "\x1b[31;01m Remainder Commitment: {}\x1b[00m",
-            wallet::commitment_to_base58(&c)
-        );
-
-        std::io::Write::write_all(
-            &mut file,
-            ("\n".to_owned() + &wallet::commitment_to_base58(&c)).as_bytes(),
-        )
-        .expect("commitment write failed");
-    }
-
-    println!("AxfrNote: {:?}", serde_json::to_string_pretty(&note.body));
-    Ok(())
->>>>>>> d0a94813
+    Ok((builder.build_and_take_transaction()?, note, rem_oabars))
 }
 
 /// Batch anon transfer - Generate OABAR and add anonymous transfer operation
