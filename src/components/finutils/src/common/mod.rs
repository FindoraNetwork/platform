--- conflicted
+++ resolved
@@ -844,36 +844,6 @@
     .build()
     .unwrap();
 
-<<<<<<< HEAD
-    let fr = wallet::randomizer_from_base58(fr).c(d!())?;
-    let fee_randomized_key = from.pub_key().randomize(&fr);
-    let fee_axtxo_abar = utils::get_owned_abars(&fee_randomized_key).c(d!())?;
-    let fee_owner_memo = utils::get_abar_memo(&fee_axtxo_abar[0].0).c(d!())?.unwrap();
-    let fee_mt_leaf_info = utils::get_abar_proof(&fee_axtxo_abar[0].0)
-        .c(d!())?
-        .unwrap();
-
-    let fee_oabar = OpenAnonBlindAssetRecordBuilder::from_abar(
-        &fee_axtxo_abar[0].1,
-        fee_owner_memo,
-        &from,
-        &from_secret_key,
-    )
-    .unwrap()
-    .mt_leaf_info(fee_mt_leaf_info)
-    .build()
-    .unwrap();
-
-    let mut prng = ChaChaRng::from_entropy();
-    let out_fee_oabar = OpenAnonBlindAssetRecordBuilder::new()
-        .amount(fee_oabar.get_amount() - ANON_FEE_MIN)
-        .asset_type(fee_oabar.get_asset_type())
-        .pub_key(from.pub_key())
-        .finalize(&mut prng, &from_public_key)
-        .unwrap()
-        .build()
-        .unwrap();
-=======
     // check oabar is unspent.
     let n = nullifier(
         &from.randomize(&r),
@@ -890,7 +860,35 @@
             "The ABAR corresponding to this randomizer is already spent"
         ));
     }
->>>>>>> 2aa80e33
+
+    let fr = wallet::randomizer_from_base58(fr).c(d!())?;
+    let fee_randomized_key = from.pub_key().randomize(&fr);
+    let fee_axtxo_abar = utils::get_owned_abars(&fee_randomized_key).c(d!())?;
+    let fee_owner_memo = utils::get_abar_memo(&fee_axtxo_abar[0].0).c(d!())?.unwrap();
+    let fee_mt_leaf_info = utils::get_abar_proof(&fee_axtxo_abar[0].0)
+        .c(d!())?
+        .unwrap();
+
+    let fee_oabar = OpenAnonBlindAssetRecordBuilder::from_abar(
+        &fee_axtxo_abar[0].1,
+        fee_owner_memo,
+        &from,
+        &from_secret_key,
+    )
+    .unwrap()
+    .mt_leaf_info(fee_mt_leaf_info)
+    .build()
+    .unwrap();
+
+    let mut prng = ChaChaRng::from_entropy();
+    let out_fee_oabar = OpenAnonBlindAssetRecordBuilder::new()
+        .amount(fee_oabar.get_amount() - ANON_FEE_MIN)
+        .asset_type(fee_oabar.get_asset_type())
+        .pub_key(from.pub_key())
+        .finalize(&mut prng, &from_public_key)
+        .unwrap()
+        .build()
+        .unwrap();
 
     let art = match (confidential_am, confidential_ty) {
         (true, true) => AssetRecordType::ConfidentialAmount_ConfidentialAssetType,
