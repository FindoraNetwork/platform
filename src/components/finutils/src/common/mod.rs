//!
//! # Findora Network Cli tool
//!
//! FN, a command line tool for findora network.
//!
//! This module is the library part of FN.
//!

pub mod dev;
pub mod evm;
pub mod utils;

use {
    crate::api::DelegationInfo,
    crate::common::utils::{new_tx_builder, send_tx},
    crate::txn_builder::TransactionBuilder,
    fp_utils::hashing::keccak_256,
    globutils::wallet,
    lazy_static::lazy_static,
    ledger::{
        data_model::{
            gen_random_keypair, ATxoSID, AssetRules, AssetTypeCode, AssetTypePrefix,
            Transaction, TxoSID, ASSET_TYPE_FRA, BLACK_HOLE_PUBKEY_STAKING,
        },
        staking::{
            check_delegation_amount, td_addr_to_bytes, td_pubkey_to_td_addr,
            td_pubkey_to_td_addr_bytes, PartialUnDelegation, StakerMemo,
            TendermintAddrRef,
        },
        store::fbnc::NumKey,
    },
    rand_chacha::ChaChaRng,
    rand_core::SeedableRng,
    ruc::*,
    std::{env, fs},
    tendermint::PrivateKey,
    utils::{
        get_block_height, get_local_block_height, get_validator_detail,
        parse_td_validator_keys,
    },
    zei::{
        anon_xfr::{
            keys::{AXfrKeyPair, AXfrPubKey},
            nullify_with_native_address,
            structs::{
                AnonAssetRecord, Commitment, MTLeafInfo, OpenAnonAssetRecordBuilder,
            },
        },
        xfr::{
            asset_record::{
                AssetRecordType,
                AssetRecordType::NonConfidentialAmount_NonConfidentialAssetType,
            },
            sig::{XfrKeyPair, XfrPublicKey, XfrSecretKey},
            structs::{AssetType, XfrAmount, XfrAssetType},
        },
    },
};

lazy_static! {
    static ref CFG_PATH: String = format!(
        "{}/.____fn_config____",
        ruc::info!(env::var("HOME")).unwrap_or_else(|_| "/tmp/".to_owned())
    );
    static ref MNEMONIC: Option<String> = fs::read_to_string(&*MNEMONIC_FILE)
        .map(|s| s.trim().to_string())
        .ok();
    static ref MNEMONIC_FILE: String = format!("{}/mnemonic", &*CFG_PATH);
    static ref TD_KEY: Option<String> = fs::read_to_string(&*TD_KEY_FILE).ok();
    static ref TD_KEY_FILE: String = format!("{}/tendermint_keys", &*CFG_PATH);
    static ref SERV_ADDR: Option<String> = fs::read_to_string(&*SERV_ADDR_FILE).ok();
    static ref SERV_ADDR_FILE: String = format!("{}/serv_addr", &*CFG_PATH);
}

/// Updating the information of a staker includes commission_rate and staker_memo
pub fn staker_update(cr: Option<&str>, memo: Option<StakerMemo>) -> Result<()> {
    let addr = get_td_pubkey().map(|i| td_pubkey_to_td_addr(&i)).c(d!())?;
    let vd = get_validator_detail(&addr).c(d!())?;

    let cr = cr
        .map_or(Ok(vd.commission_rate), |s| {
            s.parse::<f64>()
                .c(d!("commission rate must be a float number"))
                .and_then(convert_commission_rate)
        })
        .c(d!())?;
    let memo = memo.unwrap_or(vd.memo);

    let td_pubkey = get_td_pubkey().c(d!())?;

    let kp = get_keypair().c(d!())?;
    let vkp = get_td_privkey().c(d!())?;

    let mut builder = utils::new_tx_builder().c(d!())?;

    builder
        .add_operation_update_staker(&kp, &vkp, td_pubkey, cr, memo)
        .c(d!())?;
    utils::gen_fee_op(&kp)
        .c(d!())
        .map(|op| builder.add_operation(op))?;

<<<<<<< HEAD
    let mut tx = builder.build_and_take_transaction()?;
    tx.sign(&kp);
=======
    let mut tx = builder.take_transaction();
    tx.sign_to_map(&kp);
>>>>>>> 5077ac93

    utils::send_tx(&tx).c(d!())
}

/// Perform a staking operation to add current tendermint node to validator list
/// The cli tool user will be alert if the block height of local node is too small
pub fn stake(
    amount: &str,
    commission_rate: &str,
    memo: Option<&str>,
    force: bool,
) -> Result<()> {
    let am = amount.parse::<u64>().c(d!("'amount' must be an integer"))?;
    check_delegation_amount(am, false).c(d!())?;
    let cr = commission_rate
        .parse::<f64>()
        .c(d!("commission rate must be a float number"))
        .and_then(|cr| convert_commission_rate(cr).c(d!()))?;
    let td_pubkey = get_td_pubkey().c(d!())?;

    let kp = get_keypair().c(d!())?;
    let vkp = get_td_privkey().c(d!())?;

    macro_rules! diff {
        ($l:expr, $r:expr) => {
            if $l > $r {
                $l - $r
            } else {
                $r - $l
            }
        };
    }

    let network_height = get_block_height(get_serv_addr().unwrap());
    let local_height = get_local_block_height();
    if (network_height == 0 || local_height == 0)
        || diff!(network_height, local_height) > 3
    {
        println!(
            "The difference in block height of your node and the remote network is too big: \n remote / local: {} / {}",
            network_height, local_height
        );
        if !force {
            println!("Append option --force to ignore this warning.");
            return Ok(());
        }
        println!("Continue to stake now...");
    }

    let mut builder = utils::new_tx_builder().c(d!())?;
    builder
        .add_operation_staking(&kp, am, &vkp, td_pubkey, cr, memo.map(|m| m.to_owned()))
        .c(d!())?;
    utils::gen_transfer_op(
        &kp,
        vec![(&BLACK_HOLE_PUBKEY_STAKING, am)],
        None,
        false,
        false,
        Some(AssetRecordType::NonConfidentialAmount_NonConfidentialAssetType),
    )
    .c(d!())
    .map(|principal_op| builder.add_operation(principal_op))?;

<<<<<<< HEAD
    let mut tx = builder.build_and_take_transaction()?;
    tx.sign(&kp);
=======
    let mut tx = builder.take_transaction();
    tx.sign_to_map(&kp);
>>>>>>> 5077ac93

    utils::send_tx(&tx).c(d!())
}

/// Append more FRA token to the specified tendermint node
pub fn stake_append(
    amount: &str,
    staker: Option<&str>,
    td_addr: Option<TendermintAddrRef>,
) -> Result<()> {
    let am = amount.parse::<u64>().c(d!("'amount' must be an integer"))?;
    check_delegation_amount(am, true).c(d!())?;

    let td_addr = td_addr.map(|ta| ta.to_owned()).c(d!()).or_else(|_| {
        get_td_pubkey()
            .c(d!())
            .map(|td_pk| td_pubkey_to_td_addr(&td_pk))
    })?;

    let kp = staker
        .c(d!())
        .and_then(|sk| wallet::restore_keypair_from_mnemonic_default(sk).c(d!()))
        .or_else(|_| get_keypair().c(d!()))?;

    let mut builder = utils::new_tx_builder().c(d!())?;
    builder.add_operation_delegation(&kp, am, td_addr);
    utils::gen_transfer_op(
        &kp,
        vec![(&BLACK_HOLE_PUBKEY_STAKING, am)],
        None,
        false,
        false,
        Some(AssetRecordType::NonConfidentialAmount_NonConfidentialAssetType),
    )
    .c(d!())
    .map(|principal_op| builder.add_operation(principal_op))?;
    let mut tx = builder.take_transaction();
    tx.sign_to_map(&kp);

<<<<<<< HEAD
    utils::send_tx(&builder.build_and_take_transaction()?).c(d!())
=======
    utils::send_tx(&tx).c(d!())
>>>>>>> 5077ac93
}

/// Withdraw Fra token from findora network for a staker
pub fn unstake(
    am: Option<&str>,
    staker: Option<&str>,
    td_addr: Option<TendermintAddrRef>,
) -> Result<()> {
    let am = if let Some(i) = am {
        Some(i.parse::<u64>().c(d!("'amount' must be an integer"))?)
    } else {
        None
    };

    let kp = staker
        .c(d!())
        .and_then(|sk| wallet::restore_keypair_from_mnemonic_default(sk).c(d!()))
        .or_else(|_| get_keypair().c(d!()))?;
    let td_addr_bytes = td_addr
        .c(d!())
        .and_then(|ta| td_addr_to_bytes(ta).c(d!()))
        .or_else(|_| {
            get_td_pubkey()
                .c(d!())
                .map(|td_pk| td_pubkey_to_td_addr_bytes(&td_pk))
        })?;

    let mut builder = utils::new_tx_builder().c(d!())?;

    utils::gen_fee_op(&kp).c(d!()).map(|op| {
        builder.add_operation(op);
        if let Some(am) = am {
            // partial undelegation
            builder.add_operation_undelegation(
                &kp,
                Some(PartialUnDelegation::new(
                    am,
                    gen_random_keypair().get_pk(),
                    td_addr_bytes,
                )),
            );
        } else {
            builder.add_operation_undelegation(&kp, None);
        }
    })?;

<<<<<<< HEAD
    let mut tx = builder.build_and_take_transaction()?;
    tx.sign(&kp);
=======
    let mut tx = builder.take_transaction();
    tx.sign_to_map(&kp);
>>>>>>> 5077ac93

    utils::send_tx(&tx).c(d!())
}

/// Claim rewards from findora network
pub fn claim(am: Option<&str>, sk_str: Option<&str>) -> Result<()> {
    let am = if let Some(i) = am {
        Some(i.parse::<u64>().c(d!("'amount' must be an integer"))?)
    } else {
        None
    };

    let kp = restore_keypair_from_str_with_default(sk_str)?;

    let mut builder = utils::new_tx_builder().c(d!())?;

    utils::gen_fee_op(&kp).c(d!()).map(|op| {
        builder.add_operation(op);
        builder.add_operation_claim(&kp, am);
    })?;

<<<<<<< HEAD
    let mut tx = builder.build_and_take_transaction()?;
    tx.sign(&kp);
=======
    let mut tx = builder.take_transaction();
    tx.sign_to_map(&kp);
>>>>>>> 5077ac93

    utils::send_tx(&tx).c(d!())
}

/// Show information of current node, including following sections:
///     Server URL
///     Findora Wallet Address
///     Findora Public Key
///     Local validator address
///     FRA balance
///     Delegation Information
///     Validator Detail (if already staked)
///
pub fn show(basic: bool) -> Result<()> {
    let kp = get_keypair().c(d!())?;

    let serv_addr = ruc::info!(get_serv_addr()).map(|i| {
        println!("\x1b[31;01mServer URL:\x1b[00m\n{}\n", i);
    });

    let xfr_account = ruc::info!(get_keypair()).map(|i| {
        println!(
            "\x1b[31;01mFindora Address:\x1b[00m\n{}\n",
            wallet::public_key_to_bech32(&i.get_pk())
        );
        println!(
            "\x1b[31;01mFindora Public Key:\x1b[00m\n{}\n",
            wallet::public_key_to_base64(&i.get_pk())
        );
        println!(
            "\x1b[31;01mFindora Public Key in hex:\x1b[00m\n{}\n",
            wallet::public_key_to_hex(&i.get_pk())
        );
    });

    let self_balance = ruc::info!(utils::get_balance(&kp)).map(|i| {
        println!("\x1b[31;01mNode Balance:\x1b[00m\n{} FRA units\n", i);
    });

    if basic {
        return Ok(());
    }

    let td_info = ruc::info!(get_td_pubkey()).map(|i| {
        let addr = td_pubkey_to_td_addr(&i);
        println!("\x1b[31;01mValidator Node Addr:\x1b[00m\n{}\n", addr);
        (i, addr)
    });

    let di = utils::get_delegation_info(kp.get_pk_ref());
    let bond_entries = match di.as_ref() {
        Ok(di) => Some(di.bond_entries.clone()),
        Err(_) => None,
    };

    let delegation_info = di.and_then(|di| {
        serde_json::to_string_pretty(&di).c(d!("server returned invalid data"))
    });
    let delegation_info = ruc::info!(delegation_info).map(|i| {
        println!("\x1b[31;01mYour Delegation:\x1b[00m\n{}\n", i);
    });

    if let Ok((tpk, addr)) = td_info.as_ref() {
        let self_delegation =
            bond_entries.map_or(false, |bes| bes.iter().any(|i| &i.0 == addr));
        if self_delegation {
            let res = utils::get_validator_detail(&td_pubkey_to_td_addr(tpk))
                .c(d!("Validator not found"))
                .and_then(|di| {
                    serde_json::to_string_pretty(&di)
                        .c(d!("server returned invalid data"))
                })
                .map(|i| {
                    println!("\x1b[31;01mYour Staking:\x1b[00m\n{}\n", i);
                });
            ruc::info_omit!(res);
        }
    }

    if [
        serv_addr,
        xfr_account,
        td_info.map(|_| ()),
        self_balance,
        delegation_info,
    ]
    .iter()
    .any(|i| i.is_err())
    {
        Err(eg!("unable to obtain complete information"))
    } else {
        Ok(())
    }
}

/// Setup for a cli tool
///    Server URL
///    Owner mnemonic path
///    Tendermint node private key path
pub fn setup(
    serv_addr: Option<&str>,
    owner_mnemonic_path: Option<&str>,
    validator_key_path: Option<&str>,
) -> Result<()> {
    fs::create_dir_all(&*CFG_PATH).c(d!("fail to create config path"))?;

    let mut pwd = ruc::info!(
        env::current_dir(),
        "Cannot abtain current work directory, default to relative path"
    )
    .unwrap_or_default();

    if let Some(sa) = serv_addr {
        fs::write(&*SERV_ADDR_FILE, sa).c(d!("fail to cache 'serv-addr'"))?;
    }
    if let Some(mp) = owner_mnemonic_path {
        let mp = if mp.starts_with('/') {
            mp
        } else {
            pwd.push(mp);
            pwd.to_str().c(d!("Invalid path"))?
        };
        fs::write(&*MNEMONIC_FILE, mp).c(d!("fail to cache 'owner-mnemonic-path'"))?;
    }
    if let Some(kp) = validator_key_path {
        let kp = if kp.starts_with('/') {
            kp
        } else {
            pwd.push(kp);
            pwd.to_str().c(d!("Invalid path"))?
        };
        fs::write(&*TD_KEY_FILE, kp).c(d!("fail to cache 'validator-key-path'"))?;
    }
    Ok(())
}

#[allow(missing_docs)]
pub fn transfer_asset(
    owner_sk: Option<&str>,
    target_addr: XfrPublicKey,
    token_code: Option<AssetTypeCode>,
    am: &str,
    confidential_am: bool,
    confidential_ty: bool,
) -> Result<()> {
    transfer_asset_batch(
        owner_sk,
        &[target_addr],
        token_code,
        am,
        confidential_am,
        confidential_ty,
    )
    .c(d!())
}

#[allow(missing_docs)]
pub fn transfer_asset_x(
    kp: &XfrKeyPair,
    target_addr: XfrPublicKey,
    token_code: Option<AssetTypeCode>,
    am: u64,
    confidential_am: bool,
    confidential_ty: bool,
) -> Result<()> {
    transfer_asset_batch_x(
        kp,
        &[target_addr],
        token_code,
        am,
        confidential_am,
        confidential_ty,
    )
    .c(d!())
}

#[allow(missing_docs)]
pub fn transfer_asset_batch(
    owner_sk: Option<&str>,
    target_addr: &[XfrPublicKey],
    token_code: Option<AssetTypeCode>,
    am: &str,
    confidential_am: bool,
    confidential_ty: bool,
) -> Result<()> {
    let from = restore_keypair_from_str_with_default(owner_sk)?;
    let am = am.parse::<u64>().c(d!("'amount' must be an integer"))?;

    transfer_asset_batch_x(
        &from,
        target_addr,
        token_code,
        am,
        confidential_am,
        confidential_ty,
    )
    .c(d!())
}

#[allow(missing_docs)]
pub fn transfer_asset_batch_x(
    kp: &XfrKeyPair,
    target_addr: &[XfrPublicKey],
    token_code: Option<AssetTypeCode>,
    am: u64,
    confidential_am: bool,
    confidential_ty: bool,
) -> Result<()> {
    utils::transfer_batch(
        kp,
        target_addr.iter().map(|addr| (addr, am)).collect(),
        token_code,
        confidential_am,
        confidential_ty,
    )
    .c(d!())
}

/// Mainly for official usage,
/// and can be also used in test scenes.
pub fn set_initial_validators(staking_info_file: Option<&str>) -> Result<()> {
    utils::set_initial_validators(staking_info_file).c(d!())
}

/// Get the effective address of server
pub fn get_serv_addr() -> Result<&'static str> {
    if let Some(sa) = SERV_ADDR.as_ref() {
        Ok(sa)
    } else {
        Err(eg!("'serv-addr' has not been set"))
    }
}

/// Get keypair from config file
pub fn get_keypair() -> Result<XfrKeyPair> {
    if let Some(m_path) = MNEMONIC.as_ref() {
        fs::read_to_string(m_path)
            .c(d!("can not read mnemonic from 'owner-mnemonic-path'"))
            .and_then(|m| {
                let k = m.trim();
                wallet::restore_keypair_from_mnemonic_default(k)
                    .c(d!("invalid 'owner-mnemonic'"))
                    .or_else(|e| wallet::restore_keypair_from_seckey_base64(k).c(d!(e)))
            })
    } else {
        Err(eg!("'owner-mnemonic-path' has not been set"))
    }
}

///Get tendermint public key
pub(crate) fn get_td_pubkey() -> Result<Vec<u8>> {
    if let Some(key_path) = TD_KEY.as_ref() {
        fs::read_to_string(key_path)
            .c(d!("can not read key file from path"))
            .and_then(|k| {
                let v_keys = parse_td_validator_keys(&k).c(d!())?;
                Ok(v_keys.pub_key.to_vec())
            })
    } else {
        Err(eg!("'validator-pubkey' has not been set"))
    }
}

fn get_td_privkey() -> Result<PrivateKey> {
    if let Some(key_path) = TD_KEY.as_ref() {
        fs::read_to_string(key_path)
            .c(d!("can not read key file from path"))
            .and_then(|k| {
                parse_td_validator_keys(&k)
                    .c(d!())
                    .map(|v_keys| v_keys.priv_key)
            })
    } else {
        Err(eg!("'validator-privkey' has not been set"))
    }
}

#[allow(missing_docs)]
pub fn convert_commission_rate(cr: f64) -> Result<[u64; 2]> {
    if 1.0 < cr {
        return Err(eg!("commission rate can exceed 100%"));
    }
    if 0.0 > cr {
        return Err(eg!("commission rate must be a positive float number"));
    }
    Ok([(cr * 10000.0) as u64, 10000])
}

#[allow(missing_docs)]
pub fn gen_key() -> (String, String, String, XfrKeyPair) {
    let (mnemonic, key, kp) = loop {
        let mnemonic = pnk!(wallet::generate_mnemonic_custom(24, "en"));
        let kp = pnk!(wallet::restore_keypair_from_mnemonic_default(&mnemonic));
        if let Some(key) = serde_json::to_string_pretty(&kp)
            .ok()
            .filter(|s| s.matches("\": \"-").next().is_none())
        {
            break (mnemonic, key, kp);
        }
    };

    let wallet_addr = wallet::public_key_to_bech32(kp.get_pk_ref());

    (wallet_addr, mnemonic, key, kp)
}

#[allow(missing_docs)]
pub fn gen_key_and_print() {
    let (wallet_addr, mnemonic, key, _) = gen_key();
    println!(
        "\n\x1b[31;01mWallet Address:\x1b[00m {}\n\x1b[31;01mMnemonic:\x1b[00m {}\n\x1b[31;01mKey:\x1b[00m {}\n",
        wallet_addr, mnemonic, key
    );
}

fn restore_keypair_from_str_with_default(sk_str: Option<&str>) -> Result<XfrKeyPair> {
    if let Some(sk) = sk_str {
        serde_json::from_str::<XfrSecretKey>(&format!("\"{}\"", sk))
            .map(|sk| sk.into_keypair())
            .c(d!("Invalid secret key"))
    } else {
        get_keypair().c(d!())
    }
}

/// Show the asset balance of a findora account
pub fn show_account(sk_str: Option<&str>, asset: Option<&str>) -> Result<()> {
    let kp = restore_keypair_from_str_with_default(sk_str)?;
    let token_code = asset
        .map(|asset| AssetTypeCode::new_from_base64(asset).c(d!("Invalid asset code")))
        .transpose()?;
    let balance = utils::get_asset_balance(&kp, token_code).c(d!())?;

    println!("{}: {}", asset.unwrap_or("FRA"), balance);
    Ok(())
}

#[inline(always)]
#[allow(missing_docs)]
pub fn delegate(sk_str: Option<&str>, amount: u64, validator: &str) -> Result<()> {
    restore_keypair_from_str_with_default(sk_str)
        .c(d!())
        .and_then(|kp| delegate_x(&kp, amount, validator).c(d!()))
}

#[inline(always)]
#[allow(missing_docs)]
pub fn delegate_x(kp: &XfrKeyPair, amount: u64, validator: &str) -> Result<()> {
    gen_delegate_tx(kp, amount, validator)
        .c(d!())
        .and_then(|tx| utils::send_tx(&tx).c(d!()))
}

#[inline(always)]
#[allow(missing_docs)]
pub fn undelegate(sk_str: Option<&str>, param: Option<(u64, &str)>) -> Result<()> {
    restore_keypair_from_str_with_default(sk_str)
        .c(d!())
        .and_then(|kp| undelegate_x(&kp, param).c(d!()))
}

#[inline(always)]
#[allow(missing_docs)]
pub fn undelegate_x(kp: &XfrKeyPair, param: Option<(u64, &str)>) -> Result<()> {
    gen_undelegate_tx(kp, param)
        .c(d!())
        .and_then(|tx| utils::send_tx(&tx).c(d!()))
}

/// Display delegation information of a findora account
pub fn show_delegations(sk_str: Option<&str>) -> Result<()> {
    let pk = restore_keypair_from_str_with_default(sk_str)?.get_pk();

    println!(
        "{}",
        serde_json::to_string_pretty::<DelegationInfo>(
            &utils::get_delegation_info(&pk).c(d!())?
        )
        .c(d!())?
    );

    Ok(())
}

fn gen_undelegate_tx(
    owner_kp: &XfrKeyPair,
    param: Option<(u64, &str)>,
) -> Result<Transaction> {
    let mut builder = utils::new_tx_builder().c(d!())?;
    utils::gen_fee_op(owner_kp).c(d!()).map(|op| {
        builder.add_operation(op);
    })?;
    if let Some((amount, validator)) = param {
        // partial undelegation
        builder.add_operation_undelegation(
            owner_kp,
            Some(PartialUnDelegation::new(
                amount,
                gen_random_keypair().get_pk(),
                td_addr_to_bytes(validator).c(d!())?,
            )),
        );
    } else {
        builder.add_operation_undelegation(owner_kp, None);
    }

<<<<<<< HEAD
    let mut tx = builder.build_and_take_transaction()?;
    tx.sign(owner_kp);
=======
    let mut tx = builder.take_transaction();
    tx.sign_to_map(owner_kp);
>>>>>>> 5077ac93

    Ok(tx)
}

fn gen_delegate_tx(
    owner_kp: &XfrKeyPair,
    amount: u64,
    validator: &str,
) -> Result<Transaction> {
    let mut builder = utils::new_tx_builder().c(d!())?;

    utils::gen_transfer_op(
        owner_kp,
        vec![(&BLACK_HOLE_PUBKEY_STAKING, amount)],
        None,
        false,
        false,
        Some(AssetRecordType::NonConfidentialAmount_NonConfidentialAssetType),
    )
    .c(d!())
    .map(|principal_op| {
        builder.add_operation(principal_op);
        builder.add_operation_delegation(owner_kp, amount, validator.to_owned());
    })?;

<<<<<<< HEAD
    let mut tx = builder.build_and_take_transaction()?;
    tx.sign(owner_kp);
=======
    let mut tx = builder.take_transaction();

    tx.sign_to_map(owner_kp);
>>>>>>> 5077ac93

    Ok(tx)
}
/// Create a custom asset for a findora account. If no token code string provided,
/// it will generate a random new one.
pub fn create_asset(
    memo: &str,
    decimal: u8,
    max_units: Option<u64>,
    transferable: bool,
    token_code: Option<&str>,
) -> Result<()> {
    let kp = get_keypair().c(d!())?;

    let code = if token_code.is_none() {
        AssetTypeCode::gen_random()
    } else {
        AssetTypeCode::new_from_base64(token_code.unwrap())
            .c(d!("invalid asset code"))?
    };

    create_asset_x(&kp, memo, decimal, max_units, transferable, Some(code))
        .c(d!())
        .map(|code| {
            println!("type: {}", code.to_base64());
        })
}

#[allow(missing_docs)]
pub fn create_asset_x(
    kp: &XfrKeyPair,
    memo: &str,
    decimal: u8,
    max_units: Option<u64>,
    transferable: bool,
    code: Option<AssetTypeCode>,
) -> Result<AssetTypeCode> {
    let code = code.unwrap_or_else(AssetTypeCode::gen_random);

    let mut asset_code = AssetTypePrefix::UserDefined.bytes();
    asset_code.append(&mut code.to_bytes());

    let mut rules = AssetRules::default();
    rules.set_decimals(decimal).c(d!())?;
    rules.set_max_units(max_units);
    rules.set_transferable(transferable);

    let mut builder = utils::new_tx_builder().c(d!())?;
    builder
        .add_operation_create_asset(kp, Some(code), rules, memo)
        .c(d!())?;
    utils::gen_fee_op(kp)
        .c(d!())
        .map(|op| builder.add_operation(op))?;

<<<<<<< HEAD
    let mut tx = builder.build_and_take_transaction()?;
    tx.sign(kp);
=======
    let mut tx = builder.take_transaction();
    tx.sign_to_map(kp);
>>>>>>> 5077ac93

    utils::send_tx(&tx).map(|_| AssetTypeCode {
        val: AssetType(keccak_256(&asset_code)),
    })
}

/// Issue a custom asset with specified amount
pub fn issue_asset(
    sk_str: Option<&str>,
    asset: &str,
    amount: u64,
    hidden: bool,
) -> Result<()> {
    let kp = restore_keypair_from_str_with_default(sk_str)?;
    let code = AssetTypeCode::new_from_base64(asset).c(d!())?;
    issue_asset_x(&kp, &code, amount, hidden).c(d!())
}

#[allow(missing_docs)]
pub fn issue_asset_x(
    kp: &XfrKeyPair,
    code: &AssetTypeCode,
    amount: u64,
    hidden: bool,
) -> Result<()> {
    let confidentiality_flags = AssetRecordType::from_flags(hidden, false);

    let mut builder = utils::new_tx_builder().c(d!())?;
    builder
        .add_basic_issue_asset(
            kp,
            code,
            builder.get_seq_id(),
            amount,
            confidentiality_flags,
        )
        .c(d!())?;
    utils::gen_fee_op(kp)
        .c(d!())
        .map(|op| builder.add_operation(op))?;

<<<<<<< HEAD
    let mut tx = builder.build_and_take_transaction()?;
    tx.sign(kp);
=======
    let mut tx = builder.take_transaction();
    tx.sign_to_map(kp);
>>>>>>> 5077ac93

    utils::send_tx(&tx)
}

/// Show a list of custom asset token created by a findora account
pub fn show_asset(addr: &str) -> Result<()> {
    let pk = wallet::public_key_from_bech32(addr).c(d!())?;
    let assets = utils::get_created_assets(&pk).c(d!())?;
    for asset in assets {
        let base64 = asset.body.asset.code.to_base64();
        let h = hex::encode(asset.body.asset.code.val.0);
        println!("Base64: {}, Hex: {}", base64, h);
    }

    Ok(())
}

/// Builds a transaction for a BAR to ABAR conversion with fees and sends it to network
/// # Arguments
/// * owner_sk - Optional secret key Xfr in json form
/// * target_addr - ABAR receiving AXfr pub key after conversion in base64
/// * TxoSID - sid of BAR to convert
pub fn convert_bar2abar(
    owner_sk: Option<&String>,
    target_addr: String,
    txo_sid: &str,
) -> Result<Commitment> {
    // parse sender XfrSecretKey or generate from Mnemonic setup with wallet
    let from = match owner_sk {
        Some(str) => ruc::info!(serde_json::from_str::<XfrSecretKey>(&format!(
            "\"{}\"",
            str
        )))
        .c(d!())?
        .into_keypair(),
        None => get_keypair().c(d!())?,
    };
    // parse receiver AxfrPubKey
    let to = wallet::anon_public_key_from_base64(target_addr.as_str())
        .c(d!("invalid 'target-addr'"))?;
    let sid = txo_sid.parse::<u64>().c(d!("error parsing TxoSID"))?;

    // Get OpenAssetRecord from given Owner XfrKeyPair and TxoSID
    let record =
        utils::get_oar(&from, TxoSID(sid)).c(d!("error fetching open asset record"))?;
    let is_bar_transparent =
        record.1.get_record_type() == NonConfidentialAmount_NonConfidentialAssetType;

    // Generate the transaction and transmit it to network
    let c = utils::generate_bar2abar_op(
        &from,
        &to,
        TxoSID(sid),
        &record.0,
        is_bar_transparent,
    )
    .c(d!("Bar to abar failed"))?;

    Ok(c)
}

/// Convert an ABAR to a Blind Asset Record
/// # Arguments
/// * axfr_secret_key - the anon_secret_key in base64
/// * com             - commitment of ABAR in base64
/// * to              - Bar receiver's XfrPublicKey pointer
/// * com_fra         - commitment of the FRA ABAR to pay fee in base64
/// * confidential_am - if the output BAR should have confidential amount
/// * confidential_ty - if the output BAR should have confidential type
pub fn convert_abar2bar(
    axfr_secret_key: String,
    com: &str,
    to: &XfrPublicKey,
    confidential_am: bool,
    confidential_ty: bool,
) -> Result<()> {
    // parse anon keys
    let from = wallet::anon_secret_key_from_base64(axfr_secret_key.as_str())
        .c(d!("invalid 'from-axfr-secret-key'"))?;

    // Get the owned ABAR from pub_key and commitment
    let com = wallet::commitment_from_base58(com).c(d!())?;
    let axtxo_abar = utils::get_owned_abar(&com).c(d!())?;

    // get OwnerMemo and Merkle Proof of ABAR
    let owner_memo = utils::get_abar_memo(&axtxo_abar.0).c(d!())?.unwrap();
    let mt_leaf_info = utils::get_abar_proof(&axtxo_abar.0).c(d!())?.unwrap();
    let mt_leaf_uid = mt_leaf_info.uid;

    // Open ABAR with OwnerMemo & attach merkle proof
    let oabar_in =
        OpenAnonAssetRecordBuilder::from_abar(&axtxo_abar.1, owner_memo, &from)
            .unwrap()
            .mt_leaf_info(mt_leaf_info)
            .build()
            .unwrap();

    // check oabar is unspent. If already spent return error
    // create nullifier
    let n = nullify_with_native_address(
        &from,
        oabar_in.get_amount(),
        &oabar_in.get_asset_type(),
        mt_leaf_uid,
    );
    let hash = wallet::nullifier_to_base58(&n);
    // check if hash is present in nullifier set
    let null_status = utils::check_nullifier_hash(&hash)
        .c(d!())?
        .ok_or(d!("The ABAR corresponding to this commitment is missing"))?;
    if null_status {
        return Err(eg!(
            "The ABAR corresponding to this commitment is already spent"
        ));
    }
    println!("Nullifier: {}", wallet::nullifier_to_base58(&n));

    // Create New AssetRecordType for new BAR
    let art = match (confidential_am, confidential_ty) {
        (true, true) => AssetRecordType::ConfidentialAmount_ConfidentialAssetType,
        (true, false) => AssetRecordType::ConfidentialAmount_NonConfidentialAssetType,
        (false, true) => AssetRecordType::NonConfidentialAmount_ConfidentialAssetType,
        _ => AssetRecordType::NonConfidentialAmount_NonConfidentialAssetType,
    };

    // Build AbarToBar Transaction and submit
    utils::generate_abar2bar_op(&oabar_in, &from, to, art).c(d!())?;

    Ok(())
}

/// Generate OABAR and add anonymous transfer operation
/// # Arguments
/// * axfr_secret_key - AXfrKeyPair in base64 form
/// * com             - Commitment in base64 form
/// * com_fra         - Commitment for paying fee
/// * amount          - amount to transfer
/// * to_axfr_public_key - AXfrPublicKey in base64 form
pub fn gen_anon_transfer_op(
    axfr_secret_key: String,
    com: &str,
    com_fra: Option<&str>,
    amount: &str,
    to_axfr_public_key: &str,
) -> Result<()> {
    // parse sender keys
    let from = wallet::anon_secret_key_from_base64(axfr_secret_key.as_str())
        .c(d!("invalid 'from-axfr-secret-key'"))?;

    let axfr_amount = amount.parse::<u64>().c(d!("error parsing amount"))?;

    let to = wallet::anon_public_key_from_base64(to_axfr_public_key)
        .c(d!("invalid 'to-axfr-public-key'"))?;

    let mut commitments = vec![com];
    if let Some(fra) = com_fra {
        commitments.push(fra);
    }
    let mut inputs = vec![];
    // For each commitment add input to transfer operation
    for com in commitments {
        let c = wallet::commitment_from_base58(com).c(d!())?;

        // get unspent ABARs & their Merkle proof for commitment
        let axtxo_abar = utils::get_owned_abar(&c).c(d!())?;
        let owner_memo = utils::get_abar_memo(&axtxo_abar.0).c(d!())?.unwrap();
        let mt_leaf_info = utils::get_abar_proof(&axtxo_abar.0).c(d!())?.unwrap();
        let mt_leaf_uid = mt_leaf_info.uid;

        // Create Open ABAR from input information
        let oabar_in =
            OpenAnonAssetRecordBuilder::from_abar(&axtxo_abar.1, owner_memo, &from)
                .unwrap()
                .mt_leaf_info(mt_leaf_info)
                .build()
                .unwrap();

        // check oabar is unspent.
        let n = nullify_with_native_address(
            &from,
            oabar_in.get_amount(),
            &oabar_in.get_asset_type(),
            mt_leaf_uid,
        );
        let hash = wallet::nullifier_to_base58(&n);
        let null_status = utils::check_nullifier_hash(&hash).c(d!())?.ok_or(d!(
            "The ABAR corresponding to this commitment is missing {}",
            com
        ))?;
        if null_status {
            return Err(eg!(
                "The ABAR corresponding to this commitment is already spent {}",
                com
            ));
        }

        println!("Nullifier: {}", wallet::nullifier_to_base58(&n));
        inputs.push(oabar_in);
    }

    let froms = vec![from; inputs.len()];

    // build output
    let mut prng = ChaChaRng::from_entropy();
    let oabar_out = OpenAnonAssetRecordBuilder::new()
        .amount(axfr_amount)
        .asset_type(inputs[0].get_asset_type())
        .pub_key(&to)
        .finalize(&mut prng)
        .unwrap()
        .build()
        .unwrap();

    let mut builder: TransactionBuilder = new_tx_builder().c(d!())?;
    let (_, note, rem_oabars) = builder
        .add_operation_anon_transfer_fees_remainder(&inputs, &[oabar_out], &froms)
        .c(d!())?;

    send_tx(&builder.build_and_take_transaction()?).c(d!())?;

    let com_out = if !note.body.outputs.is_empty() {
        Some(note.body.outputs[0].commitment)
    } else {
        None
    };

    if let Some(com) = com_out {
        println!(
            "\x1b[31;01m Commitment: {}\x1b[00m",
            wallet::commitment_to_base58(&com)
        );

        // Append receiver's commitment to `sent_commitment` file
        let mut file = fs::OpenOptions::new()
            .append(true)
            .create(true)
            .open("sent_commitments")
            .expect("cannot open commitments file");
        std::io::Write::write_all(
            &mut file,
            ("\n".to_owned() + &wallet::commitment_to_base58(&com)).as_bytes(),
        )
        .expect("commitment write failed");
    }

    // Append sender's fee balance commitment to `owned_commitments` file
    let mut file = fs::OpenOptions::new()
        .append(true)
        .create(true)
        .open("owned_commitments")
        .expect("cannot open commitments file");
    for rem_oabar in rem_oabars.iter() {
        let c = rem_oabar.compute_commitment();
        println!(
            "\x1b[31;01m Remainder Commitment: {}\x1b[00m",
            wallet::commitment_to_base58(&c)
        );

        std::io::Write::write_all(
            &mut file,
            ("\n".to_owned() + &wallet::commitment_to_base58(&c)).as_bytes(),
        )
        .expect("commitment write failed");
    }

    println!("AxfrNote: {:?}", serde_json::to_string_pretty(&note.body));
    Ok(())
}

/// Batch anon transfer - Generate OABAR and add anonymous transfer operation
/// Note - if multiple anon keys are used, we consider the last key in the list for remainder.
/// # Arguments
/// * axfr_secret_keys    - list of secret keys for senders' ABAR UTXOs
/// * to_axfr_public_keys - receiver AXfr Public keys
/// * to_enc_keys         - List of receiver Encryption keys
/// * commitments         - List of sender commitments in base64 format
/// * amounts             - List of receiver amounts
/// * assets              - List of receiver Asset Types
/// returns an error if Operation build fails
pub fn gen_oabar_add_op_x(
    axfr_secret_keys: Vec<AXfrKeyPair>,
    to_axfr_public_keys: Vec<AXfrPubKey>,
    commitments: Vec<String>,
    amounts: Vec<String>,
    assets: Vec<AssetTypeCode>,
) -> Result<()> {
    let sender_count = axfr_secret_keys.len();
    let receiver_count = to_axfr_public_keys.len();

    // check if input counts tally
    if sender_count != commitments.len()
        || receiver_count != amounts.len()
        || receiver_count != assets.len()
    {
        return Err(eg!(
            "The Parameters: from-sk/dec-keys/commitments or to-pk/to-enc-keys not match!"
        ));
    }

    // Create Input Open Abars with input keys, radomizers and Owner memos
    let mut oabars_in = Vec::new();
    for i in 0..sender_count {
        let from = &axfr_secret_keys[i];
        let c = wallet::commitment_from_base58(commitments[i].as_str()).c(d!())?;

        // Get OwnerMemo
        let axtxo_abar = utils::get_owned_abar(&c).c(d!())?;
        let owner_memo = utils::get_abar_memo(&axtxo_abar.0)
            .c(d!(commitments[i]))?
            .unwrap();
        // Get Merkle Proof
        let mt_leaf_info = utils::get_abar_proof(&axtxo_abar.0).c(d!())?.unwrap();
        let mt_leaf_uid = mt_leaf_info.uid;

        // Build Abar
        let oabar_in =
            OpenAnonAssetRecordBuilder::from_abar(&axtxo_abar.1, owner_memo, from)
                .unwrap()
                .mt_leaf_info(mt_leaf_info)
                .build()
                .unwrap();

        // check oabar is unspent.
        let n = nullify_with_native_address(
            from,
            oabar_in.get_amount(),
            &oabar_in.get_asset_type(),
            mt_leaf_uid,
        );
        let hash = wallet::nullifier_to_base58(&n);
        let null_status = utils::check_nullifier_hash(&hash)
            .c(d!())?
            .ok_or(d!("The ABAR corresponding to this commitment is missing"))?;
        if null_status {
            return Err(eg!(
                "The ABAR corresponding to this commitment is already spent"
            ));
        }
        println!("Nullifier: {}", wallet::nullifier_to_base58(&n));

        oabars_in.push(oabar_in);
    }

    // Create output Open ABARs
    let mut oabars_out = Vec::new();
    for i in 0..receiver_count {
        let mut prng = ChaChaRng::from_entropy();
        let to = to_axfr_public_keys[i];
        let axfr_amount = amounts[i].parse::<u64>().c(d!("error parsing amount"))?;
        let asset_type = assets[i];

        let oabar_out = OpenAnonAssetRecordBuilder::new()
            .amount(axfr_amount)
            .asset_type(asset_type.val)
            .pub_key(&to)
            .finalize(&mut prng)
            .unwrap()
            .build()
            .unwrap();

        oabars_out.push(oabar_out);
    }

    // Add a output for fees balance
    let mut builder: TransactionBuilder = new_tx_builder().c(d!())?;
    let (_, note, rem_oabars) = builder
        .add_operation_anon_transfer_fees_remainder(
            &oabars_in[..],
            &oabars_out[..],
            &axfr_secret_keys,
        )
        .c(d!())?;

    // Send the transaction to the network
    send_tx(&builder.build_and_take_transaction()?).c(d!())?;

    // Append receiver's commitment to `sent_commitments` file
    let mut s_file = fs::OpenOptions::new()
        .append(true)
        .create(true)
        .open("sent_commitments")
        .expect("cannot open commitments file");
    for oabar_out in oabars_out {
        let c_out = oabar_out.compute_commitment();
        println!(
            "\x1b[31;01m Commitment: {}\x1b[00m",
            wallet::commitment_to_base58(&c_out)
        );

        std::io::Write::write_all(
            &mut s_file,
            ("\n".to_owned() + &wallet::commitment_to_base58(&c_out)).as_bytes(),
        )
        .expect("commitment write failed");
    }

    let mut o_file = fs::OpenOptions::new()
        .append(true)
        .create(true)
        .open("owned_commitments")
        .expect("cannot open commitments file");
    for rem_oabar in rem_oabars.iter() {
        let c_rem = rem_oabar.compute_commitment();

        println!(
            "\x1b[31;01m Remainder Commitment: {}\x1b[00m",
            wallet::commitment_to_base58(&c_rem)
        );
        std::io::Write::write_all(
            &mut o_file,
            ("\n".to_owned() + &wallet::commitment_to_base58(&c_rem)).as_bytes(),
        )
        .expect("commitment write failed");
    }

    println!("AxfrNote: {:?}", serde_json::to_string_pretty(&note.body));
    Ok(())
}

/// Get merkle proof - Generate MTLeafInfo from ATxoSID
pub fn get_mtleaf_info(atxo_sid: &str) -> Result<MTLeafInfo> {
    let asid = atxo_sid.parse::<u64>().c(d!("error parsing ATxoSID"))?;
    let mt_leaf_info = utils::get_abar_proof(&ATxoSID(asid))
        .c(d!("error fetching abar proof"))?
        .unwrap();
    Ok(mt_leaf_info)
}

/// Fetches list of owned TxoSIDs from LedgerStatus
pub fn get_owned_utxos(
    asset: Option<&str>,
) -> Result<Vec<(TxoSID, XfrAmount, XfrAssetType)>> {
    // get KeyPair from current setup wallet
    let kp = get_keypair().c(d!())?;

    // Parse Asset Type for filtering if provided
    let mut asset_type = ASSET_TYPE_FRA;
    if let Some(a) = asset {
        asset_type = if a.to_uppercase() == "FRA" {
            ASSET_TYPE_FRA
        } else {
            AssetTypeCode::new_from_base64(asset.unwrap()).unwrap().val
        };
    }

    let list: Vec<(TxoSID, XfrAmount, XfrAssetType)> =
        utils::get_owned_utxos(&kp.pub_key)?
            .iter()
            .filter(|a| {
                // Filter by asset type if given or read all
                if asset.is_none() {
                    true
                } else {
                    match a.1.clone().0 .0.record.asset_type {
                        XfrAssetType::Confidential(_) => false,
                        XfrAssetType::NonConfidential(x) => asset_type == x,
                    }
                }
            })
            .map(|a| {
                let record = a.1.clone().0 .0.record;
                (*a.0, record.amount, record.asset_type)
            })
            .collect();

    Ok(list)
}

/// Check the spending status of an ABAR from AnonKeys and commitment
pub fn check_abar_status(
    from: AXfrKeyPair,
    axtxo_abar: (ATxoSID, AnonAssetRecord),
) -> Result<()> {
    let owner_memo = utils::get_abar_memo(&axtxo_abar.0).c(d!())?.unwrap();
    let mt_leaf_info = utils::get_abar_proof(&axtxo_abar.0).c(d!())?.unwrap();
    let mt_leaf_uid = mt_leaf_info.uid;

    let oabar = OpenAnonAssetRecordBuilder::from_abar(&axtxo_abar.1, owner_memo, &from)
        .unwrap()
        .mt_leaf_info(mt_leaf_info)
        .build()
        .unwrap();

    let n = nullify_with_native_address(
        &from,
        oabar.get_amount(),
        &oabar.get_asset_type(),
        mt_leaf_uid,
    );
    let hash = wallet::nullifier_to_base58(&n);
    let null_status = utils::check_nullifier_hash(&hash).c(d!())?.unwrap();
    if null_status {
        println!("The ABAR corresponding to this commitment is already spent");
    } else {
        println!("The ABAR corresponding to this commitment is unspent and has a balance {:?}", oabar.get_amount());
    }
    Ok(())
}

/// Prints a dainty list of Abar info with spent status for a given AxfrKeyPair and a list of
/// commitments.
pub fn get_owned_abars(
    axfr_secret_key: AXfrKeyPair,
    commitments_list: &str,
) -> Result<()> {
    println!("Abar data for commitments: {}", commitments_list);
    println!();
    println!(
        "{0: <8} | {1: <18} | {2: <45} | {3: <9} | {4: <45}",
        "ATxoSID", "Amount", "AssetType", "IsSpent", "Commitment"
    );
    println!("{:-^1$}", "", 184);
    commitments_list
        .split(',')
        .try_for_each(|com| -> ruc::Result<()> {
            let commitment = wallet::commitment_from_base58(com).c(d!())?;
            let (sid, abar) = utils::get_owned_abar(&commitment).c(d!())?;
            let memo = utils::get_abar_memo(&sid).unwrap().unwrap();
            let oabar =
                OpenAnonAssetRecordBuilder::from_abar(&abar, memo, &axfr_secret_key)
                    .unwrap()
                    .build()
                    .unwrap();

            let n = nullify_with_native_address(
                &axfr_secret_key,
                oabar.get_amount(),
                &oabar.get_asset_type(),
                sid.0,
            );
            let hash = wallet::nullifier_to_base58(&n);
            let null_status = utils::check_nullifier_hash(&hash).c(d!())?.unwrap();
            println!(
                "{0: <8} | {1: <18} | {2: <45} | {3: <9} | {4: <45}",
                sid.0,
                oabar.get_amount(),
                AssetTypeCode {
                    val: oabar.get_asset_type()
                }
                .to_base64(),
                null_status,
                com
            );

            Ok(())
        })?;

    Ok(())
}

/// Prints a dainty list of Abar info with spent status for a given AxfrKeyPair and a list of
/// commitments.
pub fn anon_balance(
    axfr_secret_key: AXfrKeyPair,
    commitments_list: &str,
    asset: Option<&str>,
) -> Result<()> {
    // Parse Asset Type for filtering if provided
    let mut asset_type = ASSET_TYPE_FRA;
    if let Some(a) = asset {
        asset_type = if a.to_uppercase() == "FRA" {
            ASSET_TYPE_FRA
        } else {
            AssetTypeCode::new_from_base64(asset.unwrap()).unwrap().val
        };
    }

    let mut balance = 0u64;
    commitments_list
        .split(',')
        .try_for_each(|com| -> ruc::Result<()> {
            let commitment = wallet::commitment_from_base58(com).c(d!())?;

            let result = utils::get_owned_abar(&commitment);
            match result {
                Err(e) => {
                    if e.msg_eq(eg!("missing abar").as_ref()) {
                        Ok(())
                    } else {
                        Err(e)
                    }
                }
                Ok((sid, abar)) => {
                    let memo = utils::get_abar_memo(&sid).unwrap().unwrap();
                    let oabar = OpenAnonAssetRecordBuilder::from_abar(
                        &abar,
                        memo,
                        &axfr_secret_key,
                    )
                    .unwrap()
                    .build()
                    .unwrap();

                    let n = nullify_with_native_address(
                        &axfr_secret_key,
                        oabar.get_amount(),
                        &oabar.get_asset_type(),
                        sid.0,
                    );
                    let hash = wallet::nullifier_to_base58(&n);
                    let is_spent = utils::check_nullifier_hash(&hash).c(d!())?.unwrap();
                    if !is_spent && oabar.get_asset_type() == asset_type {
                        balance += oabar.get_amount();
                    }

                    Ok(())
                }
            }
        })?;

    println!("{}: {}", asset.unwrap_or("FRA"), balance);
    Ok(())
}

/// Return the built version.
pub fn version() -> &'static str {
    concat!(env!("VERGEN_SHA"), " ", env!("VERGEN_BUILD_DATE"))
}

///operation to replace the staker.
pub fn replace_staker(
    target_pubkey: XfrPublicKey,
    new_td_addr_pk: Option<(Vec<u8>, Vec<u8>)>,
) -> Result<()> {
    let keypair = get_keypair()?;

    let mut builder = utils::new_tx_builder().c(d!())?;

    utils::gen_fee_op(&keypair).c(d!()).map(|op| {
        builder.add_operation(op);
    })?;

    builder.add_operation_replace_staker(&keypair, target_pubkey, new_td_addr_pk)?;
<<<<<<< HEAD
    let mut tx = builder.build_and_take_transaction()?;
    tx.sign(&keypair);
=======
    let mut tx = builder.take_transaction();
    tx.sign_to_map(&keypair);
>>>>>>> 5077ac93

    utils::send_tx(&tx).c(d!())?;
    Ok(())
}<|MERGE_RESOLUTION|>--- conflicted
+++ resolved
@@ -100,13 +100,8 @@
         .c(d!())
         .map(|op| builder.add_operation(op))?;
 
-<<<<<<< HEAD
     let mut tx = builder.build_and_take_transaction()?;
     tx.sign(&kp);
-=======
-    let mut tx = builder.take_transaction();
-    tx.sign_to_map(&kp);
->>>>>>> 5077ac93
 
     utils::send_tx(&tx).c(d!())
 }
@@ -171,13 +166,8 @@
     .c(d!())
     .map(|principal_op| builder.add_operation(principal_op))?;
 
-<<<<<<< HEAD
     let mut tx = builder.build_and_take_transaction()?;
     tx.sign(&kp);
-=======
-    let mut tx = builder.take_transaction();
-    tx.sign_to_map(&kp);
->>>>>>> 5077ac93
 
     utils::send_tx(&tx).c(d!())
 }
@@ -214,14 +204,10 @@
     )
     .c(d!())
     .map(|principal_op| builder.add_operation(principal_op))?;
-    let mut tx = builder.take_transaction();
-    tx.sign_to_map(&kp);
-
-<<<<<<< HEAD
-    utils::send_tx(&builder.build_and_take_transaction()?).c(d!())
-=======
+
+    let mut tx = builder.build_and_take_transaction()?;
+    tx.sign(&kp);
     utils::send_tx(&tx).c(d!())
->>>>>>> 5077ac93
 }
 
 /// Withdraw Fra token from findora network for a staker
@@ -268,13 +254,8 @@
         }
     })?;
 
-<<<<<<< HEAD
     let mut tx = builder.build_and_take_transaction()?;
     tx.sign(&kp);
-=======
-    let mut tx = builder.take_transaction();
-    tx.sign_to_map(&kp);
->>>>>>> 5077ac93
 
     utils::send_tx(&tx).c(d!())
 }
@@ -296,13 +277,8 @@
         builder.add_operation_claim(&kp, am);
     })?;
 
-<<<<<<< HEAD
     let mut tx = builder.build_and_take_transaction()?;
     tx.sign(&kp);
-=======
-    let mut tx = builder.take_transaction();
-    tx.sign_to_map(&kp);
->>>>>>> 5077ac93
 
     utils::send_tx(&tx).c(d!())
 }
@@ -709,13 +685,8 @@
         builder.add_operation_undelegation(owner_kp, None);
     }
 
-<<<<<<< HEAD
     let mut tx = builder.build_and_take_transaction()?;
     tx.sign(owner_kp);
-=======
-    let mut tx = builder.take_transaction();
-    tx.sign_to_map(owner_kp);
->>>>>>> 5077ac93
 
     Ok(tx)
 }
@@ -741,14 +712,8 @@
         builder.add_operation_delegation(owner_kp, amount, validator.to_owned());
     })?;
 
-<<<<<<< HEAD
     let mut tx = builder.build_and_take_transaction()?;
     tx.sign(owner_kp);
-=======
-    let mut tx = builder.take_transaction();
-
-    tx.sign_to_map(owner_kp);
->>>>>>> 5077ac93
 
     Ok(tx)
 }
@@ -804,13 +769,8 @@
         .c(d!())
         .map(|op| builder.add_operation(op))?;
 
-<<<<<<< HEAD
     let mut tx = builder.build_and_take_transaction()?;
     tx.sign(kp);
-=======
-    let mut tx = builder.take_transaction();
-    tx.sign_to_map(kp);
->>>>>>> 5077ac93
 
     utils::send_tx(&tx).map(|_| AssetTypeCode {
         val: AssetType(keccak_256(&asset_code)),
@@ -852,13 +812,8 @@
         .c(d!())
         .map(|op| builder.add_operation(op))?;
 
-<<<<<<< HEAD
     let mut tx = builder.build_and_take_transaction()?;
     tx.sign(kp);
-=======
-    let mut tx = builder.take_transaction();
-    tx.sign_to_map(kp);
->>>>>>> 5077ac93
 
     utils::send_tx(&tx)
 }
@@ -1492,13 +1447,8 @@
     })?;
 
     builder.add_operation_replace_staker(&keypair, target_pubkey, new_td_addr_pk)?;
-<<<<<<< HEAD
     let mut tx = builder.build_and_take_transaction()?;
     tx.sign(&keypair);
-=======
-    let mut tx = builder.take_transaction();
-    tx.sign_to_map(&keypair);
->>>>>>> 5077ac93
 
     utils::send_tx(&tx).c(d!())?;
     Ok(())
