--- conflicted
+++ resolved
@@ -22,12 +22,8 @@
 curve25519-dalek = { version = "3", features = ["serde"] }
 wasm-bindgen = { version = "0.2.50", features = ["serde-serialize"] }
 
-<<<<<<< HEAD
-zei = { git = "ssh://git@github.com/FindoraNetwork/zei", branch = "develop" }
-crypto = { package = "crypto", git = "ssh://git@github.com/FindoraNetwork/zei", branch = "develop" }
-=======
-zei = { git = "https://github.com/FindoraNetwork/zei", tag = "v0.1.4d" }
->>>>>>> f307d479
+zei = { git = "https://github.com/FindoraNetwork/zei", branch = "develop" }
+crypto = { package = "crypto", git = "https://github.com/FindoraNetwork/zei", branch = "develop" }
 ruc = { git = "https://github.com/FindoraNetwork/RUC.git", branch = "master" }
 
 ledger = { path = "../../ledger" }
