--- conflicted
+++ resolved
@@ -16,13 +16,8 @@
 serde_json = "1.0.40"
 serde = { version = "1.0.124", features = ["derive"] }
 rand = "0.8"
-<<<<<<< HEAD
 rand_core = { version = "0.6", default-features = false, features = ["alloc"] }
-rand_chacha = "0.2"
-=======
-rand_core = { version = "0.5", default-features = false, features = ["alloc"] }
 rand_chacha = "0.3"
->>>>>>> fef0a722
 curve25519-dalek = { version = "3.0", features = ["serde"] }
 wasm-bindgen = { version = "=0.2.73", features = ["serde-serialize"] }
 
