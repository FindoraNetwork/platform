[package]
name = "credentials"
version = "0.2.11"
authors = ["FindoraNetwork"]
edition = "2021"

[dependencies]
ruc = "1.0"
<<<<<<< HEAD
rand_chacha = "0.3"
rand_core = { version = "0.6", default-features = false, features = ["alloc"] }
linear-map = {version = "1.2.0", features = ["serde_impl"] }
serde = "1.0.124"
serde_derive = "1.0"
wasm-bindgen = { version = "0.2.50", features = ["serde-serialize"]  }
noah  = { git = "https://github.com/FindoraNetwork/noah", tag = "v0.2.7" }
=======
rand_chacha = "0.2"
rand_core = { version = "0.5", default-features = false, features = ["alloc"] }
linear-map = {version = "1.2.0", features = ["serde_impl"] }
serde = "1.0.124"
serde_derive = "1.0"
wasm-bindgen = { version = "=0.2.73", features = ["serde-serialize"]  }
zei = { git = "https://github.com/FindoraNetwork/zei", branch = "stable-main" }
>>>>>>> 783a3e67
<|MERGE_RESOLUTION|>--- conflicted
+++ resolved
@@ -6,20 +6,10 @@
 
 [dependencies]
 ruc = "1.0"
-<<<<<<< HEAD
 rand_chacha = "0.3"
 rand_core = { version = "0.6", default-features = false, features = ["alloc"] }
 linear-map = {version = "1.2.0", features = ["serde_impl"] }
 serde = "1.0.124"
 serde_derive = "1.0"
-wasm-bindgen = { version = "0.2.50", features = ["serde-serialize"]  }
-noah  = { git = "https://github.com/FindoraNetwork/noah", tag = "v0.2.7" }
-=======
-rand_chacha = "0.2"
-rand_core = { version = "0.5", default-features = false, features = ["alloc"] }
-linear-map = {version = "1.2.0", features = ["serde_impl"] }
-serde = "1.0.124"
-serde_derive = "1.0"
-wasm-bindgen = { version = "=0.2.73", features = ["serde-serialize"]  }
-zei = { git = "https://github.com/FindoraNetwork/zei", branch = "stable-main" }
->>>>>>> 783a3e67
+wasm-bindgen = { version = "0.2.83", features = ["serde-serialize"]  }
+noah  = { git = "https://github.com/FindoraNetwork/noah", tag = "v0.2.7" }