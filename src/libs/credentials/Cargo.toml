--- conflicted
+++ resolved
@@ -12,8 +12,4 @@
 serde = "1.0.124"
 serde_derive = "1.0"
 wasm-bindgen = { version = "0.2.50", features = ["serde-serialize"]  }
-<<<<<<< HEAD
-zei = { git = "ssh://git@github.com/FindoraNetwork/zei", branch = "develop" }
-=======
-zei = { git = "https://github.com/FindoraNetwork/zei", tag = "v0.1.4d" }
->>>>>>> f307d479
+zei = { git = "https://@github.com/FindoraNetwork/zei", branch = "develop" }