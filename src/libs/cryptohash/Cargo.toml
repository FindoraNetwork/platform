--- conflicted
+++ resolved
@@ -9,13 +9,8 @@
 arrayref = "0.3.5"
 base64 = "0.13"
 byteorder = "1.0.0"
-<<<<<<< HEAD
 rand_core = { version = "0.6", default-features = false, features = ["alloc"] }
-rand_chacha = "0.2"
-=======
-rand_core = { version = "0.5", default-features = false, features = ["alloc"] }
 rand_chacha = "0.3"
->>>>>>> fef0a722
 serde = { version = "1.0.124", features = ["derive"] }
 serde_derive = "^1.0.59"
 serde_json = "1.0"
