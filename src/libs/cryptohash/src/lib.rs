--- conflicted
+++ resolved
@@ -105,11 +105,7 @@
 
 #[repr(C)]
 #[allow(missing_docs)]
-<<<<<<< HEAD
-#[derive(Copy, Clone, Debug, Default, Eq, PartialEq, Deserialize, Serialize)]
-=======
 #[derive(Copy, Clone, Debug, Default, PartialEq, Eq, Deserialize, Serialize)]
->>>>>>> b7e00622
 pub struct HashValue {
     pub hash: [u8; HASH_SIZE],
 }
