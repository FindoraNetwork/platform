--- conflicted
+++ resolved
@@ -23,13 +23,8 @@
 tracing-subscriber = { version = "0.3.16", features = ["env-filter"] }
 
 [dev-dependencies]
-<<<<<<< HEAD
-rand_chacha = "0.2"
+rand_chacha = "0.3"
 rand_core = { version = "0.6", default-features = false, features = ["alloc"] }
-=======
-rand_chacha = "0.3"
-rand_core = { version = "0.5", default-features = false, features = ["alloc"] }
->>>>>>> fef0a722
 
 [target.'cfg(not(target_arch = "wasm32"))'. dependencies]
 attohttpc = { version = "0.23", default-features = false, features = ["compress", "json", "tls-rustls"] }
