[package]
name = "globutils"
version = "0.2.11"
authors = ["FindoraNetwork"]
edition = "2021"

[dependencies]
ruc = "1.0"
percent-encoding = "2.1.0"
serde = "1.0.124"
serde_json = "1.0"
time = "0.3"
rand = "0.8"
cryptohash = { path = "../cryptohash" }
<<<<<<< HEAD
noah  = { git = "https://github.com/FindoraNetwork/noah", tag = "v0.2.7" }
noah-crypto  = { git = "https://github.com/FindoraNetwork/noah", tag = "v0.2.7" }
noah-algebra  = { git = "https://github.com/FindoraNetwork/noah", tag = "v0.2.7" }
=======
zei = { git = "https://github.com/FindoraNetwork/zei", branch = "stable-main" }
>>>>>>> 783a3e67
hex = "0.4.2"
bip32 = "0.3.0"

<<<<<<< HEAD

base64 = "0.13"
bip0039 = { git = "https://github.com/FindoraNetwork/bip0039", branch = "fix_extra_whitespace", features = ["chinese-simplified", "chinese-traditional", "french", "italian", "korean", "spanish", "japanese"] }
=======
base64 = "0.12"
bip0039 = "0.8.0"
>>>>>>> 783a3e67
bech32 = "0.7.2"
ed25519-dalek-bip32 = { git = "https://github.com/FindoraNetwork/ed25519-dalek-bip32", branch = "feat-allow-nohardened" }
tracing = "0.1.13"
tracing-subscriber = { version = "0.3.16", features = ["env-filter"] }
bs58 = "0.4"

[dev-dependencies]
<<<<<<< HEAD
rand_chacha = "0.3"
rand_core = { version = "0.6", default-features = false, features = ["alloc"] }
=======
rand_chacha = "0.2"
rand_core = { version = "0.5", default-features = false, features = ["alloc"] }
>>>>>>> 783a3e67

[target.'cfg(not(target_arch = "wasm32"))'. dependencies]
attohttpc = { version = "0.23", default-features = false, features = ["compress", "json", "tls-rustls"] }

[features]
TESTING = []<|MERGE_RESOLUTION|>--- conflicted
+++ resolved
@@ -12,24 +12,15 @@
 time = "0.3"
 rand = "0.8"
 cryptohash = { path = "../cryptohash" }
-<<<<<<< HEAD
 noah  = { git = "https://github.com/FindoraNetwork/noah", tag = "v0.2.7" }
 noah-crypto  = { git = "https://github.com/FindoraNetwork/noah", tag = "v0.2.7" }
 noah-algebra  = { git = "https://github.com/FindoraNetwork/noah", tag = "v0.2.7" }
-=======
-zei = { git = "https://github.com/FindoraNetwork/zei", branch = "stable-main" }
->>>>>>> 783a3e67
 hex = "0.4.2"
 bip32 = "0.3.0"
 
-<<<<<<< HEAD
 
 base64 = "0.13"
 bip0039 = { git = "https://github.com/FindoraNetwork/bip0039", branch = "fix_extra_whitespace", features = ["chinese-simplified", "chinese-traditional", "french", "italian", "korean", "spanish", "japanese"] }
-=======
-base64 = "0.12"
-bip0039 = "0.8.0"
->>>>>>> 783a3e67
 bech32 = "0.7.2"
 ed25519-dalek-bip32 = { git = "https://github.com/FindoraNetwork/ed25519-dalek-bip32", branch = "feat-allow-nohardened" }
 tracing = "0.1.13"
@@ -37,13 +28,8 @@
 bs58 = "0.4"
 
 [dev-dependencies]
-<<<<<<< HEAD
 rand_chacha = "0.3"
 rand_core = { version = "0.6", default-features = false, features = ["alloc"] }
-=======
-rand_chacha = "0.2"
-rand_core = { version = "0.5", default-features = false, features = ["alloc"] }
->>>>>>> 783a3e67
 
 [target.'cfg(not(target_arch = "wasm32"))'. dependencies]
 attohttpc = { version = "0.23", default-features = false, features = ["compress", "json", "tls-rustls"] }
