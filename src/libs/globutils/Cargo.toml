--- conflicted
+++ resolved
@@ -12,12 +12,8 @@
 time = "0.1"
 rand = "0.8"
 cryptohash = { path = "../cryptohash" }
-<<<<<<< HEAD
-zei = { git = "ssh://git@github.com/FindoraNetwork/zei", branch = "develop" }
-crypto = { directory = "crypto", git = "ssh://git@github.com/FindoraNetwork/zei", branch = "develop" }
-=======
-zei = { git = "https://github.com/FindoraNetwork/zei", tag = "v0.1.4d" }
->>>>>>> f307d479
+zei = { git = "https://github.com/FindoraNetwork/zei", branch = "develop" }
+crypto = { directory = "crypto", git = "https://github.com/FindoraNetwork/zei", branch = "develop" }
 hex = "0.4.2"
 
 base64 = "0.10"
