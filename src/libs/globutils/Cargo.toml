[package]
name = "globutils"
version = "0.2.11"
authors = ["FindoraNetwork"]
edition = "2021"

[dependencies]
ruc = "1.0"
percent-encoding = "2.1.0"
serde = "1.0.124"
serde_json = "1.0"
time = "0.3"
rand = "0.8"
cryptohash = { path = "../cryptohash" }
zei = "0.2"
zei-crypto = "0.2"
zei-algebra = "0.2"
hex = "0.4.2"

base64 = "0.12"
bip0039 = "0.8.0"
bech32 = "0.7.2"
ed25519-dalek-bip32 = { git = "https://github.com/FindoraNetwork/ed25519-dalek-bip32", branch = "feat-allow-nohardened" }
tracing = "0.1.13"
tracing-subscriber = "0.2.4"
bs58 = "0.4"

[dev-dependencies]
<<<<<<< HEAD
rand_chacha = "0.3"
rand_core = { version = "0.6", default-features = false, features = ["alloc"] }
=======
rand_chacha = "0.2"
rand_core = { version = "0.5", default-features = false, features = ["alloc"] }
>>>>>>> 4b8ff9de

[target.'cfg(not(target_arch = "wasm32"))'. dependencies]
attohttpc = { version = "0.18", default-features = false, features = ["compress", "json", "tls-rustls"] }

[features]
TESTING = []<|MERGE_RESOLUTION|>--- conflicted
+++ resolved
@@ -26,13 +26,8 @@
 bs58 = "0.4"
 
 [dev-dependencies]
-<<<<<<< HEAD
 rand_chacha = "0.3"
 rand_core = { version = "0.6", default-features = false, features = ["alloc"] }
-=======
-rand_chacha = "0.2"
-rand_core = { version = "0.5", default-features = false, features = ["alloc"] }
->>>>>>> 4b8ff9de
 
 [target.'cfg(not(target_arch = "wasm32"))'. dependencies]
 attohttpc = { version = "0.18", default-features = false, features = ["compress", "json", "tls-rustls"] }
