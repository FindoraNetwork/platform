--- conflicted
+++ resolved
@@ -6,11 +6,7 @@
 
 [dependencies]
 ruc = "1.0"
-<<<<<<< HEAD
-parking_lot = "0.12.1"
-=======
 parking_lot = "0.12"
->>>>>>> 42193a03
 
 arrayref = "0.3.5"
 cryptohash = { path = "../cryptohash" }
