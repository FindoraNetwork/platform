
use chrono::prelude::*;
use zei::utxo_transaction::{Tx, TxOutput, TxAddressParams};
use zei::keys::{XfrSignature, XfrPublicKey};
use zei::serialization;
use serde::{Serialize, Deserialize};
use serde::{Serializer, Deserializer};
use std::hash::{Hash, Hasher};
use std::collections::hash_map::DefaultHasher;
use curve25519_dalek::ristretto::{CompressedRistretto};
use std::collections::{HashMap};


// Unique Identifier for AssetTokens
#[derive(Default, Serialize, Deserialize, Hash, Eq, PartialEq, Copy, Clone, Debug)]
pub struct AssetTokenCode {
    pub val: [u8; 16],
}

// TODO: Define Memo
#[derive(Default, Serialize, Deserialize, Hash, Eq, PartialEq, Copy, Clone, Debug)]
pub struct Proof {}
#[derive(Default, Serialize, Deserialize, Hash, Eq, PartialEq, Copy, Clone, Debug)]
pub struct Memo {}
#[derive(Default, Serialize, Deserialize, Hash, Eq, PartialEq, Copy, Clone, Debug)]
pub struct ConfidentialMemo {}
pub type Commitment = [u8; 32];

#[derive(Default, Eq, PartialEq, Clone, Copy, Debug, Serialize, Deserialize)]
pub struct Address {
    #[serde(with = "serialization::zei_obj_serde")]
    pub key: XfrPublicKey
}

#[derive(Eq, PartialEq, Debug, Serialize, Deserialize)]
pub struct LedgerSignature {
    pub address: Address,

    #[serde(with = "serialization::zei_obj_serde")]
    pub signature: XfrSignature,
}

impl LedgerSignature {
    pub fn verify<>(&self, message: &[u8]) -> bool {
        !self.address.key.verify(message, &self.signature).is_err()
    }}


#[derive(Default, Eq, PartialEq, Clone, Debug, Serialize, Deserialize)]
pub struct AssetTokenProperties {
    pub code: AssetTokenCode,
    pub asset_type: String,
    pub issuer: Address,
    pub memo: Memo,
    pub confidential_memo: ConfidentialMemo,
    pub updatable: bool,
}

#[derive(Default, Eq, PartialEq, Clone, Debug, Serialize, Deserialize)]
pub struct AssetToken {
    pub properties: AssetTokenProperties, //TODO: ZEI. change to asset_record from zei...
    pub digest: [u8; 32],
    pub units: u64,
    pub confidential_units: Commitment,
}

//impl AssetToken {
//    pub fn create_empty() -> AssetToken {
//        AssetToken {
//            code: AssetTokenCode{val:[0;16]},
//            digest: [0;32],
//            issuer: Address{key:[0;32]},
//            memo: Memo{},
//            confidential_memo: ConfidentialMemo{},
//            updatable: false,
//            units: 0,
//            confidential_units: [0;32],
//        }
//    }
//}

#[derive(Hash, Eq, PartialEq, Debug, Serialize, Deserialize)]
pub struct AssetPolicyKey {
    pub val: [u8; 16],
}

#[derive(Hash, Eq, PartialEq, Clone, Debug, Serialize, Deserialize)]
pub struct CustomAssetPolicy {}

#[derive(Hash, Eq, PartialEq, Debug, Serialize, Deserialize)]
pub struct CredentialKey {
    pub val: [u8; 16],
}

#[derive(Hash, Eq, PartialEq, Debug, Serialize, Deserialize)]
pub struct Credential {
    pub key: CredentialKey,
}

#[derive(Hash, Eq, PartialEq, Debug, Serialize, Deserialize)]
pub struct SmartContractKey {
    pub val: [u8; 16],
}

#[derive(Hash, Eq, PartialEq, Clone, Debug, Serialize, Deserialize)]
pub struct SmartContract {}

//TODO(Kevin): define types
#[derive(Clone, Serialize, Deserialize)]
pub struct Variable {}

#[derive(Hash, Eq, PartialEq, Clone, Copy, Debug, Serialize, Deserialize)]
pub struct TxSequenceNumber {
    pub val: u64,
}

#[derive(Hash, Eq, PartialEq, Clone, Copy, Debug, Serialize, Deserialize)]
pub struct UtxoAddress {
    pub transaction_id: TxSequenceNumber,
    pub operation_index: u16,
    pub output_index: u16,
}

#[derive(Hash, Eq, PartialEq, Clone, Debug, Serialize, Deserialize)]
pub struct Asset {
    pub code: AssetTokenCode,
    pub amount: u64,
}

#[derive(Eq, PartialEq, Clone, Debug, Serialize, Deserialize)]
pub struct PrivateAsset {
    amount_commitment: Option<CompressedRistretto>,
    asset_type_commitment: Option<CompressedRistretto>,
}

#[derive(Eq, PartialEq, Clone, Debug, Serialize, Deserialize)]
pub enum AssetType {
    Normal(Asset),
    Private(PrivateAsset),
}

#[derive(Eq, PartialEq, Debug, Clone, Serialize, Deserialize)]
pub struct Utxo {
    pub key: UtxoAddress, //includes ledger address
    pub output: TxOutput, //will include public key
    pub digest: [u8; 32],
}

#[derive(Debug, Serialize, Deserialize)]
pub struct AssetTransferBody {
    //pub nonce: u128,
    pub inputs: Vec<UtxoAddress>, //ledger address of inputs
    pub transfer: Tx, //TODO: ZEI. XfrNote, 
    pub operation_signatures: Vec<LedgerSignature>, //signatures already in Tx. Not needed.
}

<<<<<<< HEAD

#[derive(Debug, Serialize, Deserialize, Clone)]
pub struct AssetIssuanceBody {
    pub seq_num: u128,
    pub code: AssetTokenCode,
    pub outputs: Vec<TxOutput>,
=======
#[derive(Clone)]
pub struct TxOutput {
    pub address: Address,
    pub asset: AssetType,
    //?? hidden amounts 
>>>>>>> a8271f07
}

#[derive(Debug, Serialize, Deserialize, Clone)]
pub struct AssetCreationBody {
    pub properties: AssetTokenProperties,
}

// TODO: UTXO Addresses must be included in Transfer Signature
#[derive(Debug, Serialize, Deserialize)]
pub struct AssetTransfer {
    //pub nonce: u128,
    pub body: AssetTransferBody,
    pub body_signatures: Vec<LedgerSignature>,
}

<<<<<<< HEAD
// TODO: Include mechanism for replay attacks
#[derive(Debug, Serialize, Deserialize)]
=======
#[derive(Clone)]
//Tells the storage layer what to do the list of active asset records (i.e. UTXO set)
pub struct AssetTransferResult {  
    pub outputs: Vec<TxOutput>,
    pub success: bool,
}


#[derive(Clone)]
>>>>>>> a8271f07
pub struct AssetIssuance {
    pub body: AssetIssuanceBody,
    pub body_signature: LedgerSignature,
}

// ... etc...
#[derive(Debug, Serialize, Deserialize)]
pub struct AssetCreation {
    pub body: AssetCreationBody,
    pub body_signature: LedgerSignature,
}

#[derive(Debug, Serialize, Deserialize)]
pub enum Operation {
    asset_transfer(AssetTransfer),
    asset_issuance(AssetIssuance),
    asset_creation(AssetCreation),
    // ... etc...
}

<<<<<<< HEAD
#[derive(Debug)]
=======
#[derive(Clone)]
pub enum OperationResult {
    asset_transfer_result(AssetTransferResult),
    asset_issuance_result(AssetIssuanceResult),
    create_token_result(CreateAssetTokenResult),
    // ... etc...
}




#[derive(Clone)]
>>>>>>> a8271f07
pub struct TimeBounds {
    pub start: DateTime<Utc>,
    pub end: DateTime<Utc>,
}

#[derive(Debug, Serialize, Deserialize)]
pub struct Transaction {
    pub operations: Vec<Operation>,
<<<<<<< HEAD
    pub variable_utxos: Vec<UtxoAddress>,
    pub proofs: Vec<Proof>,
    pub memos: Vec<Memo>,
=======
    //pub utxos: Vec<Utxo>, in the future needed for transactions with variables & preconditions 
    //pub proofs: Vec<Proof>, credentials 
    //pub memos: Vec<Memo>, additional info attached to transaction 
>>>>>>> a8271f07
    //pub time_bounds: TimeBounds,
    // ... etc...
}

pub struct TransactionResult { 
    pub op_results: Vec<OpResults>, 
}



impl Transaction {
    pub fn create_empty() -> Transaction {
        Transaction {
            operations: Vec::new(),
            variable_utxos: Vec::new(),
            proofs: Vec::new(),
            memos: Vec::new(),
        }
    }
}

#[derive(Default, Eq, PartialEq, Clone, Debug, Serialize, Deserialize)]
pub struct AccountID {
    pub val: String
}


#[derive(Default, Eq, PartialEq, Clone, Debug, Serialize, Deserialize)]
pub struct Account {
    pub id: AccountID,
    pub access_control_list: Vec<Address>,
    pub key_value: HashMap<String, String>, //key value storage...
}<|MERGE_RESOLUTION|>--- conflicted
+++ resolved
@@ -154,26 +154,20 @@
     pub operation_signatures: Vec<LedgerSignature>, //signatures already in Tx. Not needed.
 }
 
-<<<<<<< HEAD
 
 #[derive(Debug, Serialize, Deserialize, Clone)]
 pub struct AssetIssuanceBody {
     pub seq_num: u128,
     pub code: AssetTokenCode,
     pub outputs: Vec<TxOutput>,
-=======
-#[derive(Clone)]
-pub struct TxOutput {
-    pub address: Address,
-    pub asset: AssetType,
-    //?? hidden amounts 
->>>>>>> a8271f07
 }
 
 #[derive(Debug, Serialize, Deserialize, Clone)]
 pub struct AssetCreationBody {
     pub properties: AssetTokenProperties,
 }
+
+
 
 // TODO: UTXO Addresses must be included in Transfer Signature
 #[derive(Debug, Serialize, Deserialize)]
@@ -183,20 +177,16 @@
     pub body_signatures: Vec<LedgerSignature>,
 }
 
-<<<<<<< HEAD
-// TODO: Include mechanism for replay attacks
-#[derive(Debug, Serialize, Deserialize)]
-=======
-#[derive(Clone)]
 //Tells the storage layer what to do the list of active asset records (i.e. UTXO set)
+#[derive(Debug, Serialize, Deserialize)]
 pub struct AssetTransferResult {  
     pub outputs: Vec<TxOutput>,
     pub success: bool,
 }
 
 
-#[derive(Clone)]
->>>>>>> a8271f07
+// TODO: Include mechanism for replay attacks
+#[derive(Debug, Serialize, Deserialize)]
 pub struct AssetIssuance {
     pub body: AssetIssuanceBody,
     pub body_signature: LedgerSignature,
@@ -217,9 +207,6 @@
     // ... etc...
 }
 
-<<<<<<< HEAD
-#[derive(Debug)]
-=======
 #[derive(Clone)]
 pub enum OperationResult {
     asset_transfer_result(AssetTransferResult),
@@ -231,8 +218,7 @@
 
 
 
-#[derive(Clone)]
->>>>>>> a8271f07
+#[derive(Debug)]
 pub struct TimeBounds {
     pub start: DateTime<Utc>,
     pub end: DateTime<Utc>,
@@ -241,24 +227,12 @@
 #[derive(Debug, Serialize, Deserialize)]
 pub struct Transaction {
     pub operations: Vec<Operation>,
-<<<<<<< HEAD
     pub variable_utxos: Vec<UtxoAddress>,
     pub proofs: Vec<Proof>,
     pub memos: Vec<Memo>,
-=======
-    //pub utxos: Vec<Utxo>, in the future needed for transactions with variables & preconditions 
-    //pub proofs: Vec<Proof>, credentials 
-    //pub memos: Vec<Memo>, additional info attached to transaction 
->>>>>>> a8271f07
     //pub time_bounds: TimeBounds,
     // ... etc...
 }
-
-pub struct TransactionResult { 
-    pub op_results: Vec<OpResults>, 
-}
-
-
 
 impl Transaction {
     pub fn create_empty() -> Transaction {
@@ -271,6 +245,10 @@
     }
 }
 
+pub struct TransactionResult { 
+    pub op_results: Vec<OperationResult>, 
+}
+
 #[derive(Default, Eq, PartialEq, Clone, Debug, Serialize, Deserialize)]
 pub struct AccountID {
     pub val: String
