[package]
name = "ledger"
version = "0.2.11"
authors = ["FindoraNetwork"]
edition = "2021"
build = "build.rs"

[dependencies]
<<<<<<< HEAD
base64 = "0.10"
bs58 = "0.4"
=======
base64 = "0.12"
>>>>>>> 4b8ff9de
bincode = "1.3.1"
byteorder = "1.0.0"
curve25519-dalek = { version = "3.0", features = ["serde"] }
digest = '0.10'
ed25519-dalek = "1.0.0"
hex = "0.4.2"
lazy_static = { version = "1.2.0" }
log="*"
rand = "0.8"
rand_chacha = "0.3"
rand_core = { version = "0.6", default-features = false, features = ["alloc"] }
serde = { version = "1.0.124", features = ["derive"] }
serde_derive = "1.0"
serde_json = "1.0"
serde-strz = "1.1.1"
<<<<<<< HEAD
sha2 = '0.10'
unicode-normalization = "0.1.13"
time = "0.2.26"
=======
sha2 = "0.9.5"
unicode-normalization = "0.1.13"
time = "0.3"
>>>>>>> 4b8ff9de
tendermint = { git = "https://github.com/FindoraNetwork/tendermint-rs", tag = "v0.19.0a-fk" }
indexmap = { version = "1.6.2", features = ["serde"] }
config = { path = "../components/config" }
fp-types = { path = "../components/contracts/primitives/types" }
fp-utils = { path = "../components/contracts/primitives/utils" }
itertools = "0.8"
ruc = "1.0"

zei = "0.2"
zei-crypto = "0.2"
zei-algebra = "0.2"
bulletproofs = "2.0"

fbnc = { version = "0.2.9", default-features = false}

num-bigint = "0.4.3"

globutils = { path = "../libs/globutils" }
bitmap = { path = "../libs/bitmap" }
cryptohash = { path = "../libs/cryptohash" }
credentials = { path = "../libs/credentials"}
merkle_tree = { path = "../libs/merkle_tree" }
sliding_set = { path = "../libs/sliding_set" }

[features]
default = []
diskcache = ["fbnc/diskcache"]
debug_env = ["config/debug_env"]
abci_mock = []

[dev-dependencies]
lazy_static = "1.4.0"

[dependencies.fixed]
version = "0.4.6"
features = ["f16", "serde"]

[target.'cfg(not(target_arch = "wasm32"))'.dependencies]
parking_lot = "0.12"
<<<<<<< HEAD
=======
# sodiumoxide = "0.2.1"
>>>>>>> 4b8ff9de
fs2 = "0.4"
storage = { git = "https://github.com/FindoraNetwork/storage.git", tag = "v0.2.2" }
fin_db = { git = "https://github.com/FindoraNetwork/storage.git", tag = "v0.2.2" }
sparse_merkle_tree = { path = "../libs/sparse_merkle_tree" }
zei-accumulators = "0.2"

[target.'cfg(target_arch = "wasm32")'.dependencies]
parking_lot = { version = "0.11", features = ["wasm-bindgen"] }

[build-dependencies]
vergen = "=3.1.0"<|MERGE_RESOLUTION|>--- conflicted
+++ resolved
@@ -6,12 +6,8 @@
 build = "build.rs"
 
 [dependencies]
-<<<<<<< HEAD
-base64 = "0.10"
+base64 = "0.12"
 bs58 = "0.4"
-=======
-base64 = "0.12"
->>>>>>> 4b8ff9de
 bincode = "1.3.1"
 byteorder = "1.0.0"
 curve25519-dalek = { version = "3.0", features = ["serde"] }
@@ -27,15 +23,9 @@
 serde_derive = "1.0"
 serde_json = "1.0"
 serde-strz = "1.1.1"
-<<<<<<< HEAD
 sha2 = '0.10'
 unicode-normalization = "0.1.13"
-time = "0.2.26"
-=======
-sha2 = "0.9.5"
-unicode-normalization = "0.1.13"
 time = "0.3"
->>>>>>> 4b8ff9de
 tendermint = { git = "https://github.com/FindoraNetwork/tendermint-rs", tag = "v0.19.0a-fk" }
 indexmap = { version = "1.6.2", features = ["serde"] }
 config = { path = "../components/config" }
@@ -75,10 +65,7 @@
 
 [target.'cfg(not(target_arch = "wasm32"))'.dependencies]
 parking_lot = "0.12"
-<<<<<<< HEAD
-=======
 # sodiumoxide = "0.2.1"
->>>>>>> 4b8ff9de
 fs2 = "0.4"
 storage = { git = "https://github.com/FindoraNetwork/storage.git", tag = "v0.2.2" }
 fin_db = { git = "https://github.com/FindoraNetwork/storage.git", tag = "v0.2.2" }
