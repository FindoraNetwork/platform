--- conflicted
+++ resolved
@@ -35,15 +35,9 @@
 itertools = "0.10"
 ruc = "1.0"
 
-<<<<<<< HEAD
-noah = { git = "https://github.com/FindoraNetwork/noah", tag = "v0.3.0" }
-noah-crypto = { git = "https://github.com/FindoraNetwork/noah", tag = "v0.3.0" }
-noah-algebra = { git = "https://github.com/FindoraNetwork/noah", tag = "v0.3.0" }
-=======
 noah  = { git = "https://github.com/FindoraNetwork/noah", tag = "v0.3.2" }
 noah-crypto  = { git = "https://github.com/FindoraNetwork/noah", tag = "v0.3.2" }
 noah-algebra  = { git = "https://github.com/FindoraNetwork/noah", tag = "v0.3.2" }
->>>>>>> e7a31757
 bulletproofs = { git = "https://github.com/FindoraNetwork/bulletproofs", tag = "v1.0.1-f" }
 
 fbnc = { version = "0.2.9", default-features = false }
