--- conflicted
+++ resolved
@@ -35,19 +35,13 @@
 fp-types = { path = "../components/contracts/primitives/types" }
 
 ruc = { git = "https://github.com/FindoraNetwork/RUC.git", branch = "master" }
-<<<<<<< HEAD
-zei = { git = "ssh://git@github.com/FindoraNetwork/zei", branch = "develop" }
-zeiutils = { package = "utils", git = "ssh://git@github.com/FindoraNetwork/zei", branch = "develop" }
-zeialgebra = { package = "algebra", git = "ssh://git@github.com/FindoraNetwork/zei", branch = "develop" }
-bulletproofs = { package = "bulletproofs", git = "ssh://git@github.com/FindoraNetwork/bulletproofs", branch = "batch_verification", features = ["yoloproofs"] }
+zei = { git = "https://github.com/FindoraNetwork/zei", branch = "develop" }
+zeiutils = { package = "utils", git = "https://github.com/FindoraNetwork/zei", branch = "develop" }
+zeialgebra = { package = "algebra", git = "https://github.com/FindoraNetwork/zei", branch = "develop" }
+bulletproofs = { package = "bulletproofs", git = "https://github.com/FindoraNetwork/bulletproofs", branch = "batch_verification", features = ["yoloproofs"] }
 bnc = { git = "https://github.com/FindoraNetwork/BNC.git", tag = "v0.2.0a", default-features = false }
-storage = { git = "ssh://git@github.com/FindoraNetwork/storage.git", branch = "develop" }
-=======
-zei = { git = "https://github.com/FindoraNetwork/zei", tag = "v0.1.4d" }
-zeiutils = { package = "utils", git = "https://github.com/FindoraNetwork/zei", tag = "v0.1.4d" }
-bulletproofs = { package = "bulletproofs", git = "https://github.com/FindoraNetwork/bp", branch = "batch_verification", features = ["yoloproofs"] }
-bnc = { git = "https://github.com/FindoraNetwork/BNC.git", tag = "v0.2.0c", default-features = false }
->>>>>>> f307d479
+storage = { git = "https://github.com/FindoraNetwork/storage.git", branch = "develop" }
+
 
 globutils = { path = "../libs/globutils" }
 bitmap = { path = "../libs/bitmap" }
