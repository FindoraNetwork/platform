--- conflicted
+++ resolved
@@ -23,13 +23,8 @@
 serde-strz = "1.1.1"
 sha2 = "0.9.5"
 unicode-normalization = "0.1.13"
-<<<<<<< HEAD
 time = "0.3"
-tendermint = { git = "https://github.com/FindoraNetwork/tendermint-rs", tag = "v0.19.0a" }
-=======
-time = "0.2.26"
 tendermint = { git = "https://github.com/FindoraNetwork/tendermint-rs", tag = "v0.19.0a-fk" }
->>>>>>> 909c2b18
 indexmap = { version = "1.6.2", features = ["serde"] }
 config = { path = "../components/config" }
 fp-types = { path = "../components/contracts/primitives/types" }
