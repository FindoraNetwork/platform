//!
//! # Findora ledger store implementation
//!

pub mod api_cache;
pub mod helpers;
mod test;
pub mod utils;

pub use fbnc;

use {
    crate::{
        data_model::{
            AssetType, AssetTypeCode, AuthenticatedBlock, AuthenticatedTransaction,
            AuthenticatedUtxo, AuthenticatedUtxoStatus, BlockEffect, BlockSID,
            FinalizedBlock, FinalizedTransaction, IssuerKeyPair, IssuerPublicKey,
            OutputPosition, StateCommitmentData, Transaction, TransferType, TxnEffect,
            TxnSID, TxnTempSID, TxoSID, UnAuthenticatedUtxo, Utxo, UtxoStatus,
            BLACK_HOLE_PUBKEY,
        },
        staking::{
            Amount, BlockHeight, Power, Staking, TendermintAddrRef,
            FF_PK_EXTRA_120_0000, FF_PK_LIST, FRA_TOTAL_AMOUNT, KEEP_HIST,
        },
        LSSED_VAR, SNAPSHOT_ENTRIES_DIR,
    },
    api_cache::ApiCache,
    bitmap::{BitMap, SparseMap},
    cryptohash::sha256::Digest as BitDigest,
    fbnc::{new_mapx, new_mapxnk, new_vecx, Mapx, Mapxnk, Vecx},
    globutils::{HashOf, ProofOf},
    merkle_tree::AppendOnlyMerkle,
    parking_lot::RwLock,
    rand_chacha::ChaChaRng,
    rand_core::SeedableRng,
    ruc::*,
    serde::{Deserialize, Serialize},
    sliding_set::SlidingSet,
    std::{
        collections::{BTreeMap, HashMap, HashSet},
        env,
        fs::{self, OpenOptions},
        io::ErrorKind,
        mem,
        ops::{Deref, DerefMut},
        sync::Arc,
    },
    zei::xfr::{
        lib::XfrNotePolicies,
        sig::XfrPublicKey,
        structs::{OwnerMemo, TracingPolicies, TracingPolicy},
    },
};

const TRANSACTION_WINDOW_WIDTH: u64 = 128;

type TmpSidMap = HashMap<TxnTempSID, (TxnSID, Vec<TxoSID>)>;

/// findora ledger
#[derive(Clone)]
pub struct LedgerState {
    // major part of State
    status: LedgerStatus,

    /// The `FinalizedTransaction`s consist of a Transaction and an index into
    /// `merkle` representing its hash.
    pub blocks: Vecx<FinalizedBlock>,
    /// <tx id> => [<block id>, <tx idx in block>]
    pub tx_to_block_location: Mapxnk<TxnSID, [usize; 2]>,
    /// cache used in APIs
    pub api_cache: Option<ApiCache>,

    // current block effect (middle cache)
    block_ctx: Option<BlockEffect>,

    // Merkle tree tracing the sequence of transaction hashes in the block
    // Each appended hash is the hash of transactions in the same block
    block_merkle: Arc<RwLock<AppendOnlyMerkle>>,
    // Merkle tree tracing the sequence of all transaction hashes
    // Each appended hash is the hash of a transaction
    txn_merkle: Arc<RwLock<AppendOnlyMerkle>>,
    // Bitmap tracing all the live TXOs
    utxo_map: Arc<RwLock<BitMap>>,
}

impl LedgerState {
    #[inline(always)]
    fn fast_invariant_check(&self) -> Result<()> {
        self.status.fast_invariant_check().c(d!())
    }

    #[inline(always)]
    #[allow(missing_docs)]
    pub fn get_prng(&mut self) -> ChaChaRng {
        ChaChaRng::from_entropy()
    }

    /// Consume a block context and assemble a BlockEffect
    #[inline(always)]
    pub fn start_block(&mut self) -> Result<BlockEffect> {
        self.block_ctx
            .take()
            .map(|mut b| {
                *b.get_staking_simulator_mut() = self.get_staking().clone();
                b
            })
            .c(d!())
    }

    /// Check tx of a block context, and apply it to current block
    pub fn apply_transaction(
        &self,
        block: &mut BlockEffect,
        txe: TxnEffect,
    ) -> Result<TxnTempSID> {
        let tx = txe.txn.clone();
        self.status
            .check_txn_effects(&txe)
            .c(d!())
            .and_then(|_| block.add_txn_effect(txe).c(d!()))
            .map(|tmpid| {
                // NOTE: set at the last position
                block.staking_simulator.coinbase_check_and_pay(&tx);
                tmpid
            })
    }

    // Update the UTXO bitmap
    fn update_utxo_map(
        &mut self,
        base_sid: u64,
        max_sid: u64,
        txn_temp_sids: &[TxnTempSID],
        tsm: &TmpSidMap,
    ) -> Result<()> {
        // This is, unfortunately, some horrible index-walking messiness.
        // The core idea is that we walk over every new TXO SID (ix), tracing:
        //  - by `temp_sid_ix`, which transaction we're in
        //  - by `txo_sid_ix`, which UTXO within that transaction is next.
        let mut temp_sid_ix = 0;
        let mut txo_sid_ix = 0;

        // Find the first index that matters
        while temp_sid_ix < txn_temp_sids.len()
            && (tsm[&txn_temp_sids[temp_sid_ix]].1).is_empty()
        {
            temp_sid_ix += 1;
        }

        let mut utxo_map = self.utxo_map.write();
        for ix in base_sid..max_sid {
            let temp_sid = txn_temp_sids[temp_sid_ix];
            let utxo_sids = &tsm[&temp_sid].1;

            // Only .set() extends the bitmap, so to append a 0 we currently
            // nead to .set() then .clear().
            utxo_map.set(ix as usize).c(d!())?;
            if let Some(TxoSID(utxo_sid)) = utxo_sids.get(txo_sid_ix) {
                if *utxo_sid != ix {
                    utxo_map.clear(ix as usize).c(d!())?;
                } else {
                    txo_sid_ix += 1;

                    // We've reached the end of this UTXO list, search for the next
                    // relevant one
                    if txo_sid_ix == utxo_sids.len() {
                        txo_sid_ix = 0;

                        temp_sid_ix += 1;
                        while temp_sid_ix < txn_temp_sids.len()
                            && (tsm[&txn_temp_sids[temp_sid_ix]].1).is_empty()
                        {
                            temp_sid_ix += 1;
                        }
                    }
                }
            }
        }

        Ok(())
    }

    fn update_state(&mut self, mut block: BlockEffect, tsm: &TmpSidMap) -> Result<()> {
        let mut tx_block = Vec::new();

        // Update the transaction Merkle tree
        // Store the location of each utxo so we can create authenticated utxo proofs
        let mut txn_merkle = self.txn_merkle.write();
        for (tmp_sid, txn) in block.temp_sids.iter().zip(block.txns.iter()) {
            let txn = txn.clone();
            let txo_sid_map = tsm.get(&tmp_sid).c(d!())?;
            let txn_sid = txo_sid_map.0;
            let txo_sids = &txo_sid_map.1;

            let merkle_id = txn_merkle
                .append_hash(&txn.hash(txn_sid).0.hash.into())
                .c(d!())?;

            tx_block.push(FinalizedTransaction {
                txn: txn.clone(),
                tx_id: txn_sid,
                txo_ids: txo_sids.clone(),
                merkle_id,
            });

            for (position, sid) in txo_sids.iter().enumerate() {
                self.status
                    .txo_to_txn_location
                    .insert(*sid, (txn_sid, OutputPosition(position)));
            }
        }
        drop(txn_merkle);

        // Checkpoint
        let block_merkle_id = self.checkpoint(&block).c(d!())?;
        block.temp_sids.clear();
        block.txns.clear();

        let block_idx = self.blocks.len();
        tx_block.iter().enumerate().for_each(|(tx_idx, tx)| {
            self.tx_to_block_location
                .insert(tx.tx_id, [block_idx, tx_idx]);
        });

        self.blocks.push(FinalizedBlock {
            txns: tx_block,
            merkle_id: block_merkle_id,
            state: self.status.state_commitment_data.clone().c(d!())?,
        });

        mem::swap(
            &mut block.staking_simulator,
            self.get_staking_mut().deref_mut(),
        );

        self.block_ctx = Some(block);

        Ok(())
    }

    /// Finish current block, peform following operations:
    ///    Invalid current input utxos
    ///    Apply current block to ledger status
    ///    Update Utxo map
    pub fn finish_block(&mut self, mut block: BlockEffect) -> Result<TmpSidMap> {
        {
            let mut utxo_map = self.utxo_map.write();
            for (inp_sid, _) in block.input_txos.iter() {
                utxo_map.clear(inp_sid.0 as usize).c(d!())?;
            }
        }

        let (tsm, base_sid, max_sid) = self.status.apply_block_effects(&mut block);

        self.update_utxo_map(base_sid, max_sid, &block.temp_sids, &tsm)
            .c(d!())
            .and_then(|_| self.update_state(block, &tsm).c(d!()))
            .map(|_| tsm)
    }

    #[inline(always)]
    #[allow(missing_docs)]
    pub fn get_staking_mut(&mut self) -> &mut Staking {
        &mut self.status.staking
    }

    #[inline(always)]
    #[allow(missing_docs)]
    pub fn set_tendermint_height(&mut self, tendermint_h: u64) {
        self.status.td_commit_height = tendermint_h;
    }

    #[inline(always)]
    #[allow(missing_docs)]
    pub fn get_tendermint_height(&self) -> u64 {
        self.status.td_commit_height
    }

    #[inline(always)]
    #[allow(missing_docs)]
    pub fn get_next_txn(&self) -> TxnSID {
        self.status.next_txn
    }

    #[inline(always)]
    #[allow(missing_docs)]
    pub fn get_next_txo(&self) -> TxoSID {
        self.status.next_txo
    }

    #[inline(always)]
    #[allow(missing_docs)]
    pub fn get_status(&self) -> &LedgerStatus {
        &self.status
    }

    /// create a tmp ledger for testing purpose
    pub fn tmp_ledger() -> LedgerState {
        fbnc::clear();
        let tmp_dir = globutils::fresh_tmp_dir().to_string_lossy().into_owned();
        LedgerState::new(&tmp_dir, Some("test")).unwrap()
    }

    // In this functionn:
    //  1. Compute the hash of transactions in the block and update txns_in_block_hash
    //  2. Append txns_in_block_hash to block_merkle
    #[inline(always)]
    fn compute_and_append_txns_hash(&mut self, block: &BlockEffect) -> u64 {
        // 1. Compute the hash of transactions in the block and update txns_in_block_hash
        let txns_in_block_hash = block.compute_txns_in_block_hash();
        self.status.txns_in_block_hash = Some(txns_in_block_hash.clone());

        // 2. Append txns_in_block_hash to block_merkle
        //  2.1 Update the block Merkle tree
        let ret = self
            .block_merkle
            .write()
            .append_hash(&txns_in_block_hash.0.hash.into())
            .unwrap();

        ret
    }

    fn compute_and_save_state_commitment_data(&mut self, pulse_count: u64) {
        let state_commitment_data = StateCommitmentData {
            bitmap: self.utxo_map.write().compute_checksum(),
            block_merkle: self.block_merkle.read().get_root_hash(),
            transaction_merkle_commitment: self.txn_merkle.read().get_root_hash(),
            txns_in_block_hash: self
                .status
                .txns_in_block_hash
                .as_ref()
                .cloned()
                .unwrap(),
            previous_state_commitment: HashOf::new(&self.status.state_commitment_data),
            air_commitment: BitDigest::from_slice(&[0; 32][..]).unwrap(),
            txo_count: self.get_next_txo().0,
            pulse_count,
            staking: alt!(
                self.get_staking().has_been_inited(),
                Some(HashOf::new(self.get_staking())),
                None
            ),
        };

        self.status
            .state_commitment_versions
            .push(state_commitment_data.compute_commitment());
        self.status.state_commitment_data = Some(state_commitment_data);
        self.status.incr_block_commit_count();
    }

    // Initialize a logged Merkle tree for the ledger.
    // We might be creating a new tree or opening an existing one.
    #[inline(always)]
    fn init_merkle_log(path: &str) -> Result<AppendOnlyMerkle> {
        AppendOnlyMerkle::open(path)
            .c(d!())
            .or_else(|e| AppendOnlyMerkle::create(path).c(d!(e)))
    }

    // Initialize a bitmap to track the unspent utxos.
    #[inline(always)]
    fn init_utxo_map(path: &str) -> Result<BitMap> {
        let mut file = OpenOptions::new();
        let f = file.read(true).write(true);

        f.open(path)
            .c(d!())
            .or_else(|e| f.create(true).truncate(true).open(path).c(d!(e)))
            .and_then(|f| BitMap::open(f).c(d!()))
    }

    /// Initialize a new Ledger structure.
    pub fn new(basedir: &str, prefix: Option<&str>) -> Result<LedgerState> {
        let prefix = if let Some(p) = prefix {
            format!("{}_", p)
        } else {
            "".to_owned()
        };

        let block_merkle_path = format!("{}/{}block_merkle", basedir, &prefix);
        let txn_merkle_path = format!("{}/{}txn_merkle", basedir, &prefix);
        let utxo_map_path = format!("{}/{}utxo_map", basedir, &prefix);

        // These iterms will be set under ${BNC_DATA_DIR}
        fs::create_dir_all(&basedir).c(d!())?;
        let snapshot_file = format!("{}ledger_status", &prefix);

        let snapshot_entries_dir = prefix.clone() + "ledger_status_subdata";
        env::set_var(LSSED_VAR, &snapshot_entries_dir);

        let blocks_path = prefix.clone() + "blocks";
        let tx_to_block_location_path = prefix.clone() + "tx_to_block_location";

        let mut ledger = LedgerState {
            status: LedgerStatus::new(&basedir, &snapshot_file).c(d!())?,
            block_merkle: Arc::new(RwLock::new(
                LedgerState::init_merkle_log(&block_merkle_path).c(d!())?,
            )),
            txn_merkle: Arc::new(RwLock::new(
                LedgerState::init_merkle_log(&txn_merkle_path).c(d!())?,
            )),
            blocks: new_vecx!(&blocks_path),
            tx_to_block_location: new_mapxnk!(&tx_to_block_location_path),
            utxo_map: Arc::new(RwLock::new(
                LedgerState::init_utxo_map(&utxo_map_path).c(d!())?,
            )),
            block_ctx: Some(BlockEffect::default()),
            api_cache: alt!(*KEEP_HIST, Some(ApiCache::new(&prefix)), None),
        };

        ledger.status.refresh_data();

        Ok(ledger)
    }

    /// Load an existing one OR create a new one.
    #[inline(always)]
    pub fn load_or_init(basedir: &str) -> Result<LedgerState> {
        let mut ledger = LedgerState::new(basedir, None).c(d!())?;

        let h = ledger.get_tendermint_height();
        ledger.get_staking_mut().set_custom_block_height(h);
        omit!(ledger.utxo_map.write().compute_checksum());
        ledger.fast_invariant_check().c(d!())?;

        flush_data();

        Ok(ledger)
    }

    /// Perform checkpoint of current ledger state
    pub fn checkpoint(&mut self, block: &BlockEffect) -> Result<u64> {
        let merkle_id = self.compute_and_append_txns_hash(&block);
        let pulse_count = block
            .staking_simulator
            .cur_height()
            .saturating_sub(self.get_block_commit_count() + 1);
        self.compute_and_save_state_commitment_data(pulse_count);
        self.utxo_map.write().write().c(d!())?;
        self.txn_merkle.write().write().c(d!())?;
        self.block_merkle.write().write().c(d!())?;

        Ok(merkle_id)
    }

    /// A helper for setting block rewards in ABCI.
    // This function is called from end_block
    pub fn staking_set_last_block_rewards(
        &mut self,
        addr: TendermintAddrRef,
        block_vote_percent: Option<[Power; 2]>,
    ) -> Result<()> {
        // Get Staking Ratio
        let gdp = self.staking_get_global_delegation_percent();
        // Realtime_network_APY (modifier has been included)
        let return_rate = self.staking_get_block_rewards_rate();

        // Record RT_APY for this block in Historical Data
        self.get_staking_mut()
            .record_block_rewards_rate(return_rate);

        let s = self.get_staking();

        // Fetch public key for current nodes (The node on which the binary is running), Tendermint key .
        let pk = s.validator_td_addr_to_app_pk(addr).c(d!())?;

        // Check validator and fetch commission_rate
        let commission_rate = if let Some(v) = s.validator_get_current_one_by_id(&pk) {
            v.commission_rate
        } else {
            return Err(eg!("not validator"));
        };

        let h = s.cur_height;

        // Total balance for coinbase ( Staking rewards distribution address )
        let cbl = s.coinbase_balance();

        // Fetch total delegation amount for this validator ( Self stake + Stake from delegators )
        let total_delegation_amount_of_validator = s
            .delegation_get(&pk)
            .map(|d| d.delegations.get(&pk))
            .flatten()
            .copied()
            .unwrap_or(0)
            + s.validator_get_current_one_by_id(&pk)
                .c(d!())?
                .delegators
                .values()
                .sum::<Amount>();

        // Get total delegation amount
        let gda = s.get_global_delegation_amount();

        // Iterate over every delegation , check if it has an entry for this validator .
        // Set commission rewards for the validator , if a valid delegation to this validator exists
        let commissions = self
            .get_staking_mut()
            .delegation_info
            .global_delegation_records_map
            .values_mut()
            .filter(|d| d.validator_entry_exists(&pk))
            .map(|d| {
                d.set_delegation_rewards(
                    &pk,
                    h,
                    return_rate,
                    commission_rate,
                    gdp,
                    total_delegation_amount_of_validator,
                    gda,
                    true,
                    cbl,
                )
            })
            .collect::<Result<Vec<_>>>()
            .c(d!())?;

        // Add total commission to the Validators own delegation
        if let Some(v) = self.get_staking_mut().delegation_get_mut(&pk) {
            v.rwd_amount = v.rwd_amount.saturating_add(commissions.into_iter().sum());
        }

        if let Some(vote_percent) = block_vote_percent {
            self.get_staking_mut()
                .set_proposer_rewards(&pk, vote_percent)
                .c(d!())?;
        }

        Ok(())
    }

    /// Return rate definition for delegation rewards.
    #[inline(always)]
    pub fn staking_get_block_rewards_rate(&self) -> [u128; 2] {
        // p contains ( total staked and total unlocked i.e staking ratio)
        let p = self.staking_get_global_delegation_percent();
        let p = [p[0] as u128, p[1] as u128];

        #[cfg(feature = "debug_env")]
        const APY_V7_UPGRADE_HEIGHT: BlockHeight = 0;

        #[cfg(not(feature = "debug_env"))]
<<<<<<< HEAD
        const APY_V7_UPGRADE_HEIGHT: BlockHeight = 142_5000;
=======
        const APY_V7_UPGRADE_HEIGHT: BlockHeight = 142_9000;
>>>>>>> cf7a7b40

        if APY_V7_UPGRADE_HEIGHT < self.get_tendermint_height() {
            // This is an equal conversion of `1 / p% * 0.0536`
            let mut a0 = p[1] * 536;
            let mut a1 = p[0] * 10000;

            if a0 * 100 > a1 * 268 {
                // max value: 268%
                a0 = 268;
                a1 = 100;
            } else if a0 * 1000 < a1 * 54 {
                // min value: 5.4%
                a0 = 54;
                a1 = 1000;
            }
            [a0, a1]
        } else {
            // This is an equal conversion of `1 / p% * 0.0201`
            let mut a0 = p[1] * 201;
            let mut a1 = p[0] * 10000;

            if a0 * 100 > a1 * 105 {
                // max value: 105%
                a0 = 105;
                a1 = 100;
            } else if a0 * 50 < a1 {
                // min value: 2%
                a0 = 2;
                a1 = 100;
            }

            [a0, a1]
        }
    }

    /// Total amount of all freed FRAs, aka 'are not being locked'.
    #[inline(always)]
    pub fn staking_get_global_unlocked_amount(&self) -> Amount {
        #[cfg(feature = "debug_env")]
        const FF_ADDR_EXTRA_FIX_HEIGHT: BlockHeight = 0;

        #[cfg(not(feature = "debug_env"))]
        const FF_ADDR_EXTRA_FIX_HEIGHT: BlockHeight = 120_0000;

        let s = self.get_staking();

        let extras = if FF_ADDR_EXTRA_FIX_HEIGHT < s.cur_height {
            vec![*BLACK_HOLE_PUBKEY, *FF_PK_EXTRA_120_0000]
        } else {
            vec![*BLACK_HOLE_PUBKEY]
        };

        FRA_TOTAL_AMOUNT
            - FF_PK_LIST
                .iter()
                .chain(extras.iter())
                .map(|pk| self.staking_get_nonconfidential_balance(pk).unwrap_or(0))
                .sum::<Amount>()
            - s.coinbase_balance()
    }

    #[inline(always)]
    #[allow(missing_docs)]
    /// Returns amount staked (by all validators across the network and total amount of FRA unlocked )
    /// Returns the latest value from LedgerStatus
    pub fn staking_get_global_delegation_percent(&self) -> [u64; 2] {
        [
            self.get_staking().get_global_delegation_amount(),
            self.staking_get_global_unlocked_amount(),
        ]
    }

    #[inline(always)]
    fn staking_get_nonconfidential_balance(&self, addr: &XfrPublicKey) -> Result<u64> {
        #[cfg(feature = "debug_env")]
        const NONCONFIDENTIAL_BALANCE_FIX_HEIGHT: BlockHeight = 0;

        #[cfg(not(feature = "debug_env"))]
        const NONCONFIDENTIAL_BALANCE_FIX_HEIGHT: BlockHeight = 121_0000;

        if NONCONFIDENTIAL_BALANCE_FIX_HEIGHT < self.get_tendermint_height() {
            self.get_nonconfidential_balance(addr).c(d!())
        } else {
            Ok(0)
        }
    }

    /// Get a utxo along with the transaction, spent status and commitment data which it belongs
    pub fn get_utxo(&self, id: TxoSID) -> Option<AuthenticatedUtxo> {
        if let Some(utxo) = self.status.get_utxo(id) {
            let txn_location = self.status.txo_to_txn_location.get(&id).unwrap();
            let authenticated_txn = self.get_transaction(txn_location.0).unwrap();
            let authenticated_spent_status = self.get_utxo_status(id);
            let state_commitment_data =
                self.status.state_commitment_data.as_ref().unwrap().clone();
            let utxo_location = txn_location.1;
            Some(AuthenticatedUtxo {
                utxo,
                authenticated_txn,
                authenticated_spent_status,
                utxo_location,
                state_commitment_data,
            })
        } else {
            None
        }
    }

    /// Get a utxo along with the transaction which it belongs
    /// Avoid ledger query operation to reduce latency
    pub fn get_utxo_light(&self, id: TxoSID) -> Option<UnAuthenticatedUtxo> {
        let utxo = self.status.get_utxo(id);
        if let Some(utxo) = utxo {
            let txn_location = self.status.txo_to_txn_location.get(&id).unwrap();
            let txn = self.get_transaction_light(txn_location.0).unwrap();
            let utxo_location = txn_location.1;
            Some(UnAuthenticatedUtxo {
                utxo,
                txn,
                utxo_location,
            })
        } else {
            None
        }
    }

    /// Get a spent utxo along with the transaction, spent status and commitment data which it belongs
    pub fn get_spent_utxo(&self, addr: TxoSID) -> Option<AuthenticatedUtxo> {
        let utxo = self.status.get_spent_utxo(addr);
        if let Some(utxo) = utxo {
            let txn_location = self.status.txo_to_txn_location.get(&addr).unwrap();
            let authenticated_txn = self.get_transaction(txn_location.0).unwrap();
            let authenticated_spent_status = self.get_utxo_status(addr);
            let state_commitment_data =
                self.status.state_commitment_data.as_ref().unwrap().clone();
            let utxo_location = txn_location.1;
            Some(AuthenticatedUtxo {
                utxo,
                authenticated_txn,
                authenticated_spent_status,
                utxo_location,
                state_commitment_data,
            })
        } else {
            None
        }
    }

    /// Get a spent utxo along with the transaction which it belongs
    /// Avoid ledger query operation to reduce latency
    pub fn get_spent_utxo_light(&self, addr: TxoSID) -> Option<UnAuthenticatedUtxo> {
        let utxo = self.status.get_spent_utxo(addr);
        if let Some(utxo) = utxo {
            let txn_location = self.status.txo_to_txn_location.get(&addr).unwrap();
            let txn = self.get_transaction_light(txn_location.0).unwrap();
            let utxo_location = txn_location.1;
            Some(UnAuthenticatedUtxo {
                utxo,
                txn,
                utxo_location,
            })
        } else {
            None
        }
    }

    #[allow(missing_docs)]
    pub fn get_utxos(&self, sid_list: &[TxoSID]) -> Vec<Option<AuthenticatedUtxo>> {
        let mut utxos = vec![];
        for sid in sid_list.iter() {
            let utxo = self.status.get_utxo(*sid);
            if let Some(utxo) = utxo {
                let txn_location = self.status.txo_to_txn_location.get(sid).unwrap();
                let authenticated_txn = self.get_transaction(txn_location.0).unwrap();
                let authenticated_spent_status = self.get_utxo_status(*sid);
                let state_commitment_data =
                    self.status.state_commitment_data.as_ref().unwrap().clone();
                let utxo_location = txn_location.1;
                let auth_utxo = AuthenticatedUtxo {
                    utxo,
                    authenticated_txn,
                    authenticated_spent_status,
                    utxo_location,
                    state_commitment_data,
                };
                utxos.push(Some(auth_utxo))
            } else {
                utxos.push(None)
            }
        }

        utxos
    }

    #[allow(missing_docs)]
    pub fn get_utxos_light(
        &self,
        sid_list: &[TxoSID],
    ) -> Result<Vec<Option<UnAuthenticatedUtxo>>> {
        let mut utxos = vec![];
        for sid in sid_list.iter() {
            let utxo = self.status.get_utxo(*sid);
            if let Some(utxo) = utxo {
                let txn_location = self.status.txo_to_txn_location.get(sid).c(d!())?;
                let txn = self.get_transaction_light(txn_location.0).c(d!())?;
                let utxo_location = txn_location.1;
                let auth_utxo = UnAuthenticatedUtxo {
                    utxo,
                    txn,
                    utxo_location,
                };
                utxos.push(Some(auth_utxo))
            } else {
                utxos.push(None)
            }
        }
        Ok(utxos)
    }

    #[inline(always)]
    #[allow(missing_docs)]
    pub fn get_nonconfidential_balance(&self, addr: &XfrPublicKey) -> Option<u64> {
        self.status.nonconfidential_balances.get(addr)
    }

    /// Get unspent utxos owned by a findora account
    pub fn get_owned_utxos(
        &self,
        addr: &XfrPublicKey,
    ) -> Result<BTreeMap<TxoSID, (Utxo, Option<OwnerMemo>)>> {
        let sids = self.status.get_owned_utxos(addr);
        let aus = self.get_utxos_light(&sids).c(d!())?;

        let res = sids
            .into_iter()
            .zip(aus.into_iter())
            .filter_map(|(sid, au)| au.map(|au| (sid, au)))
            .map(|(sid, au)| {
                (
                    sid,
                    (
                        au.utxo,
                        au.txn
                            .txn
                            .get_owner_memos_ref()
                            .get(au.utxo_location.0)
                            .map(|i| i.cloned())
                            .flatten(),
                    ),
                )
            })
            .collect();

        Ok(res)
    }

    #[inline(always)]
    #[allow(missing_docs)]
    pub fn get_issuance_num(&self, code: &AssetTypeCode) -> Option<u64> {
        self.status.get_issuance_num(code)
    }

    #[inline(always)]
    #[allow(missing_docs)]
    pub fn get_asset_type(&self, code: &AssetTypeCode) -> Option<AssetType> {
        self.status.get_asset_type(code)
    }

    #[inline(always)]
    #[allow(missing_docs)]
    pub fn get_block_commit_count(&self) -> u64 {
        self.status.block_commit_count
    }

    #[inline(always)]
    #[allow(missing_docs)]
    pub fn get_state_commitment(&self) -> (HashOf<Option<StateCommitmentData>>, u64) {
        let block_count = self.status.block_commit_count;
        let commitment = self
            .status
            .state_commitment_versions
            .last()
            .unwrap_or_else(|| HashOf::new(&None));
        (commitment, block_count)
    }

    /// Get utxo status and its proof data
    pub fn get_utxo_status(&self, addr: TxoSID) -> AuthenticatedUtxoStatus {
        let state_commitment_data = self.status.state_commitment_data.as_ref().unwrap();
        let utxo_map_bytes;
        let status;
        if addr.0 < state_commitment_data.txo_count {
            utxo_map_bytes = Some(self.utxo_map.read().serialize(0));
            let utxo_map =
                SparseMap::new(&utxo_map_bytes.as_ref().unwrap().clone()).unwrap();
            status = if utxo_map.query(addr.0).unwrap() {
                UtxoStatus::Unspent
            } else {
                UtxoStatus::Spent
            };
        } else {
            status = UtxoStatus::Nonexistent;
            utxo_map_bytes = None;
        }

        AuthenticatedUtxoStatus {
            status,
            state_commitment_data: state_commitment_data.clone(),
            state_commitment: state_commitment_data.compute_commitment(),
            utxo_sid: addr,
            utxo_map_bytes,
        }
    }

    #[inline(always)]
    #[allow(missing_docs)]
    pub fn get_staking(&self) -> &Staking {
        &self.status.staking
    }

    /// Query the transaction by a TxnSID along with its proof data
    pub fn get_transaction(&self, id: TxnSID) -> Result<AuthenticatedTransaction> {
        self.get_transaction_light(id).c(d!()).and_then(|tx| {
            let state_commitment_data =
                self.status.state_commitment_data.as_ref().c(d!())?.clone();
            let merkle = &self.txn_merkle;
            let proof = ProofOf::new(merkle.read().get_proof(tx.merkle_id, 0).c(d!())?);

            Ok(AuthenticatedTransaction {
                finalized_txn: tx,
                txn_inclusion_proof: proof,
                state_commitment_data: state_commitment_data.clone(),
                state_commitment: state_commitment_data.compute_commitment(),
            })
        })
    }

    /// Query the transaction by a TxnSID without its proof data to reduce latency
    pub fn get_transaction_light(&self, id: TxnSID) -> Result<FinalizedTransaction> {
        self.tx_to_block_location
            .get(&id)
            .c(d!())
            .and_then(|[block_idx, tx_idx]| {
                self.blocks
                    .get(block_idx)
                    .c(d!())
                    .and_then(|b| b.txns.get(tx_idx).cloned().c(d!()))
            })
    }

    /// Query the Block by a BlockSID along with its proof data
    pub fn get_block(&self, addr: BlockSID) -> Option<AuthenticatedBlock> {
        match self.blocks.get(addr.0) {
            None => None,
            Some(finalized_block) => {
                let block_inclusion_proof = ProofOf::new(
                    self.block_merkle
                        .read()
                        .get_proof(finalized_block.merkle_id, 0)
                        .unwrap(),
                );
                let state_commitment_data =
                    self.status.state_commitment_data.as_ref().unwrap().clone();
                Some(AuthenticatedBlock {
                    block: finalized_block,
                    block_inclusion_proof,
                    state_commitment_data: state_commitment_data.clone(),
                    state_commitment: state_commitment_data.compute_commitment(),
                })
            }
        }
    }

    #[inline(always)]
    #[allow(missing_docs)]
    pub fn get_block_count(&self) -> usize {
        self.blocks.len()
    }

    #[inline(always)]
    #[allow(missing_docs)]
    pub fn get_transaction_count(&self) -> usize {
        self.get_next_txn().0
    }

    #[inline(always)]
    #[allow(missing_docs)]
    pub fn get_state_commitment_at_block_height(
        &self,
        block_height: u64,
    ) -> Option<HashOf<Option<StateCommitmentData>>> {
        self.status
            .state_commitment_versions
            .get((block_height - 1) as usize)
    }
}

/// The main LedgerStatus of findora ledger
#[derive(Deserialize, Serialize, Clone, PartialEq, Debug)]
pub struct LedgerStatus {
    /// the file path of the snapshot
    pub snapshot_file: String,
    // all currently-unspent TXOs
    utxos: Mapxnk<TxoSID, Utxo>,
    nonconfidential_balances: Mapx<XfrPublicKey, u64>,
    owned_utxos: Mapx<XfrPublicKey, HashSet<TxoSID>>,
    /// all spent TXOs
    pub spent_utxos: Mapxnk<TxoSID, Utxo>,
    // Map a TXO to its output position in a transaction
    txo_to_txn_location: Mapxnk<TxoSID, (TxnSID, OutputPosition)>,
    // State commitment history.
    // The BitDigest at index i is the state commitment of the ledger at block height  i + 1.
    state_commitment_versions: Vecx<HashOf<Option<StateCommitmentData>>>,
    // Registered asset types
    asset_types: Mapx<AssetTypeCode, AssetType>,
    // Issuance number is always increasing
    issuance_num: Mapx<AssetTypeCode, u64>,
    // Issuance amounts for assets with limits
    issuance_amounts: Mapx<AssetTypeCode, u64>,
    // Should be equal to the count of transactions
    next_txn: TxnSID,
    // Should be equal to the count of TXOs
    next_txo: TxoSID,
    // Each block corresponds to such a summary structure
    state_commitment_data: Option<StateCommitmentData>,
    // number of non-empty blocks, equal to: <block count of tendermint> - <pulse count>
    block_commit_count: u64,
    // Hash of the transactions in the most recent block
    txns_in_block_hash: Option<HashOf<Vec<Transaction>>>,
    // Sliding window of operations for replay attack prevention
    sliding_set: SlidingSet<[u8; 8]>,
    // POS-related implementations
    staking: Staking,
    // tendermint commit height
    td_commit_height: u64,

    // An obsolete feature, ignore it!
    tracing_policies: HashMap<AssetTypeCode, TracingPolicy>,
}

impl LedgerStatus {
    #[inline(always)]
    #[allow(missing_docs)]
    pub fn get_owned_utxos(&self, addr: &XfrPublicKey) -> Vec<TxoSID> {
        self.owned_utxos
            .get(addr)
            .map(|v| v.iter().cloned().collect())
            .unwrap_or_default()
    }

    #[inline(always)]
    #[allow(missing_docs)]
    fn get_utxo(&self, id: TxoSID) -> Option<Utxo> {
        self.utxos.get(&id)
    }

    #[inline(always)]
    #[allow(missing_docs)]
    fn get_spent_utxo(&self, addr: TxoSID) -> Option<Utxo> {
        self.spent_utxos.get(&addr)
    }

    #[inline(always)]
    #[allow(missing_docs)]
    fn get_issuance_num(&self, code: &AssetTypeCode) -> Option<u64> {
        self.issuance_num.get(code)
    }

    #[inline(always)]
    #[allow(missing_docs)]
    fn get_asset_type(&self, code: &AssetTypeCode) -> Option<AssetType> {
        self.asset_types.get(code)
    }

    fn fast_invariant_check(&self) -> Result<()> {
        let cnt_eq =
            self.block_commit_count == self.state_commitment_versions.len() as u64;
        let state_eq = self
            .state_commitment_data
            .as_ref()
            .map(|x| x.compute_commitment())
            == self.state_commitment_versions.last();

        if cnt_eq && state_eq {
            Ok(())
        } else {
            Err(eg!(format!(
                "{}: {}",
                self.block_commit_count,
                self.state_commitment_versions.len()
            )))
        }
    }

    /// Load or init LedgerStatus from snapshot
    #[inline(always)]
    pub fn new(basedir: &str, snapshot_file: &str) -> Result<LedgerStatus> {
        let path = format!("{}/{}", basedir, snapshot_file);
        match fs::read_to_string(path) {
            Ok(s) => serde_json::from_str(&s).c(d!()),
            Err(e) => {
                if ErrorKind::NotFound != e.kind() {
                    Err(eg!(e))
                } else {
                    Self::create(snapshot_file).c(d!())
                }
            }
        }
    }

    fn create(snapshot_file: &str) -> Result<LedgerStatus> {
        let utxos_path = SNAPSHOT_ENTRIES_DIR.to_owned() + "/utxo";
        let nonconfidential_balances_path =
            SNAPSHOT_ENTRIES_DIR.to_owned() + "/nonconfidential_balances";
        let spent_utxos_path = SNAPSHOT_ENTRIES_DIR.to_owned() + "/spent_utxos";
        let txo_to_txn_location_path =
            SNAPSHOT_ENTRIES_DIR.to_owned() + "/txo_to_txn_location";
        let issuance_amounts_path =
            SNAPSHOT_ENTRIES_DIR.to_owned() + "/issuance_amounts";
        let state_commitment_versions_path =
            SNAPSHOT_ENTRIES_DIR.to_owned() + "/state_commitment_versions";
        let asset_types_path = SNAPSHOT_ENTRIES_DIR.to_owned() + "/asset_types";
        let issuance_num_path = SNAPSHOT_ENTRIES_DIR.to_owned() + "/issuance_num";
        let owned_utxos_path = SNAPSHOT_ENTRIES_DIR.to_owned() + "/owned_utxos";

        let ledger = LedgerStatus {
            snapshot_file: snapshot_file.to_owned(),
            sliding_set: SlidingSet::<[u8; 8]>::new(TRANSACTION_WINDOW_WIDTH as usize),
            utxos: new_mapxnk!(utxos_path.as_str()),
            nonconfidential_balances: new_mapx!(nonconfidential_balances_path.as_str()),
            owned_utxos: new_mapx!(owned_utxos_path.as_str()),
            spent_utxos: new_mapxnk!(spent_utxos_path.as_str()),
            txo_to_txn_location: new_mapxnk!(txo_to_txn_location_path.as_str()),
            issuance_amounts: new_mapx!(issuance_amounts_path.as_str()),
            state_commitment_versions: new_vecx!(state_commitment_versions_path.as_str()),
            asset_types: new_mapx!(asset_types_path.as_str()),
            tracing_policies: map! {},
            issuance_num: new_mapx!(issuance_num_path.as_str()),
            next_txn: TxnSID(0),
            next_txo: TxoSID(0),
            txns_in_block_hash: None,
            state_commitment_data: None,
            block_commit_count: 0,
            staking: Staking::new(),
            td_commit_height: 0,
        };

        Ok(ledger)
    }

    #[inline(always)]
    #[allow(missing_docs)]
    pub fn incr_block_commit_count(&mut self) {
        self.block_commit_count += 1;
        self.sliding_set.incr_current();
    }

    // Check that `txn` can be safely applied to the current ledger.
    //
    // Returns the same TxnEffect (unchanged) if it is safe. Consumes `txn`
    // if it would be invalid to prevent a simple case of forgetting error
    // handling, such as:
    //
    //  ledger.check_txn_effects(txn_effect);
    //  block.add_txn_effect(txn_effect);
    fn check_txn_effects(&self, txn_effect: &TxnEffect) -> Result<()> {
        // The current transactions seq_id must be within the sliding window over seq_ids
        let (rand, seq_id) = (
            txn_effect.txn.body.no_replay_token.get_rand(),
            txn_effect.txn.body.no_replay_token.get_seq_id(),
        );
        if seq_id > self.block_commit_count {
            return Err(eg!(("Transaction seq_id ahead of block_count")));
        } else if seq_id + (TRANSACTION_WINDOW_WIDTH as u64) < self.block_commit_count {
            return Err(eg!(("Transaction seq_id too far behind block_count")));
        } else {
            // Check to see that this nrpt has not been seen before
            if self.sliding_set.has_key_at(seq_id as usize, rand) {
                return Err(eg!(format!(
                    "No replay token ({:?}, {})seen before at  possible replay",
                    rand, seq_id
                )));
            }
        }

        // 1. Each input must be unspent and correspond to the claimed record
        // 2. Inputs with transfer restrictions can only be owned by the asset issuer
        for (inp_sid, inp_record) in txn_effect.input_txos.iter() {
            // (1)
            let inp_utxo = self.utxos.get(inp_sid).c(d!("Input must be unspent"))?;
            let record = &(inp_utxo.0);
            if record != inp_record {
                return Err(eg!((format!(
                    "Input must correspond to claimed record: {} != {}",
                    serde_json::to_string(&record).c(d!())?,
                    serde_json::to_string(inp_record).unwrap()
                ))));
            }
            // (2)
            if let Some(code) = record
                .record
                .asset_type
                .get_asset_type()
                .map(|v| AssetTypeCode { val: v })
            {
                let asset_type = self
                    .asset_types
                    .get(&code)
                    .or_else(|| txn_effect.new_asset_codes.get(&code).cloned())
                    .c(d!())?;
                if !asset_type.properties.asset_rules.transferable
                    && asset_type.properties.issuer.deref() != &record.record.public_key
                {
                    return Err(eg!(
                        ("Non-transferable asset type must be owned by asset issuer")
                    ));
                }
            }
        }

        // Internally spend inputs with transfer restrictions can only be owned by the asset issuer
        for record in txn_effect.internally_spent_txos.iter() {
            if let Some(code) = record
                .record
                .asset_type
                .get_asset_type()
                .map(|v| AssetTypeCode { val: v })
            {
                let asset_type = self
                    .asset_types
                    .get(&code)
                    .or_else(|| txn_effect.new_asset_codes.get(&code).cloned())
                    .c(d!())?;
                if !asset_type.properties.asset_rules.transferable
                    && asset_type.properties.issuer.deref() != &record.record.public_key
                {
                    return Err(eg!(
                        ("Non-transferable asset type must be owned by asset issuer")
                    ));
                }
            }
        }

        // New asset types must not already exist
        for (code, _asset_type) in txn_effect.new_asset_codes.iter() {
            if self.asset_types.contains_key(&code) {
                return Err(eg!(format!("Asset type {:?} already defined", &code)));
            }
            if self.issuance_num.contains_key(&code) {
                return Err(eg!(format!(
                    "Asset type {:?} is being defined after issue",
                    &code
                )));
            }

            // Asset issuance should match the currently registered key
        }

        // New issuance numbers
        // (1) Must refer to a created asset type
        //  - NOTE: if the asset type is created in this transaction, this
        //    function is assuming that the ordering within the transaction is
        //    already valid.
        // (2) Must not be below the current asset cap
        //  - NOTE: this relies on the sequence numbers appearing in sorted
        //    order
        for (code, seq_nums) in txn_effect.new_issuance_nums.iter() {
            let iss_key = txn_effect.issuance_keys.get(&code).c(d!())?;
            let asset_type = self
                .asset_types
                .get(&code)
                .or_else(|| txn_effect.new_asset_codes.get(&code).cloned())
                .c(d!())?;
            let proper_key = asset_type.properties.issuer;
            if *iss_key != proper_key {
                return Err(eg!(
                    ("Issuance key is not the same as key of properties issuer")
                ));
            }

            if seq_nums.is_empty() {
                if !txn_effect.new_asset_codes.contains_key(&code) {
                    return Err(eg!(("Code is not contained in new asset codes")));
                }
            // We could re-check that self.issuance_num doesn't contain `code`,
            // but currently it's redundant with the new-asset-type checks
            } else {
                let curr_seq_num_limit = self.issuance_num.get(&code).unwrap_or(0);
                let min_seq_num = seq_nums.first().c(d!())?;
                if *min_seq_num < curr_seq_num_limit {
                    return Err(eg!(("Minimum seq num is less than limit")));
                }
            }
        }

        // Asset Caps
        // (1) New issuance amounts cannot exceed asset cap
        // (2) No confidential issuances allowed for assets with issuance restrictions
        for (code, amount) in txn_effect.issuance_amounts.iter() {
            let asset_type = self
                .asset_types
                .get(&code)
                .or_else(|| txn_effect.new_asset_codes.get(&code).cloned())
                .c(d!())?;
            // (1)
            if let Some(cap) = asset_type.properties.asset_rules.max_units {
                let current_amount = self.issuance_amounts.get(code).unwrap_or(0);
                if current_amount.checked_add(*amount).c(d!())? > cap {
                    return Err(eg!(("Amount exceeds asset cap")));
                }
            }
        }

        // (2)
        for code in txn_effect.confidential_issuance_types.iter() {
            let asset_type = self
                .asset_types
                .get(&code)
                .or_else(|| txn_effect.new_asset_codes.get(&code).cloned())
                .c(d!())?;
            if asset_type.has_issuance_restrictions() {
                return Err(eg!(("This asset type has issuance restrictions")));
            }
        }

        // Memo updates
        // Multiple memo updates for the same asset are allowed, but only the last one will be applied.
        for memo_update in txn_effect.memo_updates.iter() {
            let asset = self.asset_types.get(&memo_update.0).c(d!())?;
            // Asset must be updatable and key must be correct
            if !asset.properties.asset_rules.updatable
                || asset.properties.issuer != (IssuerPublicKey { key: memo_update.1 })
            {
                return Err(eg!(("Non updatable asset or issuer mismatch")));
            }
        }

        // Until we can distinguish assets that have policies that invoke transfer restrictions
        // from those that don't, prevent any non-confidential assets with transfer restrictions
        // from becoming confidential
        for code in txn_effect.confidential_transfer_inputs.iter() {
            let asset_type = self
                .asset_types
                .get(&code)
                .or_else(|| txn_effect.new_asset_codes.get(&code).cloned())
                .c(d!())?;
            if asset_type.has_transfer_restrictions() {
                return Err(eg!(
                    ("non-confidential assets with transfer restrictions can't become confidential")
                ));
            }
        }

        Ok(())
    }

    // This function assumes that `block` is COMPLETELY CONSISTENT with the
    // ledger state. Calling `check_txn_effects` for each TxnEffect getting
    // mixed into the BlockEffect *should* be enough to guarantee that (if
    // that is ever false, it's a bug).
    //
    // This drains every field of `block` except `txns` and `temp_sids`.
    fn apply_block_effects(&mut self, block: &mut BlockEffect) -> (TmpSidMap, u64, u64) {
        let base_sid = self.next_txo.0;

        for no_replay_token in block.no_replay_tokens.iter() {
            let (rand, seq_id) = (
                no_replay_token.get_rand(),
                no_replay_token.get_seq_id() as usize,
            );
            if let Err(e) = self.sliding_set.insert(rand, seq_id) {
                pd!(format!("Error inserting into window: {}", e));
            }
        }
        block.no_replay_tokens.clear();

        // Remove consumed UTXOs
        for (inp_sid, utxo) in block.input_txos.drain() {
            if let Some(mut v) = self.owned_utxos.get_mut(&utxo.record.public_key) {
                v.deref_mut().remove(&inp_sid);
            }
            if let Some(v) = self.utxos.remove(&inp_sid) {
                #[allow(unused_mut)]
                if let Some(mut bl) = self
                    .nonconfidential_balances
                    .get_mut(&v.0.record.public_key)
                {
                    *bl -= v.get_nonconfidential_balance();
                }
                self.spent_utxos.insert(inp_sid, v);
            }
        }

        // Apply memo updates
        for (code, memo) in block.memo_updates.drain() {
            let mut asset = self.asset_types.get_mut(&code).unwrap();
            (*asset).properties.memo = memo;
        }

        for (code, amount) in block.issuance_amounts.drain() {
            let mut amt = self.issuance_amounts.entry(code).or_insert(0);
            *amt.deref_mut() += amount;
        }

        // Add new UTXOs
        // Each transaction gets a TxnSID, and each of its unspent TXOs gets
        // a TxoSID. TxoSID assignments are based on the order TXOs appear in
        // the transaction.
        let mut new_utxo_sids: HashMap<TxnTempSID, (TxnSID, Vec<TxoSID>)> = map! {};
        {
            let mut next_txn = self.next_txn.0;
            let mut next_txo = self.next_txo.0;

            for (ix, txos) in block.temp_sids.iter().zip(block.txos.drain(..)) {
                let txn_sid = next_txn;
                next_txn += 1;

                let mut txn_utxo_sids: Vec<TxoSID> = vec![];

                for txo in txos {
                    let txo_sid = next_txo;
                    next_txo += 1;
                    if let Some(tx_output) = txo {
                        self.owned_utxos
                            .entry(tx_output.record.public_key)
                            .or_insert_with(HashSet::new)
                            .insert(TxoSID(txo_sid));
                        let utxo = Utxo(tx_output);
                        *self
                            .nonconfidential_balances
                            .entry(utxo.0.record.public_key)
                            .or_insert(0) += utxo.get_nonconfidential_balance();
                        self.utxos.insert(TxoSID(txo_sid), utxo);
                        txn_utxo_sids.push(TxoSID(txo_sid));
                    }
                }

                new_utxo_sids.insert(*ix, (TxnSID(txn_sid), txn_utxo_sids));
            }
            self.next_txn = TxnSID(next_txn);
            self.next_txo = TxoSID(next_txo);
        }

        // Update issuance sequence number limits
        for (code, seq_nums) in block.new_issuance_nums.drain() {
            // One more than the greatest sequence number, or 0
            let new_max_seq_num = seq_nums.last().map(|x| x + 1).unwrap_or(0);
            self.issuance_num.insert(code, new_max_seq_num);
        }

        // Register new asset types
        for (code, asset_type) in block.new_asset_codes.drain() {
            self.asset_types.insert(code, asset_type.clone());
        }

        // issuance_keys should already have been checked
        block.issuance_keys.clear();

        let max_sid = self.next_txo.0;
        (new_utxo_sids, base_sid, max_sid)
    }

    /// Check if an txo_sid is unspent.
    #[inline(always)]
    pub fn is_unspent_txo(&self, addr: TxoSID) -> bool {
        self.utxos.contains_key(&addr)
    }

    fn refresh_data(&mut self) {
        if self.nonconfidential_balances.is_empty() {
            self.utxos
                .iter()
                .collect::<Vec<_>>()
                .into_iter()
                .for_each(|(_, txo)| {
                    *self
                        .nonconfidential_balances
                        .entry(txo.0.record.public_key)
                        .or_insert(0) += txo.get_nonconfidential_balance();
                });
        }
    }
}

#[allow(missing_docs)]
#[derive(Clone, Debug, Serialize, Deserialize, PartialEq)]
pub struct LoggedBlock {
    pub block: Vec<Transaction>,
    pub state: StateCommitmentData,
}

/// Flush data to disk
pub fn flush_data() {
    fbnc::flush_data();
}<|MERGE_RESOLUTION|>--- conflicted
+++ resolved
@@ -544,11 +544,7 @@
         const APY_V7_UPGRADE_HEIGHT: BlockHeight = 0;
 
         #[cfg(not(feature = "debug_env"))]
-<<<<<<< HEAD
-        const APY_V7_UPGRADE_HEIGHT: BlockHeight = 142_5000;
-=======
         const APY_V7_UPGRADE_HEIGHT: BlockHeight = 142_9000;
->>>>>>> cf7a7b40
 
         if APY_V7_UPGRADE_HEIGHT < self.get_tendermint_height() {
             // This is an equal conversion of `1 / p% * 0.0536`
