--- conflicted
+++ resolved
@@ -2096,11 +2096,7 @@
     const OVERFLOW_FIX_HEIGHT: BlockHeight = 124_7000;
 
     #[cfg(not(feature = "debug_env"))]
-<<<<<<< HEAD
-    const SECOND_FIX_HEIGHT: BlockHeight = 142_5000;
-=======
     const SECOND_FIX_HEIGHT: BlockHeight = 142_9000;
->>>>>>> cf7a7b40
 
     if OVERFLOW_FIX_HEIGHT < cur_height {
         let am = BigUint::from(amount);
