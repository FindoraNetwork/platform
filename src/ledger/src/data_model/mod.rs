--- conflicted
+++ resolved
@@ -2231,15 +2231,12 @@
                 Operation::AbarToBar(_) => {}
                 Operation::TransferAnonAsset(_) => {}
                 Operation::ReplaceStaker(o) => {
-<<<<<<< HEAD
-                    self.check_has_signature(&o.get_related_pubkeys()[0])?;
-=======
+                    // self.check_has_signature(&o.get_related_pubkeys()[0])?;
                     if !o.get_related_pubkeys().is_empty() {
                         for get_related_pubkey in o.get_related_pubkeys() {
                             self.check_has_signature(&get_related_pubkey)?;
                         }
                     }
->>>>>>> 4b8ff9de
                 }
             }
         }
