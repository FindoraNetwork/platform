--- conflicted
+++ resolved
@@ -288,7 +288,6 @@
         let mut bytes = vec![0u8; 32];
         bytes[..31].copy_from_slice(&raw_asset_type_code.val.0[..31]);
         f.push(BN254Scalar::from_bytes(&bytes).unwrap());
-<<<<<<< HEAD
 
         let mut bytes = vec![0u8; 32];
         bytes[0] = raw_asset_type_code.val.0[31];
@@ -314,14 +313,11 @@
         let mut bytes = vec![0u8; 32];
         bytes[..31].copy_from_slice(&raw_asset_type_code.val.0[..31]);
         f.push(BLSScalar::from_bytes(&bytes).unwrap());
-=======
->>>>>>> f78b947b
 
         let mut bytes = vec![0u8; 32];
         bytes[0] = raw_asset_type_code.val.0[31];
         f.push(BN254Scalar::from_bytes(&bytes).unwrap());
 
-<<<<<<< HEAD
         #[allow(deprecated)]
         {
             use zei::noah_crypto::anemoi_jive::bls12_381_deprecated::AnemoiJive381Deprecated;
@@ -358,10 +354,6 @@
                 &raw_asset_type_code,
             )
         }
-=======
-        let res = AnemoiJive254::eval_variable_length_hash(&f);
-        Self::new_from_vec(res.to_bytes())
->>>>>>> f78b947b
     }
 }
 
@@ -1189,15 +1181,12 @@
     #[allow(missing_docs)]
     pub fn to_field_element(&self) -> BN254Scalar {
         BN254Scalar::from_bytes(&self.bytes()).unwrap()
-<<<<<<< HEAD
     }
 
     #[allow(missing_docs)]
     #[deprecated]
     pub fn to_field_element_old(&self) -> BLSScalar {
         BLSScalar::from_bytes(&self.bytes()).unwrap()
-=======
->>>>>>> f78b947b
     }
 }
 
