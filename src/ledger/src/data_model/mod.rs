--- conflicted
+++ resolved
@@ -1518,12 +1518,9 @@
     pub txn: Transaction,
     pub tx_id: TxnSID,
     pub txo_ids: Vec<TxoSID>,
-<<<<<<< HEAD
-=======
     #[serde(default)]
     pub atxo_ids: Vec<ATxoSID>,
 
->>>>>>> e1fddbc0
     pub merkle_id: u64,
 }
 
