--- conflicted
+++ resolved
@@ -1420,7 +1420,6 @@
     MintFra(MintFraOps),
     /// Convert UTXOs to EVM Account balance
     ConvertAccount(ConvertAccount),
-<<<<<<< HEAD
     /// Anonymous conversion operation
     BarToAbar(Box<BarToAbarOps>),
     /// De-anonymize ABAR operation
@@ -1429,10 +1428,8 @@
     TransferAnonAsset(Box<AnonTransferOps>),
     /// Anonymous fee operation for abar to bar xfr
     AnonymousFee(Box<AnonFeeOps>),
-=======
     ///replace staker.
     ReplaceStaker(ReplaceStakerOps),
->>>>>>> 9e8f65e8
 }
 
 fn set_no_replay_token(op: &mut Operation, no_replay_token: NoReplayToken) {
