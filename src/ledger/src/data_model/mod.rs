//!
//! An implementation of findora ledger data model
//!

#![allow(clippy::field_reassign_with_default)]
#![allow(clippy::assertions_on_constants)]

mod __trash__;
mod effects;
pub use effects::{BlockEffect, TxnEffect};
<<<<<<< HEAD
mod test;

use {
    crate::{
        converter::ConvertAccount,
        staking::{
            ops::{
                claim::ClaimOps, delegation::DelegationOps,
                fra_distribution::FraDistributionOps, governance::GovernanceOps,
                mint_fra::MintFraOps, replace_staker::ReplaceStakerOps,
                undelegation::UnDelegationOps, update_staker::UpdateStakerOps,
                update_validator::UpdateValidatorOps,
            },
            Staking,
=======

use {
    crate::converter::ConvertAccount,
    crate::staking::{
        ops::{
            claim::ClaimOps, delegation::DelegationOps,
            fra_distribution::FraDistributionOps, governance::GovernanceOps,
            mint_fra::MintFraOps, replace_staker::ReplaceStakerOps,
            undelegation::UnDelegationOps, update_staker::UpdateStakerOps,
            update_validator::UpdateValidatorOps,
>>>>>>> 5077ac93
        },
    },
    __trash__::{Policy, PolicyGlobals, TxnPolicyData},
    bitmap::SparseMap,
    cryptohash::{sha256::Digest as BitDigest, HashValue},
    digest::{consts::U64, Digest},
    fbnc::NumKey,
    globutils::wallet::public_key_to_base64,
    globutils::{HashOf, ProofOf, Serialized, SignatureOf},
    lazy_static::lazy_static,
    rand::Rng,
    rand_chacha::{rand_core, ChaChaRng},
    rand_core::{CryptoRng, RngCore, SeedableRng},
    ruc::*,
    serde::{de::Visitor, Deserialize, Deserializer, Serialize, Serializer},
    std::{
        collections::{HashMap, HashSet},
        convert::TryFrom,
        fmt,
        hash::{Hash, Hasher},
        mem,
        ops::Deref,
        result::Result as StdResult,
    },
    unicode_normalization::UnicodeNormalization,
    zei::{
        anon_xfr::{
            abar_to_abar::AXfrNote,
            abar_to_ar::{verify_abar_to_ar_note, AbarToArNote},
            abar_to_bar::{verify_abar_to_bar_note, AbarToBarNote},
            ar_to_abar::{verify_ar_to_abar_note, ArToAbarNote},
            bar_to_abar::{verify_bar_to_abar_note, BarToAbarNote},
            keys::AXfrPubKey,
            structs::{AnonAssetRecord, AxfrOwnerMemo, Nullifier},
        },
        setup::VerifierParams,
        xfr::{
            gen_xfr_body,
            sig::{XfrKeyPair, XfrPublicKey},
            structs::{
                AssetRecord, AssetType as ZeiAssetType, BlindAssetRecord, OwnerMemo,
                TracingPolicies, TracingPolicy, XfrAmount, XfrAssetType, XfrBody,
                ASSET_TYPE_LENGTH,
            },
            XfrNotePolicies,
        },
    },
    zei_algebra::{bls12_381::BLSScalar, serialization::ZeiFromToBytes},
};

const RANDOM_CODE_LENGTH: usize = 16;
const MAX_DECIMALS_LENGTH: u8 = 19;

#[inline(always)]
fn b64enc<T: ?Sized + AsRef<[u8]>>(input: &T) -> String {
    base64::encode_config(input, base64::URL_SAFE)
}

#[inline(always)]
#[allow(missing_docs)]
pub fn b64dec<T: ?Sized + AsRef<[u8]>>(input: &T) -> Result<Vec<u8>> {
    base64::decode_config(input, base64::URL_SAFE).c(d!())
}

/// Unique Identifier for ledger objects
#[derive(Clone, Copy, Debug, Default, Eq, Hash, PartialEq)]
pub struct Code {
    /// 16 bytes
    pub val: [u8; 16],
}

#[inline(always)]
fn is_default<T: Default + PartialEq>(x: &T) -> bool {
    x == &T::default()
}

#[derive(
    Clone, Copy, Debug, Deserialize, Eq, Hash, PartialEq, Ord, PartialOrd, Serialize,
)]
/// Findora asset type code
pub struct AssetTypeCode {
    /// Internal asset type
    pub val: ZeiAssetType,
}

impl NumKey for AssetTypeCode {
    fn to_bytes(&self) -> Vec<u8> {
        self.val.0.to_vec()
    }
    fn from_bytes(b: &[u8]) -> Result<Self> {
        let mut b = b.to_owned();
        b.resize(ASSET_TYPE_LENGTH, 0u8);
        Ok(Self {
            val: ZeiAssetType(
                <[u8; ASSET_TYPE_LENGTH]>::try_from(b.as_slice()).c(d!())?,
            ),
        })
    }
}

// The code of FRA is [0;  ASSET_TYPE_LENGTH],
// exactly equal to the derived `default value`,
// so we implement a custom `Default` for it.
impl Default for AssetTypeCode {
    #[inline(always)]
    fn default() -> Self {
        AssetTypeCode {
            val: ZeiAssetType([255; ASSET_TYPE_LENGTH]),
        }
    }
}

impl AssetTypeCode {
    /// Randomly generates a 16-byte data and encodes it with base64 to a utf8 string.
    ///
    /// The utf8 can then be converted to an asset type code using `new_from_utf8_safe` or `new_from_utf8_truncate`.
    #[inline(always)]
    pub fn gen_utf8_random() -> String {
        let mut rng = ChaChaRng::from_entropy();
        let mut buf: [u8; RANDOM_CODE_LENGTH] = [0u8; RANDOM_CODE_LENGTH];
        rng.fill_bytes(&mut buf);
        b64enc(&buf)
    }

    /// Randomly generates an asset type code
    #[inline(always)]
    pub fn gen_random() -> Self {
        Self::gen_random_with_rng(&mut ChaChaRng::from_entropy())
    }

    #[inline(always)]
    #[allow(missing_docs)]
    pub fn gen_random_with_rng<R: RngCore + CryptoRng>(prng: &mut R) -> Self {
        let val: [u8; ASSET_TYPE_LENGTH] = prng.gen();
        Self {
            val: ZeiAssetType(val),
        }
    }

    /// Returns whether the input is longer than 32 bytes, and thus will be truncated to construct an asset type code.
    #[inline(always)]
    pub fn will_truncate(bytes: &[u8]) -> bool {
        bytes.len() > ASSET_TYPE_LENGTH
    }

    /// Converts a vector to an asset type code.
    #[inline(always)]
    pub fn new_from_vec(mut bytes: Vec<u8>) -> Self {
        bytes.resize(ASSET_TYPE_LENGTH, 0u8);
        Self {
            val: ZeiAssetType(
                <[u8; ASSET_TYPE_LENGTH]>::try_from(bytes.as_slice()).unwrap(),
            ),
        }
    }

    /// Converts an utf8 string to an asset type code.
    ///
    /// Returns an error if the length is greater than 32 bytes.
    #[inline(always)]
    pub fn new_from_utf8_safe(s: &str) -> Result<Self> {
        let composed = s.to_string().nfc().collect::<String>().into_bytes();
        if AssetTypeCode::will_truncate(&composed) {
            return Err(eg!());
        }
        Ok(AssetTypeCode::new_from_vec(composed))
    }

    /// Converts an utf8 string to an asset type code.
    /// Truncates the code if the length is greater than 32 bytes.
    ///
    /// Used to customize the asset type code.
    #[inline(always)]
    pub fn new_from_utf8_truncate(s: &str) -> Self {
        let composed = s.to_string().nfc().collect::<String>().into_bytes();
        AssetTypeCode::new_from_vec(composed)
    }

    /// Converts the asset type code to an utf8 string.
    ///
    /// Used to display the asset type code.
    #[inline(always)]
    pub fn to_utf8(self) -> Result<String> {
        let mut code = self.val.0.to_vec();
        let len = code.len();
        // Find the last non-empty index
        for i in 1..len {
            if code[len - i] == 0 {
                continue;
            } else {
                code.truncate(len - i + 1);
                match std::str::from_utf8(&code) {
                    Ok(utf8_str) => {
                        return Ok(utf8_str.to_string());
                    }
                    Err(e) => {
                        return Err(eg!((e)));
                    }
                };
            }
        }
        Ok("".to_string())
    }

    /// Converts a string to an asset type code.
    /// Truncates the code if the length is greater than 32 bytes.
    ///
    /// Used to customize the asset type code.
    #[inline(always)]
    pub fn new_from_str(s: &str) -> Self {
        let mut as_vec = s.to_string().into_bytes();
        as_vec.resize(ASSET_TYPE_LENGTH, 0u8);
        let buf = <[u8; ASSET_TYPE_LENGTH]>::try_from(as_vec.as_slice()).unwrap();
        Self {
            val: ZeiAssetType(buf),
        }
    }

    /// Converts a base64-format string to an asset type code.
    /// Truncates the code if the length is greater than 32 bytes.
    ///
    /// Used to customize the asset type code.
    pub fn new_from_base64(b64: &str) -> Result<Self> {
        match b64dec(b64) {
            Ok(mut bin) => {
                bin.resize(ASSET_TYPE_LENGTH, 0u8);
                let buf = <[u8; ASSET_TYPE_LENGTH]>::try_from(bin.as_slice()).c(d!())?;
                Ok(Self {
                    val: ZeiAssetType(buf),
                })
            }
            Err(e) => Err(eg!((format!(
                "Failed to deserialize base64 '{}': {}",
                b64, e
            )))),
        }
    }

    /// Converts the asset type code to a base64 format string.
    ///
    /// Used to display the asset type code.
    #[inline(always)]
    pub fn to_base64(self) -> String {
        b64enc(&self.val.0)
    }

    // pub(crate) fn to_bytes(&self) -> Vec<u8> {
    //     self.val.0.to_vec()
    // }
}

impl Code {
    #[inline(always)]
    #[allow(missing_docs)]
    pub fn gen_random() -> Self {
        let mut small_rng = ChaChaRng::from_entropy();
        let mut buf: [u8; 16] = [0u8; 16];
        small_rng.fill_bytes(&mut buf);
        Self { val: buf }
    }

    #[inline(always)]
    #[allow(missing_docs)]
    pub fn gen_random_with_rng<R: Rng>(mut prng: R) -> Self {
        let val: [u8; 16] = prng.gen();
        Self { val }
    }

    #[inline(always)]
    #[allow(missing_docs)]
    pub fn new_from_str(s: &str) -> Self {
        let mut as_vec = s.to_string().into_bytes();
        as_vec.resize(16, 0u8);
        let buf = <[u8; 16]>::try_from(as_vec.as_slice()).unwrap();
        Self { val: buf }
    }

    #[inline(always)]
    #[allow(missing_docs)]
    pub fn new_from_base64(b64: &str) -> Result<Self> {
        if let Ok(mut bin) = b64dec(b64) {
            bin.resize(16, 0u8);
            let buf = <[u8; 16]>::try_from(bin.as_slice()).c(d!())?;
            Ok(Self { val: buf })
        } else {
            Err(eg!())
        }
    }

    #[inline(always)]
    #[allow(missing_docs)]
    pub fn to_base64(self) -> String {
        b64enc(&self.val)
    }

    // pub(crate) fn to_bytes(self) -> Vec<u8> {
    //     self.val.to_vec()
    // }
}

impl Serialize for Code {
    #[inline(always)]
    fn serialize<S>(&self, serializer: S) -> StdResult<S::Ok, S::Error>
    where
        S: Serializer,
    {
        if serializer.is_human_readable() {
            serializer.serialize_str(&b64enc(&self.val))
        } else {
            serializer.serialize_bytes(&self.val)
        }
    }
}

impl<'de> Deserialize<'de> for Code {
    fn deserialize<D>(deserializer: D) -> StdResult<Self, D::Error>
    where
        D: Deserializer<'de>,
    {
        struct CodeVisitor;

        impl<'de> Visitor<'de> for CodeVisitor {
            type Value = Code;

            #[inline(always)]
            fn expecting(
                &self,
                formatter: &mut ::core::fmt::Formatter,
            ) -> core::fmt::Result {
                formatter.write_str("an array of 16 bytes")
            }

            #[inline(always)]
            fn visit_bytes<E>(self, v: &[u8]) -> StdResult<Self::Value, E>
            where
                E: serde::de::Error,
            {
                if v.len() == 16 {
                    let mut val = [0u8; 16];
                    val.copy_from_slice(v);

                    Ok(Code { val })
                } else {
                    Err(serde::de::Error::invalid_length(v.len(), &self))
                }
            }

            #[inline(always)]
            fn visit_str<E>(self, s: &str) -> StdResult<Self::Value, E>
            where
                E: serde::de::Error,
            {
                self.visit_bytes(&b64dec(s).map_err(serde::de::Error::custom)?)
            }
        }

        if deserializer.is_human_readable() {
            deserializer.deserialize_str(CodeVisitor)
        } else {
            deserializer.deserialize_bytes(CodeVisitor)
        }
    }
}

#[allow(missing_docs)]
#[derive(Clone, Debug, Default, Deserialize, Eq, Hash, PartialEq, Serialize)]
pub struct Memo(pub String);

#[allow(missing_docs)]
#[derive(Clone, Copy, Debug, Default, Deserialize, Eq, Hash, PartialEq, Serialize)]
pub struct ConfidentialMemo;

#[allow(missing_docs)]
#[derive(Clone, Copy, Debug, Default, Deserialize, Eq, Hash, PartialEq, Serialize)]
pub struct Commitment([u8; 32]);

#[allow(missing_docs)]
#[derive(
    Clone, Copy, Debug, Default, Deserialize, PartialEq, Eq, PartialOrd, Ord, Serialize,
)]
pub struct XfrAddress {
    pub key: XfrPublicKey,
}

impl XfrAddress {
    #[cfg(not(target_arch = "wasm32"))]
    pub(crate) fn to_base64(self) -> String {
        b64enc(&self.key.as_bytes())
    }

    // pub(crate) fn to_bytes(self) -> Vec<u8> {
    //     self.key.as_bytes().to_vec()
    // }
}

#[allow(clippy::derive_hash_xor_eq)]
impl Hash for XfrAddress {
    #[inline(always)]
    fn hash<H: Hasher>(&self, state: &mut H) {
        self.key.as_bytes().hash(state);
    }
}

#[allow(missing_docs)]
#[derive(
    Clone, Copy, Debug, Default, Deserialize, PartialEq, Eq, PartialOrd, Ord, Serialize,
)]
pub struct AXfrAddress {
    pub key: AXfrPubKey,
}

#[allow(clippy::derive_hash_xor_eq)]
impl Hash for AXfrAddress {
    #[inline(always)]
    fn hash<H: Hasher>(&self, state: &mut H) {
        self.key.zei_to_bytes().hash(state);
    }
}

#[allow(missing_docs)]
#[derive(
    Clone, Copy, Debug, Default, Deserialize, Eq, PartialEq, Ord, PartialOrd, Serialize,
)]
pub struct IssuerPublicKey {
    pub key: XfrPublicKey,
}

impl IssuerPublicKey {
    #[cfg(not(target_arch = "wasm32"))]
    pub(crate) fn to_base64(self) -> String {
        b64enc(self.key.as_bytes())
    }

    // pub(crate) fn to_bytes(&self) -> Vec<u8> {
    //     self.key.as_bytes().to_vec()
    // }
}

#[allow(clippy::derive_hash_xor_eq)]
impl Hash for IssuerPublicKey {
    #[inline(always)]
    fn hash<H: Hasher>(&self, state: &mut H) {
        self.key.as_bytes().hash(state);
    }
}

impl Deref for IssuerPublicKey {
    type Target = XfrPublicKey;
    #[inline(always)]
    fn deref(&self) -> &Self::Target {
        &self.key
    }
}

#[derive(Debug)]
#[allow(missing_docs)]
pub struct IssuerKeyPair<'a> {
    pub keypair: &'a XfrKeyPair,
}

#[derive(Clone, Copy, Debug, Default, Deserialize, Eq, PartialEq, Serialize)]
struct AccountAddress {
    pub key: XfrPublicKey,
}

#[allow(missing_docs)]
#[derive(Clone, Debug, Deserialize, Eq, PartialEq, Serialize)]
pub struct IndexedSignature<T> {
    pub address: XfrAddress,
    pub signature: SignatureOf<(T, Option<usize>)>,
    #[serde(default)]
    #[serde(skip_serializing_if = "is_default")]
    pub input_idx: Option<usize>, // Some(idx) if a co-signature, None otherwise
}

impl<T> IndexedSignature<T>
where
    T: Clone + Serialize + serde::de::DeserializeOwned,
{
    #[inline(always)]
    #[allow(missing_docs)]
    pub fn verify(&self, message: &T) -> bool {
        self.signature
            .verify(&self.address.key, &(message.clone(), self.input_idx))
            .is_ok()
    }
}

/// Stores threshold and weights for a multisignature requirement.
#[derive(Clone, Debug, Deserialize, Eq, PartialEq, Serialize)]
pub struct SignatureRules {
    /// Minimum sum of signature weights that is required for an asset transfer.
    pub threshold: u64,
    /// Stored as a vector so that serialization is deterministic
    pub weights: Vec<(XfrPublicKey, u64)>,
}

impl SignatureRules {
    /// Returns Ok(()) if the sum of weights of the keys in keyset reaches the threshold.
    /// Keyset must store XfrPublicKeys in byte form.
    pub fn check_signature_set(&self, keyset: &HashSet<Vec<u8>>) -> Result<()> {
        let mut sum: u64 = 0;
        let mut weight_map = HashMap::new();
        // Convert to map
        for (key, weight) in self.weights.iter() {
            weight_map.insert(key.as_bytes(), *weight);
        }
        // Calculate weighted sum
        for key in keyset.iter() {
            sum = sum
                .checked_add(*weight_map.get(&key[..]).unwrap_or(&0))
                .c(d!())?;
        }

        if sum < self.threshold {
            return Err(eg!());
        }
        Ok(())
    }
}

/// Simple asset rules
#[derive(Clone, Debug, Deserialize, Eq, PartialEq, Serialize)]
pub struct AssetRules {
    /// Transferable: Non-transferable assets can only be transferred once from the issuer to
    ///   another user.
    pub transferable: bool,
    /// Updatable: Whether the asset memo can be updated.
    pub updatable: bool,
    /// Transfer signature rules: Signature weights and threshold for a valid transfer.
    pub transfer_multisig_rules: Option<SignatureRules>,
    #[serde(default)]
    #[serde(skip_serializing_if = "is_default")]
    /// Asset tracing policies: A bundle of tracing policies specifying the tracing proofs that
    ///  constitute a valid transfer.
    pub tracing_policies: TracingPolicies,
    #[serde(with = "serde_strz::emp", default)]
    /// Max units: Optional limit on total issuance amount.
    pub max_units: Option<u64>,
    /// Decimals: default to FRA_DECIMALS
    pub decimals: u8,
}
impl Default for AssetRules {
    #[inline(always)]
    fn default() -> Self {
        AssetRules {
            tracing_policies: TracingPolicies::new(),
            transferable: true,
            updatable: false,
            max_units: None,
            transfer_multisig_rules: None,
            decimals: FRA_DECIMALS,
        }
    }
}

impl AssetRules {
    #[inline(always)]
    #[allow(missing_docs)]
    pub fn add_tracing_policy(&mut self, policy: TracingPolicy) -> &mut Self {
        self.tracing_policies.add(policy);
        self
    }

    #[inline(always)]
    #[allow(missing_docs)]
    pub fn set_max_units(&mut self, max_units: Option<u64>) -> &mut Self {
        self.max_units = max_units;
        self
    }

    #[inline(always)]
    #[allow(missing_docs)]
    pub fn set_transferable(&mut self, transferable: bool) -> &mut Self {
        self.transferable = transferable;
        self
    }

    #[inline(always)]
    #[allow(missing_docs)]
    pub fn set_updatable(&mut self, updatable: bool) -> &mut Self {
        self.updatable = updatable;
        self
    }

    #[inline(always)]
    #[allow(missing_docs)]
    pub fn set_transfer_multisig_rules(
        &mut self,
        multisig_rules: Option<SignatureRules>,
    ) -> &mut Self {
        self.transfer_multisig_rules = multisig_rules;
        self
    }

    #[inline(always)]
    #[allow(missing_docs)]
    pub fn set_decimals(&mut self, decimals: u8) -> Result<&mut Self> {
        if decimals > MAX_DECIMALS_LENGTH {
            return Err(eg!("asset decimals should be less than 20"));
        }
        self.decimals = decimals;
        Ok(self)
    }
}

#[allow(missing_docs)]
#[derive(Clone, Debug, Default, Deserialize, Eq, PartialEq, Serialize)]
pub struct Asset {
    #[serde(default)]
    #[serde(skip_serializing_if = "is_default")]
    pub code: AssetTypeCode,
    pub issuer: IssuerPublicKey,
    #[serde(default)]
    #[serde(skip_serializing_if = "is_default")]
    pub memo: Memo,
    #[serde(default)]
    #[serde(skip_serializing_if = "is_default")]
    pub confidential_memo: ConfidentialMemo,
    #[serde(default)]
    pub asset_rules: AssetRules,
    #[serde(default)]
    #[serde(skip_serializing_if = "is_default")]
    pub policy: Option<(Box<Policy>, PolicyGlobals)>,
}

/// Note:
/// if the properties field of this struct is changed,
/// update the comment for AssetType::from_json in wasm_data_model.rs as well.
#[derive(Clone, Debug, Default, Deserialize, Eq, PartialEq, Serialize)]
pub struct AssetType {
    /// major properties of this asset
    pub properties: Asset,
    pub(crate) digest: [u8; 32],
    pub(crate) units: u64,
    pub(crate) confidential_units: Commitment,
}

impl AssetType {
    #[inline(always)]
    #[allow(missing_docs)]
    pub fn has_issuance_restrictions(&self) -> bool {
        self.properties.asset_rules.max_units.is_some()
    }

    #[inline(always)]
    #[allow(missing_docs)]
    pub fn has_transfer_restrictions(&self) -> bool {
        let simple_asset: Asset = {
            let mut ret: Asset = Default::default();
            let asset = &self.properties;

            ret.code = asset.code;
            ret.issuer = asset.issuer;
            ret.memo = asset.memo.clone();
            ret.confidential_memo = asset.confidential_memo;
            // Only relevant for issue operations
            ret.asset_rules.max_units = asset.asset_rules.max_units;
            ret.asset_rules.decimals = asset.asset_rules.decimals;

            ret
        };
        self.properties != simple_asset
    }

    #[inline(always)]
    #[allow(missing_docs)]
    pub fn get_tracing_policies_ref(&self) -> &TracingPolicies {
        &self.properties.asset_rules.tracing_policies
    }
}

#[allow(missing_docs)]
#[derive(Clone, Debug, Deserialize, Eq, Hash, PartialEq, Serialize)]
pub struct CustomAssetPolicy {
    policy: Vec<u8>, // serialized policy, underlying form TBD.
}

#[allow(missing_docs)]
#[derive(Clone, Debug, Deserialize, Eq, Hash, PartialEq, Serialize)]
pub struct CredentialProofKey([u8; 16]);

#[allow(missing_docs)]
#[derive(Clone, Debug, Deserialize, Eq, Hash, PartialEq, Serialize)]
pub struct CredentialProof {
    pub key: CredentialProofKey,
}

#[derive(
    Clone,
    Copy,
    Debug,
    Default,
    Deserialize,
    Eq,
    Hash,
    PartialEq,
    Serialize,
    Ord,
    PartialOrd,
)]
#[allow(missing_docs)]
pub struct TxoSID(pub u64);

impl NumKey for TxoSID {
    fn to_bytes(&self) -> Vec<u8> {
        self.0.to_ne_bytes().to_vec()
    }
    fn from_bytes(b: &[u8]) -> Result<Self> {
        <[u8; mem::size_of::<u64>()]>::try_from(b)
            .c(d!())
            .map(u64::from_ne_bytes)
            .map(TxoSID)
    }
}

#[allow(missing_docs)]
pub type TxoSIDList = Vec<TxoSID>;

#[derive(
    Clone,
    Copy,
    Debug,
    Default,
    Deserialize,
    Eq,
    Hash,
    PartialEq,
    Serialize,
    Ord,
    PartialOrd,
)]
#[allow(missing_docs)]
pub struct ATxoSID(pub u64);

#[allow(missing_docs)]
#[derive(Clone, Copy, Debug, Default, Deserialize, Eq, Hash, PartialEq, Serialize)]
pub struct OutputPosition(pub usize);

#[allow(missing_docs)]
#[derive(
    Clone,
    Copy,
    Debug,
    Default,
    Deserialize,
    Hash,
    PartialEq,
    Eq,
    PartialOrd,
    Ord,
    Serialize,
)]
pub struct TxnSID(pub usize);

impl fmt::Display for TxoSID {
    #[inline(always)]
    fn fmt(&self, f: &mut fmt::Formatter) -> fmt::Result {
        write!(f, "{}", self.0)
    }
}

impl NumKey for TxnSID {
    fn to_bytes(&self) -> Vec<u8> {
        self.0.to_ne_bytes().to_vec()
    }
    fn from_bytes(b: &[u8]) -> Result<Self> {
        <[u8; mem::size_of::<usize>()]>::try_from(b)
            .c(d!())
            .map(usize::from_ne_bytes)
            .map(TxnSID)
    }
}

/// (sid, hash)
pub type TxnIDHash = (TxnSID, String);

#[allow(missing_docs)]
#[derive(Clone, Copy, Debug, Default, Deserialize, Eq, Hash, PartialEq, Serialize)]
pub struct BlockSID(pub usize);

/// An ephemeral index for a transaction (with a different newtype so that
/// it's harder to mix up)
#[derive(Clone, Copy, Debug, Default, Deserialize, Eq, Hash, PartialEq, Serialize)]
pub struct TxnTempSID(pub usize);

#[allow(missing_docs)]
#[derive(Clone, Debug, Deserialize, Eq, PartialEq, Serialize)]
pub struct TxOutput {
    pub id: Option<TxoSID>,
    pub record: BlindAssetRecord,
    #[serde(default)]
    #[serde(skip_serializing_if = "is_default")]
    pub lien: Option<HashOf<Vec<TxOutput>>>,
}

#[allow(missing_docs)]
#[derive(Eq, Clone, PartialEq, Debug, Serialize, Deserialize)]
pub enum UtxoStatus {
    Spent,
    Unspent,
    Nonexistent,
}

#[allow(missing_docs)]
#[derive(Clone, Debug, Deserialize, Eq, PartialEq, Serialize)]
pub struct Utxo(pub TxOutput);

impl Utxo {
    #[cfg(not(target_arch = "wasm32"))]
    #[inline(always)]
    pub(crate) fn get_nonconfidential_balance(&self) -> u64 {
        if let XfrAmount::NonConfidential(n) = self.0.record.amount {
            n
        } else {
            0
        }
    }
}

/// Ledger address of input
#[derive(Copy, Clone, Debug, Deserialize, Eq, PartialEq, Serialize)]
pub enum TxoRef {
    /// Offset backwards from this operation (within a txn) -- 0 is the most recent, (n-1) (if there
    /// are n outputs so far) is the first output of the transaction
    Relative(u64),
    /// Absolute Txo address to a location outside this txn
    Absolute(TxoSID),
}

#[allow(missing_docs)]
#[derive(Clone, Copy, Debug, Default, Deserialize, Eq, PartialEq, Serialize)]
pub struct NoReplayToken([u8; 8], u64);

impl NoReplayToken {
    #[inline(always)]
    #[allow(missing_docs)]
    pub fn new<R: RngCore>(prng: &mut R, seq_id: u64) -> Self {
        NoReplayToken(prng.next_u64().to_be_bytes(), seq_id)
    }

    #[inline(always)]
    #[allow(missing_docs)]
    pub fn unsafe_new(rand: u64, seq_id: u64) -> Self {
        NoReplayToken(rand.to_be_bytes(), seq_id)
    }

    #[inline(always)]
    #[allow(missing_docs)]
    pub fn get_seq_id(&self) -> u64 {
        self.1
    }

    #[inline(always)]
    #[allow(missing_docs)]
    pub fn get_rand(&self) -> [u8; 8] {
        self.0
    }
}

/// The inner data of Transfer Operation
#[derive(Clone, Debug, Deserialize, Eq, PartialEq, Serialize)]
pub struct TransferAssetBody {
    /// Ledger address of inputs
    pub inputs: Vec<TxoRef>,
    #[serde(default)]
    #[serde(skip_serializing_if = "is_default")]
    /// Transfer policies
    pub policies: XfrNotePolicies,
    /// A array of transaction outputs
    pub outputs: Vec<TxOutput>,
    #[serde(default)]
    #[serde(skip_serializing_if = "is_default")]
    /// (inp_idx,out_idx,hash) triples signifying that the lien `hash` on
    /// the input `inp_idx` gets assigned to the output `out_idx`
    pub lien_assignments: Vec<(usize, usize, HashOf<Vec<TxOutput>>)>,
    /// TODO(joe): we probably don't need the whole XfrNote with input records
    /// once it's on the chain
    /// Encrypted transfer note
    pub transfer: Box<XfrBody>,

    /// Only Standard type supported
    pub transfer_type: TransferType,
}

impl TransferAssetBody {
    #[allow(missing_docs)]
    #[allow(clippy::too_many_arguments)]
    pub fn new<R: CryptoRng + RngCore>(
        prng: &mut R,
        input_refs: Vec<TxoRef>,
        input_records: &[AssetRecord],
        output_records: &[AssetRecord],
        policies: Option<XfrNotePolicies>,
        lien_assignments: Vec<(usize, usize, HashOf<Vec<TxOutput>>)>,
        transfer_type: TransferType,
    ) -> Result<TransferAssetBody> {
        let num_inputs = input_records.len();
        let num_outputs = output_records.len();

        if num_inputs == 0 {
            return Err(eg!());
        }

        // If no policies specified, construct set of empty policies
        let policies = policies.unwrap_or_else(|| {
            let no_policies = TracingPolicies::new();
            XfrNotePolicies::new(
                vec![no_policies.clone(); num_inputs],
                vec![None; num_inputs],
                vec![no_policies; num_outputs],
                vec![None; num_outputs],
            )
        });

        // Verify that for each input and output, there is a corresponding policy and credential commitment
        if num_inputs != policies.inputs_tracing_policies.len()
            || num_inputs != policies.inputs_sig_commitments.len()
            || num_outputs != policies.outputs_tracing_policies.len()
            || num_outputs != policies.outputs_sig_commitments.len()
        {
            return Err(eg!());
        }

        let transfer =
            Box::new(gen_xfr_body(prng, input_records, output_records).c(d!())?);
        let outputs = transfer
            .outputs
            .iter()
            .map(|rec| TxOutput {
                id: None,
                record: rec.clone(),
                lien: None,
            })
            .collect();
        Ok(TransferAssetBody {
            inputs: input_refs,
            outputs,
            policies,
            lien_assignments,
            transfer,
            transfer_type,
        })
    }

    /// Computes a body signature. A body signature represents consent to some part of the asset transfer. If an
    /// input_idx is specified, the signature is a co-signature.
    #[inline(always)]
    pub fn compute_body_signature(
        &self,
        keypair: &XfrKeyPair,
        input_idx: Option<usize>,
    ) -> IndexedSignature<TransferAssetBody> {
        let public_key = keypair.get_pk_ref();
        IndexedSignature {
            signature: SignatureOf::new(keypair, &(self.clone(), input_idx)),
            address: XfrAddress { key: *public_key },
            input_idx,
        }
    }

    /// Verifies a body signature
    #[inline(always)]
    pub fn verify_body_signature(
        &self,
        signature: &IndexedSignature<TransferAssetBody>,
    ) -> bool {
        signature.verify(&self)
    }
}

#[allow(missing_docs)]
#[derive(Clone, Debug, Deserialize, Eq, PartialEq, Serialize)]
pub struct IssueAssetBody {
    #[serde(default)]
    #[serde(skip_serializing_if = "is_default")]
    pub code: AssetTypeCode,
    pub seq_num: u64,
    pub num_outputs: usize,
    pub records: Vec<(TxOutput, Option<OwnerMemo>)>,
}

impl IssueAssetBody {
    #[inline(always)]
    #[allow(missing_docs)]
    pub fn new(
        token_code: &AssetTypeCode,
        seq_num: u64,
        records: &[(TxOutput, Option<OwnerMemo>)],
    ) -> Result<IssueAssetBody> {
        Ok(IssueAssetBody {
            code: *token_code,
            seq_num,
            num_outputs: records.len(),
            records: records.to_vec(),
        })
    }
}

#[allow(missing_docs)]
#[derive(Clone, Debug, Deserialize)]
pub enum AssetTypePrefix {
    UserDefined,
    ERC20,
    NFT,
}

impl AssetTypePrefix {
    #[allow(missing_docs)]
    pub fn bytes(&self) -> Vec<u8> {
        let code = match self {
            AssetTypePrefix::UserDefined => "56",
            AssetTypePrefix::ERC20 => "77",
            AssetTypePrefix::NFT => "02",
        };

        hex::decode(format!("{:0>64}", code)).unwrap()
    }
}

#[allow(missing_docs)]
#[derive(Clone, Debug, Deserialize, Eq, PartialEq, Serialize)]
pub struct DefineAssetBody {
    pub asset: Box<Asset>,
}

impl DefineAssetBody {
    #[allow(missing_docs)]
    pub fn new(
        token_code: &AssetTypeCode,
        issuer_key: &IssuerPublicKey,
        asset_rules: AssetRules,
        memo: Option<Memo>,
        confidential_memo: Option<ConfidentialMemo>,
    ) -> Result<DefineAssetBody> {
        let mut asset_def: Asset = Default::default();
        asset_def.code = *token_code;
        asset_def.issuer = *issuer_key;
        asset_def.asset_rules = asset_rules;
        asset_def.policy = None;

        if let Some(memo) = memo {
            asset_def.memo = Memo(memo.0);
        } else {
            asset_def.memo = Memo(String::from(""));
        }

        if let Some(confidential_memo) = confidential_memo {
            asset_def.confidential_memo = confidential_memo;
        } else {
            asset_def.confidential_memo = ConfidentialMemo {};
        }
        Ok(DefineAssetBody {
            asset: Box::new(asset_def),
        })
    }
}

#[allow(missing_docs)]
#[derive(Clone, Debug, Deserialize, Eq, PartialEq, Serialize)]
pub struct UpdateMemoBody {
    pub new_memo: Memo,
    #[serde(default)]
    #[serde(skip_serializing_if = "is_default")]
    pub asset_type: AssetTypeCode,
    pub no_replay_token: NoReplayToken,
}

/// Enum indicating whether an Transfer is standard type
/// Currently only Standard type is supported
#[derive(Clone, Copy, Debug, Deserialize, Eq, PartialEq, Serialize)]
pub enum TransferType {
    /// Standard transfer
    Standard,
    /// Not supported yet
    DebtSwap,
}

impl Default for TransferType {
    #[inline(always)]
    fn default() -> Self {
        Self::Standard
    }
}

/// Enum indicating whether an output appearning in transaction is internally spent
pub enum OutputSpentStatus {
    #[allow(missing_docs)]
    Spent,
    #[allow(missing_docs)]
    Unspent,
}

#[allow(missing_docs)]
#[derive(Clone, Debug, Deserialize, Eq, PartialEq, Serialize)]
pub struct TransferAsset {
    pub body: TransferAssetBody,
    pub body_signatures: Vec<IndexedSignature<TransferAssetBody>>,
}

impl TransferAsset {
    #[inline(always)]
    #[allow(missing_docs)]
    pub fn new(transfer_body: TransferAssetBody) -> Result<TransferAsset> {
        Ok(TransferAsset {
            body: transfer_body,
            body_signatures: Vec::new(),
        })
    }

    #[inline(always)]
    #[allow(missing_docs)]
    pub fn sign(&mut self, keypair: &XfrKeyPair) {
        let sig = self.create_input_signature(keypair);
        self.attach_signature(sig).unwrap()
    }

    #[inline(always)]
    #[allow(missing_docs)]
    pub fn attach_signature(
        &mut self,
        sig: IndexedSignature<TransferAssetBody>,
    ) -> Result<()> {
        if !sig.verify(&self.body) {
            return Err(eg!());
        }
        self.body_signatures.push(sig);
        Ok(())
    }

    #[inline(always)]
    #[allow(missing_docs)]
    pub fn create_input_signature(
        &self,
        keypair: &XfrKeyPair,
    ) -> IndexedSignature<TransferAssetBody> {
        self.body.compute_body_signature(keypair, None)
    }

    #[inline(always)]
    #[allow(missing_docs)]
    pub fn get_owner_memos_ref(&self) -> Vec<Option<&OwnerMemo>> {
        self.body
            .transfer
            .owners_memos
            .iter()
            .map(|mem| mem.as_ref())
            .collect()
    }

    #[inline(always)]
    #[allow(missing_docs)]
    pub fn get_owner_addresses(&self) -> Vec<XfrPublicKey> {
        self.body
            .transfer
            .inputs
            .iter()
            .map(|record| record.public_key)
            .collect()
    }

    #[inline(always)]
    #[allow(missing_docs)]
    pub fn get_outputs_ref(&self) -> Vec<&TxOutput> {
        self.body.outputs.iter().collect()
    }
}

#[allow(missing_docs)]
#[derive(Clone, Debug, Deserialize, Eq, PartialEq, Serialize)]
pub struct IssueAsset {
    pub body: IssueAssetBody,
    pub pubkey: IssuerPublicKey,
    pub signature: SignatureOf<IssueAssetBody>,
}

impl IssueAsset {
    #[inline(always)]
    #[allow(missing_docs)]
    pub fn new(
        issuance_body: IssueAssetBody,
        keypair: &IssuerKeyPair,
    ) -> Result<IssueAsset> {
        let signature = SignatureOf::new(&keypair.keypair, &issuance_body);
        Ok(IssueAsset {
            body: issuance_body,
            pubkey: IssuerPublicKey {
                key: *keypair.keypair.get_pk_ref(),
            },
            signature,
        })
    }

    #[inline(always)]
    #[allow(missing_docs)]
    pub fn get_owner_memos_ref(&self) -> Vec<Option<&OwnerMemo>> {
        self.body
            .records
            .iter()
            .map(|(_, memo)| memo.as_ref())
            .collect()
    }

    #[inline(always)]
    #[allow(missing_docs)]
    pub fn get_outputs_ref(&self) -> Vec<&TxOutput> {
        self.body.records.iter().map(|rec| &rec.0).collect()
    }
}

#[allow(missing_docs)]
#[derive(Clone, Debug, Deserialize, Eq, PartialEq, Serialize)]
pub struct DefineAsset {
    pub body: DefineAssetBody,

    pub pubkey: IssuerPublicKey,
    pub signature: SignatureOf<DefineAssetBody>,
}

impl DefineAsset {
    #[inline(always)]
    #[allow(missing_docs)]
    pub fn new(
        creation_body: DefineAssetBody,
        keypair: &IssuerKeyPair,
    ) -> Result<DefineAsset> {
        let signature = SignatureOf::new(&keypair.keypair, &creation_body);
        Ok(DefineAsset {
            body: creation_body,
            pubkey: IssuerPublicKey {
                key: *keypair.keypair.get_pk_ref(),
            },
            signature,
        })
    }
}

/// Operation data for a updating findora custom asset memo
#[derive(Clone, Debug, Deserialize, Eq, PartialEq, Serialize)]
pub struct UpdateMemo {
    /// Inner data to update
    pub body: UpdateMemoBody,
    /// The findora account publickey
    pub pubkey: XfrPublicKey,
    /// the signature
    pub signature: SignatureOf<UpdateMemoBody>,
}

impl UpdateMemo {
    #[inline(always)]
    #[allow(missing_docs)]
    pub fn new(
        update_memo_body: UpdateMemoBody,
        signing_key: &XfrKeyPair,
    ) -> UpdateMemo {
        let signature = SignatureOf::new(signing_key, &update_memo_body);
        UpdateMemo {
            body: update_memo_body,
            pubkey: *signing_key.get_pk_ref(),
            signature,
        }
    }
}

/// A note which enumerates the transparent and confidential BAR to
/// Anon Asset record conversion.
#[derive(Clone, Debug, Deserialize, Eq, PartialEq, Serialize)]
pub enum BarAnonConvNote {
    /// A transfer note with ZKP for a confidential asset record
    BarNote(Box<BarToAbarNote>),
    /// A transfer note with ZKP for a non-confidential asset record
    ArNote(Box<ArToAbarNote>),
}

/// Operation for converting a Blind Asset Record to a Anonymous record
#[derive(Clone, Debug, Deserialize, Eq, PartialEq, Serialize)]
pub struct BarToAbarOps {
    /// the note which contains the inp/op and ZKP
    pub note: BarAnonConvNote,
    /// The TxoSID of the the input BAR
    pub txo_sid: TxoSID,
    nonce: NoReplayToken,
}

impl BarToAbarOps {
    /// Generates a new BarToAbarOps object
    /// # Arguments
    /// * bar_to_abar_note - The BarToAbarNote of the conversion
    /// * txo_sid          - the TxoSID of the converting BAR
    /// * nonce
    pub fn new(
        note: BarAnonConvNote,
        txo_sid: TxoSID,
        nonce: NoReplayToken,
    ) -> Result<BarToAbarOps> {
        Ok(BarToAbarOps {
            note,
            txo_sid,
            nonce,
        })
    }

    /// verifies the signatures and proof of the note
    pub fn verify(&self) -> Result<()> {
        match &self.note {
            BarAnonConvNote::BarNote(note) => {
                // fetch the verifier Node Params for PlonkProof
                let node_params = VerifierParams::bar_to_abar_params()?;
                // verify the Plonk proof and signature
                verify_bar_to_abar_note(&node_params, &note, &note.body.input.public_key)
                    .c(d!())
            }
            BarAnonConvNote::ArNote(note) => {
                // fetch the verifier Node Params for PlonkProof
                let node_params = VerifierParams::ar_to_abar_params()?;
                // verify the Plonk proof and signature
                verify_ar_to_abar_note(&node_params, note).c(d!())
            }
        }
    }

    /// provides a copy of the input record in the note
    pub fn input_record(&self) -> BlindAssetRecord {
        match &self.note {
            BarAnonConvNote::BarNote(n) => n.body.input.clone(),
            BarAnonConvNote::ArNote(n) => n.body.input.clone(),
        }
    }

    /// provides a copy of the output record of the note.
    pub fn output_record(&self) -> AnonAssetRecord {
        match &self.note {
            BarAnonConvNote::BarNote(n) => n.body.output.clone(),
            BarAnonConvNote::ArNote(n) => n.body.output.clone(),
        }
    }

    /// provides a copy of the AxfrOwnerMemo in the note
    pub fn axfr_memo(&self) -> AxfrOwnerMemo {
        match &self.note {
            BarAnonConvNote::BarNote(n) => n.body.memo.clone(),
            BarAnonConvNote::ArNote(n) => n.body.memo.clone(),
        }
    }

    #[inline(always)]
    /// Sets the nonce for the operation
    pub fn set_nonce(&mut self, nonce: NoReplayToken) {
        self.nonce = nonce;
    }

    #[inline(always)]
    /// Fetches the nonce of the operation
    pub fn get_nonce(&self) -> NoReplayToken {
        self.nonce
    }
}

/// AbarConvNote
#[derive(Clone, Debug, Deserialize, Eq, PartialEq, Serialize)]
pub enum AbarConvNote {
    /// Conversion to a amount or type confidential BAR
    AbarToBar(Box<AbarToBarNote>),
    /// Conversion to a transparent BAR
    AbarToAr(Box<AbarToArNote>),
}

impl AbarConvNote {
    /// Verifies the ZKP based on the type of conversion
    pub fn verify<D: Digest<OutputSize = U64> + Default>(
        &self,
        merkle_root: BLSScalar,
        hasher: D,
    ) -> Result<()> {
        match self {
            AbarConvNote::AbarToBar(note) => {
                // An axfr_abar_conv requires versioned merkle root hash for verification.
                let abar_to_bar_verifier_params = VerifierParams::abar_to_bar_params()?;
                // verify zk proof with merkle root
                verify_abar_to_bar_note(
                    &abar_to_bar_verifier_params,
                    &note,
                    &merkle_root,
                    hasher,
                )
                .c(d!("Abar to Bar conversion proof verification failed"))
            }
            AbarConvNote::AbarToAr(note) => {
                // An axfr_abar_conv requires versioned merkle root hash for verification.
                let abar_to_ar_verifier_params = VerifierParams::abar_to_ar_params()?;
                // verify zk proof with merkle root
                verify_abar_to_ar_note(
                    &abar_to_ar_verifier_params,
                    &note,
                    &merkle_root,
                    hasher,
                )
                .c(d!("Abar to AR conversion proof verification failed"))
            }
        }
    }

    /// input nullifier in the note body
    pub fn get_input(&self) -> Nullifier {
        match self {
            AbarConvNote::AbarToBar(note) => note.body.input,
            AbarConvNote::AbarToAr(note) => note.body.input,
        }
    }

    /// merkle root version of the proof
    pub fn get_merkle_root_version(&self) -> u64 {
        match self {
            AbarConvNote::AbarToBar(note) => note.body.merkle_root_version,
            AbarConvNote::AbarToAr(note) => note.body.merkle_root_version,
        }
    }

    /// public key of the note body
    pub fn get_public_key(&self) -> XfrPublicKey {
        match self {
            AbarConvNote::AbarToBar(note) => note.body.output.public_key,
            AbarConvNote::AbarToAr(note) => note.body.output.public_key,
        }
    }

    /// output BAR of the note body
    pub fn get_output(&self) -> BlindAssetRecord {
        match self {
            AbarConvNote::AbarToBar(note) => note.body.output.clone(),
            AbarConvNote::AbarToAr(note) => note.body.output.clone(),
        }
    }

    /// gets address of owner memo in the note body
    pub fn get_owner_memos_ref(&self) -> Vec<Option<&OwnerMemo>> {
        match self {
            AbarConvNote::AbarToBar(note) => {
                vec![note.body.memo.as_ref()]
            }
            AbarConvNote::AbarToAr(note) => {
                vec![note.body.memo.as_ref()]
            }
        }
    }

    /// get serialized bytes for signature and prove (only ABAR body).
    pub fn digest(&self) -> Vec<u8> {
        match self {
            AbarConvNote::AbarToBar(note) => {
                Serialized::new(&note.body).as_ref().to_vec()
            }
            AbarConvNote::AbarToAr(note) => {
                Serialized::new(&note.body).as_ref().to_vec()
            }
        }
    }
}

/// Operation for converting a Blind Asset Record to a Anonymous record
#[derive(Clone, Debug, Deserialize, Eq, PartialEq, Serialize)]
pub struct AbarToBarOps {
    /// the note which contains the inp/op and ZKP
    pub note: AbarConvNote,
    nonce: NoReplayToken,
}

impl AbarToBarOps {
    /// Generates a new BarToAbarOps object
    pub fn new(note: AbarConvNote, nonce: NoReplayToken) -> Result<AbarToBarOps> {
        Ok(AbarToBarOps { note, nonce })
    }

    #[inline(always)]
    /// Sets the nonce for the operation
    pub fn set_nonce(&mut self, nonce: NoReplayToken) {
        self.nonce = nonce;
    }

    #[inline(always)]
    /// Fetches the nonce of the operation
    pub fn get_nonce(&self) -> NoReplayToken {
        self.nonce
    }
}

/// A struct to hold the transfer ops
#[derive(Clone, Debug, Deserialize, Eq, PartialEq, Serialize)]
pub struct AnonTransferOps {
    /// The note which holds the signatures, the ZKF and memo
    pub note: AXfrNote,
    nonce: NoReplayToken,
}
impl AnonTransferOps {
    /// Generates the anon transfer note
    pub fn new(note: AXfrNote, nonce: NoReplayToken) -> Result<AnonTransferOps> {
        Ok(AnonTransferOps { note, nonce })
    }

    /// Sets the nonce for the operation
    #[inline(always)]
    #[allow(dead_code)]
    fn set_nonce(&mut self, nonce: NoReplayToken) {
        self.nonce = nonce;
    }

    /// Fetches the nonce of the operation
    #[inline(always)]
    fn get_nonce(&self) -> NoReplayToken {
        self.nonce
    }
}

/// Operation list supported in findora network
#[derive(Clone, Debug, Deserialize, Eq, PartialEq, Serialize)]
pub enum Operation {
    /// Transfer a findora asset, FRA or custom asset
    TransferAsset(TransferAsset),
    /// Issue a custom asset in findora network
    IssueAsset(IssueAsset),
    /// Create a new asset for a findora account
    DefineAsset(DefineAsset),
    /// Update memo for a findora custom asset
    UpdateMemo(UpdateMemo),
    /// Add or remove validator from findora network
    UpdateStaker(UpdateStakerOps),
    /// Delegate FRA token to existed validator or self-delegation
    Delegation(DelegationOps),
    /// Withdraw FRA token from findora network
    UnDelegation(Box<UnDelegationOps>),
    /// Claim rewards
    Claim(ClaimOps),
    /// Update initial validator list
    UpdateValidator(UpdateValidatorOps),
    /// Findora network goverance operation
    Governance(GovernanceOps),
    /// Update FRA distribution
    FraDistribution(FraDistributionOps),
    /// Coinbase operation
    MintFra(MintFraOps),
    /// Convert UTXOs to EVM Account balance
    ConvertAccount(ConvertAccount),
    /// Anonymous conversion operation
    BarToAbar(Box<BarToAbarOps>),
    /// De-anonymize ABAR operation
    AbarToBar(Box<AbarToBarOps>),
    /// Anonymous transfer operation
    TransferAnonAsset(Box<AnonTransferOps>),
    ///replace staker.
    ReplaceStaker(ReplaceStakerOps),
}

impl Operation {
    /// get serialized bytes for signature and prove.
    pub fn digest(&self) -> Vec<u8> {
        match self {
            Operation::UpdateStaker(i) => Serialized::new(i).as_ref().to_vec(),
            Operation::Delegation(i) => Serialized::new(i).as_ref().to_vec(),
            Operation::UnDelegation(i) => Serialized::new(i).as_ref().to_vec(),
            Operation::Claim(i) => Serialized::new(i).as_ref().to_vec(),
            Operation::FraDistribution(i) => Serialized::new(i).as_ref().to_vec(),
            Operation::UpdateValidator(i) => Serialized::new(i).as_ref().to_vec(),
            Operation::Governance(i) => Serialized::new(i).as_ref().to_vec(),
            Operation::UpdateMemo(i) => Serialized::new(i).as_ref().to_vec(),
            Operation::ConvertAccount(i) => Serialized::new(i).as_ref().to_vec(),
            Operation::BarToAbar(i) => Serialized::new(i).as_ref().to_vec(),
            Operation::ReplaceStaker(i) => Serialized::new(i).as_ref().to_vec(),
            Operation::TransferAsset(i) => Serialized::new(i).as_ref().to_vec(),
            Operation::IssueAsset(i) => Serialized::new(i).as_ref().to_vec(),
            Operation::DefineAsset(i) => Serialized::new(i).as_ref().to_vec(),
            Operation::MintFra(i) => Serialized::new(i).as_ref().to_vec(),
            Operation::AbarToBar(i) => i.note.digest(),
            Operation::TransferAnonAsset(i) => {
                Serialized::new(&i.note.body).as_ref().to_vec()
            }
        }
    }
}

fn set_no_replay_token(op: &mut Operation, no_replay_token: NoReplayToken) {
    match op {
        Operation::UpdateStaker(i) => i.set_nonce(no_replay_token),
        Operation::Delegation(i) => i.set_nonce(no_replay_token),
        Operation::UnDelegation(i) => i.set_nonce(no_replay_token),
        Operation::Claim(i) => i.set_nonce(no_replay_token),
        Operation::FraDistribution(i) => i.set_nonce(no_replay_token),
        Operation::UpdateValidator(i) => i.set_nonce(no_replay_token),
        Operation::Governance(i) => i.set_nonce(no_replay_token),
        Operation::UpdateMemo(i) => i.body.no_replay_token = no_replay_token,
        Operation::ConvertAccount(i) => i.set_nonce(no_replay_token),
        Operation::BarToAbar(i) => i.set_nonce(no_replay_token),
        Operation::AbarToBar(i) => i.set_nonce(no_replay_token),
        Operation::TransferAnonAsset(i) => i.set_nonce(no_replay_token),
        _ => {}
    }
}

#[allow(missing_docs)]
#[derive(Clone, Debug, Deserialize, Eq, PartialEq, Serialize, Default)]
pub struct TransactionBody {
    pub no_replay_token: NoReplayToken,
    pub operations: Vec<Operation>,
    #[serde(default)]
    #[serde(skip_serializing_if = "is_default")]
    pub credentials: Vec<CredentialProof>,
    #[serde(default)]
    #[serde(skip_serializing_if = "is_default")]
    pub policy_options: Option<TxnPolicyData>,
    #[serde(default)]
    #[serde(skip_serializing_if = "is_default")]
    pub memos: Vec<Memo>,
}

impl TransactionBody {
    #[inline(always)]
    fn from_token(no_replay_token: NoReplayToken) -> Self {
        let mut result = TransactionBody::default();
        result.no_replay_token = no_replay_token;
        result
    }

    /// get serialized bytes for signature and prove.
    pub fn digest(&self) -> Vec<u8> {
        let mut bytes = vec![];
        bytes.extend_from_slice(Serialized::new(&self.no_replay_token).as_ref());
        bytes.extend_from_slice(Serialized::new(&self.credentials).as_ref());
        bytes.extend_from_slice(Serialized::new(&self.policy_options).as_ref());
        bytes.extend_from_slice(Serialized::new(&self.memos).as_ref());
        for o in &self.operations {
            bytes.extend_from_slice(&o.digest());
        }
        bytes
    }
}

#[allow(missing_docs)]
#[derive(Clone, Debug, Default, Deserialize, Eq, PartialEq, Serialize)]
pub struct Transaction {
    pub body: TransactionBody,
    #[serde(default)]
    #[serde(skip_serializing_if = "is_default")]
    pub signatures: Vec<SignatureOf<TransactionBody>>,
    #[serde(default)]
    #[serde(skip_serializing_if = "is_default")]
    pub pubkey_sign_map: HashMap<XfrPublicKey, SignatureOf<TransactionBody>>,
}

#[allow(missing_docs)]
#[derive(Clone, Debug, Deserialize, Eq, PartialEq, Serialize)]
pub struct FinalizedTransaction {
    pub txn: Transaction,
    pub tx_id: TxnSID,
    pub txo_ids: Vec<TxoSID>,
    #[serde(default)]
    pub atxo_ids: Vec<ATxoSID>,

    pub merkle_id: u64,
}

/// Note: if the utxo field of this struct is changed, update the comment for ClientAssetRecord::from_json in wasm_data_model.rs as well.
#[derive(Clone, Serialize, Deserialize)]
pub struct AuthenticatedUtxo {
    /// Utxo to authenticate
    pub utxo: Utxo,
    /// Merkle proof that transaction containing the utxo exists on the ledger
    pub authenticated_txn: AuthenticatedTransaction,
    /// Bitmap proof that the utxo is unspent
    pub authenticated_spent_status: AuthenticatedUtxoStatus,
    /// which output this utxo locations
    pub utxo_location: OutputPosition,
    /// utxo proof data
    pub state_commitment_data: StateCommitmentData,
}

#[allow(missing_docs)]
#[derive(Clone, Serialize, Deserialize)]
pub struct UnAuthenticatedUtxo {
    pub utxo: Utxo,
    pub txn: FinalizedTransaction,
    pub utxo_location: OutputPosition,
}

impl AuthenticatedUtxo {
    /// An authenticated utxo result is valid iff
    /// 1) The state commitment data used during verification hashes to the provided state commitment
    /// 2) The authenticated transaction proof is valid
    /// 3) The spent status proof is valid and denotes the utxo as unspent
    /// 4) The utxo appears in one of the outputs of the transaction (i.e. the output at
    ///    OutputPosition)
    pub fn is_valid(
        &self,
        state_commitment: HashOf<Option<StateCommitmentData>>,
    ) -> bool {
        //1)
        if state_commitment != self.state_commitment_data.compute_commitment() {
            return false;
        }

        //2)

        if !self.authenticated_txn.is_valid(state_commitment.clone()) {
            return false;
        }

        //3)
        if self.authenticated_spent_status.status != UtxoStatus::Unspent
            || !self.authenticated_spent_status.is_valid(state_commitment)
        {
            return false;
        }

        //4)
        let outputs = self
            .authenticated_txn
            .finalized_txn
            .txn
            .get_outputs_ref(false);
        let output = outputs.get(self.utxo_location.0);

        if output.is_none() {
            return false;
        }

        if *output.unwrap() != self.utxo.0 {
            return false;
        }

        true
    }
}

#[allow(missing_docs)]
#[derive(Serialize, Deserialize, Clone)]
pub struct AuthenticatedTransaction {
    pub finalized_txn: FinalizedTransaction,
    pub txn_inclusion_proof: ProofOf<(TxnSID, Transaction)>,
    pub state_commitment_data: StateCommitmentData,
    pub state_commitment: HashOf<Option<StateCommitmentData>>,
}

impl AuthenticatedTransaction {
    /// An authenticated txn result is valid if
    /// 1) The state commitment used in the proof matches what we pass in and the state commitment
    ///    data hashes to the state commitment
    /// 2) The transaction merkle proof is valid
    /// 3) The transaction merkle root matches the value in root_hash_data
    pub fn is_valid(
        &self,
        state_commitment: HashOf<Option<StateCommitmentData>>,
    ) -> bool {
        //1)
        if self.state_commitment != state_commitment
            || self.state_commitment != self.state_commitment_data.compute_commitment()
        {
            return false;
        }

        //2)
        let hash = self.finalized_txn.hash();

        if !self.txn_inclusion_proof.0.verify(hash.0) {
            return false;
        }

        //3)
        if self.state_commitment_data.transaction_merkle_commitment
            != self.txn_inclusion_proof.0.proof.root_hash
        {
            return false;
        }

        true
    }
}

#[allow(missing_docs)]
pub struct AuthenticatedBlock {
    pub block: FinalizedBlock,
    pub block_inclusion_proof: ProofOf<Vec<Transaction>>,
    pub state_commitment_data: StateCommitmentData,
    pub state_commitment: HashOf<Option<StateCommitmentData>>,
}

impl AuthenticatedBlock {
    /// An authenticated block result is valid if
    /// 1) The block merkle proof is valid
    /// 2) The block merkle root matches the value in root_hash_data
    /// 3) root_hash_data hashes to root_hash
    /// 4) The state commitment of the proof matches the state commitment passed in
    pub fn is_valid(
        &self,
        state_commitment: HashOf<Option<StateCommitmentData>>,
    ) -> bool {
        //1) compute block hash
        let txns: Vec<Transaction> = self
            .block
            .txns
            .iter()
            .map(|auth_tx| auth_tx.txn.clone())
            .collect();

        if !self.block_inclusion_proof.verify(&txns) {
            return false;
        }

        //2)
        if self.state_commitment_data.block_merkle
            != self.block_inclusion_proof.0.proof.root_hash
        {
            return false;
        }

        //3) 4)
        if self.state_commitment != self.state_commitment_data.compute_commitment()
            || state_commitment != self.state_commitment
        {
            return false;
        }

        true
    }
}

#[allow(missing_docs)]
#[derive(Serialize, Clone, Deserialize)]
pub struct AuthenticatedUtxoStatus {
    pub status: UtxoStatus,
    pub utxo_sid: TxoSID,
    pub state_commitment_data: StateCommitmentData,
    pub utxo_map_bytes: Option<Vec<u8>>, // BitMap only needed for proof if the txo_sid exists
    pub state_commitment: HashOf<Option<StateCommitmentData>>,
}

impl AuthenticatedUtxoStatus {
    /// An authenticated utxo status is valid (for txos that exist) if
    /// 1) The state commitment of the proof matches the state commitment passed in
    /// 2) The state commitment data hashes to the state commitment
    /// 3) For txos that don't exist, simply show that the utxo_sid greater than max_sid
    /// 4) The status matches the bit stored in the bitmap
    /// 5) The bitmap checksum matches digest in state commitment data
    pub fn is_valid(
        &self,
        state_commitment: HashOf<Option<StateCommitmentData>>,
    ) -> bool {
        let state_commitment_data = &self.state_commitment_data;
        let utxo_sid = self.utxo_sid.0;

        // 1, 2) First, validate the state commitment
        if state_commitment != self.state_commitment
            || self.state_commitment != state_commitment_data.compute_commitment()
        {
            return false;
        }

        // 3)
        if self.status == UtxoStatus::Nonexistent {
            return utxo_sid >= state_commitment_data.txo_count;
        }

        // If the txo exists, the proof must also contain a bitmap
        let utxo_map = SparseMap::new(&self.utxo_map_bytes.as_ref().unwrap()).unwrap();

        // 4) The status matches the bit stored in the bitmap
        let spent = !utxo_map.query(utxo_sid).unwrap();

        if (self.status == UtxoStatus::Spent && !spent)
            || (self.status == UtxoStatus::Unspent && spent)
        {
            return false;
        }

        // 5)
        if utxo_map.checksum() != self.state_commitment_data.bitmap {
            println!("failed at bitmap checksum");
            return false;
        }

        true
    }
}

#[allow(missing_docs)]
#[derive(Clone, Debug, Deserialize, PartialEq, Serialize)]
pub struct FinalizedBlock {
    pub txns: Vec<FinalizedTransaction>,
    pub merkle_id: u64,
    pub state: StateCommitmentData,
}

impl FinalizedTransaction {
    #[inline(always)]
    #[allow(missing_docs)]
    pub fn hash(&self) -> HashOf<(TxnSID, Transaction)> {
        self.txn.hash(self.tx_id)
    }

    #[allow(missing_docs)]
    pub fn set_txo_id(&mut self) {
        let ids = mem::take(&mut self.txo_ids);

        self.txn
            .body
            .operations
            .iter_mut()
            .flat_map(|new| match new {
                Operation::TransferAsset(d) => d.body.outputs.iter_mut().collect(),
                Operation::MintFra(d) => {
                    d.entries.iter_mut().map(|et| &mut et.utxo).collect()
                }
                Operation::IssueAsset(d) => {
                    d.body.records.iter_mut().map(|(o, _)| o).collect()
                }
                _ => Vec::new(),
            })
            .zip(ids.iter())
            .for_each(|(o, id)| {
                o.id = Some(*id);
            });

        self.txo_ids = ids;
    }
}

/// Use pure zero bytes(aka [0, 0, ... , 0]) to express FRA.
pub const ASSET_TYPE_FRA: ZeiAssetType = ZeiAssetType([0; ASSET_TYPE_LENGTH]);

/// FRA decimals
pub const FRA_DECIMALS: u8 = 6;

lazy_static! {
    /// The destination of Fee is an black hole,
    /// all token transfered to it will be burned.
    pub static ref BLACK_HOLE_PUBKEY: XfrPublicKey = pnk!(XfrPublicKey::zei_from_bytes(&[0; ed25519_dalek::PUBLIC_KEY_LENGTH][..]));
    /// BlackHole of Staking
    pub static ref BLACK_HOLE_PUBKEY_STAKING: XfrPublicKey = pnk!(XfrPublicKey::zei_from_bytes(&[1; ed25519_dalek::PUBLIC_KEY_LENGTH][..]));
}

/// see [**mainnet-v0.1 defination**](https://www.notion.so/findora/Transaction-Fees-Analysis-d657247b70f44a699d50e1b01b8a2287)
pub const TX_FEE_MIN: u64 = 10_000; // 0.01 FRA
/// Double the
pub const BAR_TO_ABAR_TX_FEE_MIN: u64 = 20_000; // 0.02 FRA (2*TX_FEE_MIN)

/// Calculate the FEE with inputs and outputs number.
pub const FEE_CALCULATING_FUNC: fn(u32, u32) -> u32 = |x: u32, y: u32| {
    let extra_outputs = y.saturating_sub(x);
    50_0000 + 10_0000 * x + 20_0000 * y + (10_000 * extra_outputs)
};

impl Transaction {
    #[inline(always)]
    #[allow(missing_docs)]
    pub fn is_coinbase_tx(&self) -> bool {
        self.body
            .operations
            .iter()
            .any(|o| matches!(o, Operation::MintFra(_)))
    }

    /// All-in-one checker
    #[inline(always)]
    pub fn valid_in_abci(&self) -> bool {
        self.check_fee() && !self.is_coinbase_tx()
    }

    #[allow(clippy::if_same_then_else)]
    /// A simple fee checker
    ///
    /// The check logic is as follows:
    /// - Only `NonConfidential Operation` can be used as fee
    /// - FRA code == [0; ASSET_TYPE_LENGTH]
    /// - Fee destination == BLACK_HOLE_PUBKEY
    /// - A transaction with an `Operation` of defining/issuing FRA need NOT fee
    /// - A transaction with all addresses of inputs equal to BLACK_HOLE_PUBKEY need NOT fee
    pub fn check_fee(&self) -> bool {
        // This method can not completely solve the DOS risk,
        // we should further limit the number of txo[s] in every operation.
        //
        // But it seems enough when we combine it with limiting
        // the payload size of submission-server's http-requests.

        let mut min_fee = TX_FEE_MIN;
        // Charge double the min fee if the transaction is BarToAbar
        for op in self.body.operations.iter() {
            if let Operation::BarToAbar(_a) = op {
                min_fee = BAR_TO_ABAR_TX_FEE_MIN;
            }
        }

        self.is_coinbase_tx()
            || self.body.operations.iter().any(|ops| {
                if let Operation::TransferAsset(ref x) = ops {
                    return x.body.outputs.iter().any(|o| {
                        if let XfrAssetType::NonConfidential(ty) = o.record.asset_type {
                            if ty == ASSET_TYPE_FRA
                                && *BLACK_HOLE_PUBKEY == o.record.public_key
                            {
                                if let XfrAmount::NonConfidential(am) = o.record.amount {
                                    if am > (min_fee - 1) {
                                        return true;
                                    }
                                }
                            }
                        }
                        false
                    });
                } else if let Operation::DefineAsset(ref x) = ops {
                    if x.body.asset.code.val == ASSET_TYPE_FRA {
                        return true;
                    }
                } else if let Operation::IssueAsset(ref x) = ops {
                    if x.body.code.val == ASSET_TYPE_FRA {
                        return true;
                    }
                } else if let Operation::TransferAnonAsset(_) = ops {
                    return true;
                } else if let Operation::BarToAbar(_) = ops {
                    return true;
                } else if let Operation::AbarToBar(_) = ops {
                    return true;
                } else if matches!(ops, Operation::UpdateValidator(_)) {
                    return true;
                }
                false
            })
    }

    /// findora hash
    #[inline(always)]
    pub fn hash(&self, id: TxnSID) -> HashOf<(TxnSID, Transaction)> {
        HashOf::new(&(id, self.clone()))
    }

    /// tendermint hash
    #[inline(always)]
    pub fn hash_tm(&self) -> HashOf<Transaction> {
        HashOf::new(self)
    }

    #[inline(always)]
    #[allow(missing_docs)]
    pub fn hash_tm_rawbytes(&self) -> Vec<u8> {
        self.hash_tm().0.hash.as_ref().to_vec()
    }

    #[inline(always)]
    #[allow(missing_docs)]
    pub fn handle(&self) -> String {
        let digest = self.hash(TxnSID(0));
        hex::encode(digest)
    }

    /// Create a transaction from seq id
    #[inline(always)]
    pub fn from_seq_id(seq_id: u64) -> Self {
        let mut prng = ChaChaRng::from_entropy();
        let no_replay_token = NoReplayToken::new(&mut prng, seq_id);
        Transaction {
            body: TransactionBody::from_token(no_replay_token),
            signatures: Vec::new(),
            pubkey_sign_map: Default::default(),
        }
    }

    /// Create a transaction from a operation
    #[inline(always)]
    pub fn from_operation(op: Operation, seq_id: u64) -> Self {
        let mut tx = Transaction::from_seq_id(seq_id);
        tx.add_operation(op);
        tx
    }

    /// Create a transaction from coinbase operation
    #[inline(always)]
    pub fn from_operation_coinbase_mint(op: Operation, seq_id: u64) -> Self {
        let mut tx = Transaction {
            body: TransactionBody::from_token(NoReplayToken::unsafe_new(
                seq_id.saturating_add(1357).saturating_mul(89),
                seq_id,
            )),
            signatures: Vec::new(),
            pubkey_sign_map: Default::default(),
        };
        tx.add_operation(op);
        tx
    }

    #[inline(always)]
    #[allow(missing_docs)]
    pub fn add_operation(&mut self, mut op: Operation) {
        set_no_replay_token(&mut op, self.body.no_replay_token);
        self.body.operations.push(op);
    }

    #[inline(always)]
    #[allow(missing_docs)]
    pub fn sign(&mut self, keypair: &XfrKeyPair) {
        self.signatures.push(SignatureOf::new(keypair, &self.body));
    }

    #[inline(always)]
    #[allow(missing_docs)]
    pub fn sign_to_map(&mut self, keypair: &XfrKeyPair) {
        self.pubkey_sign_map
            .insert(keypair.pub_key, SignatureOf::new(keypair, &self.body));
    }

    #[inline(always)]
    #[allow(missing_docs)]
    pub fn check_signature(
        &self,
        public_key: &XfrPublicKey,
        sig: &SignatureOf<TransactionBody>,
    ) -> Result<()> {
        sig.verify(public_key, &self.body).c(d!())
    }

    #[inline(always)]
    #[allow(missing_docs)]
    pub fn get_owner_memos_ref(&self) -> Vec<Option<&OwnerMemo>> {
        let mut memos = Vec::new();
        for op in self.body.operations.iter() {
            match op {
                Operation::TransferAsset(xfr_asset) => {
                    memos.append(&mut xfr_asset.get_owner_memos_ref());
                }
                Operation::MintFra(mint_asset) => {
                    memos.append(&mut mint_asset.get_owner_memos_ref());
                }
                Operation::IssueAsset(issue_asset) => {
                    memos.append(&mut issue_asset.get_owner_memos_ref());
                }
                Operation::AbarToBar(abar_to_bar) => {
                    memos.append(&mut abar_to_bar.note.get_owner_memos_ref());
                }
                _ => {}
            }
        }
        memos
    }

    /// Returns the outputs of a transaction. Internally spent outputs can be optionally included.
    /// This will never panic on a well formed transaction, but may panic on a malformed one.
    #[inline(always)]
    pub fn get_outputs_ref(&self, include_spent: bool) -> Vec<TxOutput> {
        let eff = TxnEffect::compute_effect(self.clone()).unwrap();
        if !include_spent {
            eff.txos.into_iter().flatten().collect()
        } else {
            let mut spent = eff.internally_spent_txos.into_iter();
            let mut ret = Vec::new();
            for txo in eff.txos.into_iter() {
                if let Some(txo) = txo {
                    ret.push(txo);
                } else {
                    ret.push(spent.next().unwrap());
                }
            }
            ret
        }
    }

    /// NOTE: this does *not* guarantee that a private key affiliated with
    /// `public_key` has signed this transaction! If `public_key` is derived
    /// from `self` somehow, then it is infeasible for someone to forge a
    /// passing signature, but it is plausible for someone to generate an
    /// unrelated `public_key` which can pass this signature check!
    #[inline(always)]
    pub fn check_has_signature(&self, public_key: &XfrPublicKey) -> Result<()> {
        let serialized = Serialized::new(&self.body);
        for sig in self.signatures.iter() {
            match sig.0.verify(public_key, &serialized) {
                Err(_) => {}
                Ok(_) => {
                    return Ok(());
                }
            }
        }
        Err(eg!())
    }

    #[inline(always)]
    #[allow(missing_docs)]
<<<<<<< HEAD
    pub fn check_tx(&self) -> Result<()> {
=======
    pub fn check_has_signature_from_map(&self, public_key: &XfrPublicKey) -> Result<()> {
        if let Some(sign) = self.pubkey_sign_map.get(public_key) {
            sign.0.verify(public_key, &Serialized::new(&self.body))
        } else {
            Err(eg!(
                "the pubkey not match: {}",
                public_key_to_base64(public_key)
            ))
        }
    }

    /// NOTE: This method is used to verify the signature in the transaction,
    /// when the user constructs the transaction not only needs to sign each `operation`,
    /// but also needs to sign the whole transaction, otherwise it will not be passed here
    #[inline(always)]
    pub fn check_tx(&self) -> Result<()> {
        let select_check = |tx: &Transaction, pk: &XfrPublicKey| -> Result<()> {
            if tx.signatures.is_empty() {
                tx.check_has_signature_from_map(pk)
            } else {
                tx.check_has_signature(pk)
            }
        };

>>>>>>> 5077ac93
        for operation in self.body.operations.iter() {
            match operation {
                Operation::TransferAsset(o) => {
                    for pk in o.get_owner_addresses().iter() {
<<<<<<< HEAD
                        self.check_has_signature(pk)?;
                    }
                }
                Operation::IssueAsset(o) => {
                    self.check_has_signature(&o.pubkey.key)?;
                }
                Operation::DefineAsset(o) => {
                    self.check_has_signature(&o.pubkey.key)?;
                }
                Operation::UpdateMemo(o) => {
                    self.check_has_signature(&o.pubkey)?;
                }
                Operation::UpdateStaker(o) => {
                    self.check_has_signature(&o.pubkey)?;
                }
                Operation::Delegation(o) => {
                    self.check_has_signature(&o.pubkey)?;
                }
                Operation::UnDelegation(o) => {
                    self.check_has_signature(&o.pubkey)?;
                }
                Operation::Claim(o) => {
                    self.check_has_signature(&o.pubkey)?;
=======
                        select_check(self, pk).c(d!())?;
                    }
                }
                Operation::IssueAsset(o) => {
                    select_check(self, &o.pubkey.key).c(d!())?;
                }
                Operation::DefineAsset(o) => {
                    select_check(self, &o.pubkey.key).c(d!())?;
                }
                Operation::UpdateMemo(o) => {
                    select_check(self, &o.pubkey).c(d!())?;
                }
                Operation::UpdateStaker(o) => {
                    select_check(self, &o.pubkey).c(d!())?;
                }
                Operation::Delegation(o) => {
                    select_check(self, &o.pubkey).c(d!())?;
                }
                Operation::UnDelegation(o) => {
                    select_check(self, &o.pubkey).c(d!())?;
                }
                Operation::Claim(o) => {
                    select_check(self, &o.pubkey).c(d!())?;
>>>>>>> 5077ac93
                }
                Operation::UpdateValidator(_) => {}
                Operation::Governance(_) => {}
                Operation::FraDistribution(_) => {}
                Operation::MintFra(_) => {}
<<<<<<< HEAD
                Operation::ConvertAccount(_) => {}
                Operation::BarToAbar(_) => {}
                Operation::AbarToBar(_) => {}
                Operation::TransferAnonAsset(_) => {}
                Operation::ReplaceStaker(o) => {
                    self.check_has_signature(&o.get_related_pubkeys()[0])?;
=======
                Operation::ConvertAccount(o) => {
                    select_check(self, &o.signer).c(d!())?;
                }
                Operation::ReplaceStaker(o) => {
                    if !o.get_related_pubkeys().is_empty() {
                        for pk in o.get_related_pubkeys() {
                            select_check(self, &pk).c(d!())?;
                        }
                    }
>>>>>>> 5077ac93
                }
            }
        }

        Ok(())
    }
}

/// Current ledger state commitment data
#[derive(Debug, Clone, Serialize, Deserialize, PartialEq)]
pub struct StateCommitmentData {
    /// The checksum of the utxo_map
    pub bitmap: BitDigest,
    /// The root hash of the block Merkle tree
    pub block_merkle: HashValue,
    /// The hash of the transactions in the block
    pub txns_in_block_hash: HashOf<Vec<Transaction>>,
    /// The prior global block hash
    pub previous_state_commitment: HashOf<Option<StateCommitmentData>>,
    /// The root hash of the transaction Merkle tree
    pub transaction_merkle_commitment: HashValue,
    /// for compatible with old data of mainnet
    pub air_commitment: BitDigest,
    /// Number of transaction outputs. Used to provide proof that a utxo does not exist
    pub txo_count: u64,
    /// a consensus-specific counter; should be 0 unless consensus needs it.
    #[serde(default)]
    #[serde(skip_serializing_if = "is_default")]
    pub pulse_count: u64,
    /// hash(non-empty Staking)
    #[serde(default)]
    #[serde(skip_serializing_if = "is_default")]
    pub staking: Option<HashOf<Staking>>,
}

impl StateCommitmentData {
    #[inline(always)]
    #[allow(missing_docs)]
    pub fn compute_commitment(&self) -> HashOf<Option<Self>> {
        HashOf::new(&Some(self).cloned())
    }
}

/// Commitment data for Anon merkle trees
#[derive(Debug, Clone, Serialize, Deserialize, PartialEq, Eq)]
pub struct AnonStateCommitmentData {
    /// Root hash of the latest committed version of abar merkle tree
    pub abar_root_hash: BLSScalar,
    /// Root hash of the nullifier set merkle tree
    pub nullifier_root_hash: BitDigest,
}

impl AnonStateCommitmentData {
    #[inline(always)]
    #[allow(missing_docs)]
    pub fn compute_commitment(&self) -> HashOf<Option<Self>> {
        HashOf::new(&Some(self).cloned())
    }
}

/// Used in `Staking` logic to create consensus-tmp XfrPublicKey
#[derive(Clone, Copy, Debug, Deserialize, Serialize, Eq, PartialEq, Default)]
pub struct ConsensusRng(u32);

impl CryptoRng for ConsensusRng {}

impl RngCore for ConsensusRng {
    fn next_u32(&mut self) -> u32 {
        self.0 = self.0.overflowing_add(1).0;
        self.0
    }
    fn next_u64(&mut self) -> u64 {
        self.next_u32() as u64
    }
    fn fill_bytes(&mut self, _dest: &mut [u8]) {}
    fn try_fill_bytes(&mut self, _dest: &mut [u8]) -> StdResult<(), rand_core::Error> {
        Ok(())
    }
}

#[inline(always)]
#[allow(missing_docs)]
pub fn gen_random_keypair() -> XfrKeyPair {
    XfrKeyPair::generate(&mut ChaChaRng::from_entropy())
}

#[derive(Serialize, Deserialize)]
#[allow(missing_docs)]
pub struct ABARData {
    pub commitment: String,
}<|MERGE_RESOLUTION|>--- conflicted
+++ resolved
@@ -8,7 +8,6 @@
 mod __trash__;
 mod effects;
 pub use effects::{BlockEffect, TxnEffect};
-<<<<<<< HEAD
 mod test;
 
 use {
@@ -23,18 +22,6 @@
                 update_validator::UpdateValidatorOps,
             },
             Staking,
-=======
-
-use {
-    crate::converter::ConvertAccount,
-    crate::staking::{
-        ops::{
-            claim::ClaimOps, delegation::DelegationOps,
-            fra_distribution::FraDistributionOps, governance::GovernanceOps,
-            mint_fra::MintFraOps, replace_staker::ReplaceStakerOps,
-            undelegation::UnDelegationOps, update_staker::UpdateStakerOps,
-            update_validator::UpdateValidatorOps,
->>>>>>> 5077ac93
         },
     },
     __trash__::{Policy, PolicyGlobals, TxnPolicyData},
@@ -2217,9 +2204,6 @@
 
     #[inline(always)]
     #[allow(missing_docs)]
-<<<<<<< HEAD
-    pub fn check_tx(&self) -> Result<()> {
-=======
     pub fn check_has_signature_from_map(&self, public_key: &XfrPublicKey) -> Result<()> {
         if let Some(sign) = self.pubkey_sign_map.get(public_key) {
             sign.0.verify(public_key, &Serialized::new(&self.body))
@@ -2234,6 +2218,7 @@
     /// NOTE: This method is used to verify the signature in the transaction,
     /// when the user constructs the transaction not only needs to sign each `operation`,
     /// but also needs to sign the whole transaction, otherwise it will not be passed here
+    #[allow(missing_docs)]
     #[inline(always)]
     pub fn check_tx(&self) -> Result<()> {
         let select_check = |tx: &Transaction, pk: &XfrPublicKey| -> Result<()> {
@@ -2244,36 +2229,10 @@
             }
         };
 
->>>>>>> 5077ac93
         for operation in self.body.operations.iter() {
             match operation {
                 Operation::TransferAsset(o) => {
                     for pk in o.get_owner_addresses().iter() {
-<<<<<<< HEAD
-                        self.check_has_signature(pk)?;
-                    }
-                }
-                Operation::IssueAsset(o) => {
-                    self.check_has_signature(&o.pubkey.key)?;
-                }
-                Operation::DefineAsset(o) => {
-                    self.check_has_signature(&o.pubkey.key)?;
-                }
-                Operation::UpdateMemo(o) => {
-                    self.check_has_signature(&o.pubkey)?;
-                }
-                Operation::UpdateStaker(o) => {
-                    self.check_has_signature(&o.pubkey)?;
-                }
-                Operation::Delegation(o) => {
-                    self.check_has_signature(&o.pubkey)?;
-                }
-                Operation::UnDelegation(o) => {
-                    self.check_has_signature(&o.pubkey)?;
-                }
-                Operation::Claim(o) => {
-                    self.check_has_signature(&o.pubkey)?;
-=======
                         select_check(self, pk).c(d!())?;
                     }
                 }
@@ -2297,20 +2256,11 @@
                 }
                 Operation::Claim(o) => {
                     select_check(self, &o.pubkey).c(d!())?;
->>>>>>> 5077ac93
                 }
                 Operation::UpdateValidator(_) => {}
                 Operation::Governance(_) => {}
                 Operation::FraDistribution(_) => {}
                 Operation::MintFra(_) => {}
-<<<<<<< HEAD
-                Operation::ConvertAccount(_) => {}
-                Operation::BarToAbar(_) => {}
-                Operation::AbarToBar(_) => {}
-                Operation::TransferAnonAsset(_) => {}
-                Operation::ReplaceStaker(o) => {
-                    self.check_has_signature(&o.get_related_pubkeys()[0])?;
-=======
                 Operation::ConvertAccount(o) => {
                     select_check(self, &o.signer).c(d!())?;
                 }
@@ -2320,8 +2270,10 @@
                             select_check(self, &pk).c(d!())?;
                         }
                     }
->>>>>>> 5077ac93
                 }
+                Operation::BarToAbar(_) => {}
+                Operation::AbarToBar(_) => {}
+                Operation::TransferAnonAsset(_) => {}
             }
         }
 
