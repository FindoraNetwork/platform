--- conflicted
+++ resolved
@@ -634,18 +634,7 @@
                 return Err(eg!("Transaction has duplicate nullifiers"));
             }
         }
-
-<<<<<<< HEAD
-        // push
         self.axfr_bodies.push(anon_transfer.note.clone());
-=======
-        // verify axfr_note signatures
-        anon_transfer.note.verify().c(d!())?;
-
-        // collect body in TxnEffect to verify ZKP later with merkle root
-        self.axfr_bodies.push(anon_transfer.note.body.clone());
->>>>>>> c2519cea
-
         Ok(())
     }
 
@@ -657,17 +646,7 @@
     /// * anon_fee - The Operation for Anon Fee
     /// returns an error if validation fails
     fn add_anon_fee_op(&mut self, anon_fee: &AnonFeeOps) -> Result<()> {
-<<<<<<< HEAD
-        // push
         self.anon_fee_bodies.push(anon_fee.note.clone());
-=======
-        // verify anon_fee_note signatures
-        anon_fee.note.verify_signatures().c(d!())?;
-
-        // collect body in TxnEffect to verify ZKP later with merkle root
-        self.anon_fee_bodies.push(anon_fee.note.body.clone());
->>>>>>> c2519cea
-
         Ok(())
     }
 }
