--- conflicted
+++ resolved
@@ -10,13 +10,9 @@
 pub mod data_model;
 pub mod converter;
 pub mod staking;
-<<<<<<< HEAD
-#[cfg(not(any(target_arch = "wasm32", target_arch = "aarch64", target_arch = "arm")))]
-=======
 pub mod utils;
 
 #[cfg(all(not(target_arch = "wasm32"), feature = "fin_storage"))]
->>>>>>> 56c96760
 pub mod store;
 
 pub use fbnc;
