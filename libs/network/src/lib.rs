#![deny(warnings)]
use ledger::data_model::errors::PlatformError;
use ledger::data_model::{
  AssetType, AssetTypeCode, AuthenticatedKVLookup, BlockSID, FinalizedTransaction, KVBlind,
  StateCommitmentData, Transaction, TxoSID, Utxo,
};
use ledger::store::LedgerState;
use ledger_api_service::{
  ActixLedgerClient, MockLedgerClient, RestfulArchiveAccess, RestfulLedgerAccess,
};
use query_api::{ActixQueryServerClient, MockQueryServerClient, RestfulQueryServerAccess};
use serde::Serialize;
use sparse_merkle_tree::Key;
use std::sync::{Arc, RwLock};
use submission_api::{ActixLUClient, MockLUClient, RestfulLedgerUpdate};
use submission_server::{TxnHandle, TxnStatus};
use utils::{HashOf, SignatureOf, LEDGER_PORT, QUERY_PORT, SUBMIT_PORT};
use zei::xfr::sig::XfrPublicKey;

pub type MockLedgerStandalone =
  LedgerStandalone<MockLUClient, MockLedgerClient, MockQueryServerClient>;

pub struct LedgerStandalone<LU: RestfulLedgerUpdate,
 LA: RestfulLedgerAccess + RestfulArchiveAccess,
 Q: RestfulQueryServerAccess> {
  submission_server_client: LU,
  ledger_client: LA,
  query_server_client: Q,
}

pub struct HttpStandaloneConfig {
  ledger_port: usize,
  submit_port: usize,
  query_port: usize,
  host: String,
  protocol: String,
}

impl HttpStandaloneConfig {
  pub fn testnet() -> Self {
    HttpStandaloneConfig { ledger_port: LEDGER_PORT,
                           submit_port: SUBMIT_PORT,
                           query_port: QUERY_PORT,
                           host: String::from("testnet.findora.org"),
                           protocol: String::from("https") }
  }

  pub fn local() -> Self {
    HttpStandaloneConfig { ledger_port: LEDGER_PORT,
                           submit_port: SUBMIT_PORT,
                           query_port: QUERY_PORT,
                           host: String::from("localhost"),
                           protocol: String::from("http") }
  }
}

impl LedgerStandalone<MockLUClient, MockLedgerClient, MockQueryServerClient> {
  /// Creates a ledger standalone client that talks to fake servers, no ports required
  pub fn new_mock(block_capacity: usize) -> Self {
    let ledger_state = LedgerState::test_ledger();
    let state_lock = Arc::new(RwLock::new(ledger_state));
    let ledger_client = MockLedgerClient::new(&state_lock);
    let submission_server_client = MockLUClient::new(&state_lock, block_capacity);
    let query_server_client = MockQueryServerClient();

    LedgerStandalone { submission_server_client,
                       query_server_client,
                       ledger_client }
  }
}

impl LedgerStandalone<ActixLUClient, ActixLedgerClient, ActixQueryServerClient> {
  /// Creates a ledger standalone client that communicates with live Findora servers
  pub fn new_http(config: &HttpStandaloneConfig) -> Self {
    let ledger_client = ActixLedgerClient::new(config.ledger_port, &config.host, &config.protocol);
    let submission_server_client =
      ActixLUClient::new(config.submit_port, &config.host, &config.protocol);
    let query_server_client =
      ActixQueryServerClient::new(config.query_port, &config.host, &config.protocol);

    LedgerStandalone { submission_server_client,
                       query_server_client,
                       ledger_client }
  }
}

impl<LU: RestfulLedgerUpdate,
      LA: RestfulLedgerAccess + RestfulArchiveAccess,
      Q: RestfulQueryServerAccess> RestfulArchiveAccess for LedgerStandalone<LU, LA, Q>
{
  fn get_blocks_since(&self,
                      addr: BlockSID)
                      -> Result<Vec<(usize, Vec<FinalizedTransaction>)>, PlatformError> {
    self.ledger_client.get_blocks_since(addr)
  }
}

impl<LU: RestfulLedgerUpdate,
      LA: RestfulLedgerAccess + RestfulArchiveAccess,
      Q: RestfulQueryServerAccess> RestfulQueryServerAccess for LedgerStandalone<LU, LA, Q>
{
  fn store_custom_data(&mut self,
                       data: &dyn AsRef<[u8]>,
                       key: &Key,
                       blind: Option<KVBlind>)
                       -> Result<(), PlatformError> {
    self.query_server_client.store_custom_data(data, key, blind)
  }

  fn fetch_custom_data(&self, key: &Key) -> Result<Vec<u8>, PlatformError> {
    self.query_server_client.fetch_custom_data(key)
  }
}

impl<LU: RestfulLedgerUpdate,
      LA: RestfulLedgerAccess + RestfulArchiveAccess,
      Q: RestfulQueryServerAccess> RestfulLedgerAccess for LedgerStandalone<LU, LA, Q>
{
  fn get_utxo(&self, addr: TxoSID) -> Result<Utxo, PlatformError> {
    self.ledger_client.get_utxo(addr)
  }

  fn get_issuance_num(&self, code: &AssetTypeCode) -> Result<u64, PlatformError> {
    self.ledger_client.get_issuance_num(code)
  }

  fn get_asset_type(&self, code: &AssetTypeCode) -> Result<AssetType, PlatformError> {
    self.ledger_client.get_asset_type(code)
  }

  fn get_state_commitment(&self)
                          -> Result<(HashOf<Option<StateCommitmentData>>, u64), PlatformError> {
    self.ledger_client.get_state_commitment()
  }

  fn get_kv_entry(&self, addr: Key) -> Result<AuthenticatedKVLookup, PlatformError> {
    self.ledger_client.get_kv_entry(addr)
  }

  fn public_key(&self) -> Result<XfrPublicKey, PlatformError> {
    self.ledger_client.public_key()
  }

  fn sign_message<T: Serialize + serde::de::DeserializeOwned>(
    &self,
    msg: &T)
    -> Result<SignatureOf<T>, PlatformError> {
    self.ledger_client.sign_message(msg)
  }
}

impl<LU: RestfulLedgerUpdate,
      LA: RestfulLedgerAccess + RestfulArchiveAccess,
      Q: RestfulQueryServerAccess> RestfulLedgerUpdate for LedgerStandalone<LU, LA, Q>
{
  fn submit_transaction(&mut self, txn: &Transaction) -> Result<TxnHandle, PlatformError> {
    self.submission_server_client.submit_transaction(txn)
  }
  fn force_end_block(&mut self) -> Result<(), PlatformError> {
    self.submission_server_client.force_end_block()
  }
  fn txn_status(&self, handle: &TxnHandle) -> Result<TxnStatus, PlatformError> {
    self.submission_server_client.txn_status(handle)
  }
}

#[cfg(test)]
mod tests {
  use super::*;
  #[test]
  fn test_mock_client() {
<<<<<<< HEAD
    let tx = Transaction::default();
    let mut mock_rest_client = LedgerStandalone::new_mock(2);
=======
    let tx = Transaction::from_seq_id(0);
    let mut mock_rest_client = MockRestClient::new(2);
>>>>>>> 1f6c3d47
    let handle = mock_rest_client.submit_transaction(&tx).unwrap();
    mock_rest_client.force_end_block().unwrap();
    let status = mock_rest_client.txn_status(&handle).unwrap();
    if let TxnStatus::Committed(_comm) = status {
      assert!(true);
    } else {
      assert!(false);
    }
  }
}<|MERGE_RESOLUTION|>--- conflicted
+++ resolved
@@ -169,13 +169,9 @@
   use super::*;
   #[test]
   fn test_mock_client() {
-<<<<<<< HEAD
-    let tx = Transaction::default();
-    let mut mock_rest_client = LedgerStandalone::new_mock(2);
-=======
     let tx = Transaction::from_seq_id(0);
     let mut mock_rest_client = MockRestClient::new(2);
->>>>>>> 1f6c3d47
+    let mut mock_rest_client = LedgerStandalone::new_mock(2);
     let handle = mock_rest_client.submit_transaction(&tx).unwrap();
     mock_rest_client.force_end_block().unwrap();
     let status = mock_rest_client.txn_status(&handle).unwrap();
