#![allow(warnings)]
extern crate byteorder;
extern crate tempdir;

use crate::data_model::errors::PlatformError;
use crate::data_model::*;
use crate::policies::{calculate_fee, DebtMemo};
use crate::policy_script::policy_check_txn;
use crate::{add_location, error_location, inp_fail, inv_fail};
use air::{AIRResult, AIR};
use bitmap::{BitMap, SparseMap};
use cryptohash::sha256::Digest as BitDigest;
use log::info;
use merkle_tree::append_only_merkle::AppendOnlyMerkle;
use rand_chacha::ChaChaRng;
use rand_core::{CryptoRng, RngCore, SeedableRng};
use serde::{Deserialize, Serialize};
use sliding_set::SlidingSet;
use sparse_merkle_tree::{Key, SmtMap256};
use std::collections::{HashMap, VecDeque};
use std::fs::File;
use std::fs::OpenOptions;
use std::io::{BufRead, BufReader, BufWriter, Write};
use std::path::Path;
use std::path::PathBuf;
use std::u64;
use utils::HasInvariants;
use utils::{HashOf, ProofOf, Serialized, SignatureOf};
use zei::xfr::lib::XfrNotePolicies;
use zei::xfr::sig::{XfrKeyPair, XfrPublicKey};
use zei::xfr::structs::{AssetTracingPolicies, AssetTracingPolicy, XfrAssetType};

const TRANSACTION_WINDOW_WIDTH: u64 = 128;

pub struct SnapshotId {
  pub id: u64,
}

pub trait LedgerAccess {
  // Look up a currently unspent TXO
  fn get_utxo(&mut self, addr: TxoSID) -> Option<AuthenticatedUtxo>;

  // The most recently-issued sequence number for the `code`-labelled asset
  // type
  fn get_issuance_num(&self, code: &AssetTypeCode) -> Option<u64>;

  // Retrieve asset type metadata
  fn get_asset_type(&self, code: &AssetTypeCode) -> Option<&AssetType>;

  // Get the sequence number of the most recent checkpoint.
  fn get_block_commit_count(&self) -> u64;

  // Get the hash of the most recent checkpoint, and its sequence number.
  fn get_state_commitment(&self) -> (HashOf<Option<StateCommitmentData>>, u64);

  // Get the authenticated status of a UTXO (Spent, Unspent, NonExistent).
  fn get_utxo_status(&mut self, addr: TxoSID) -> AuthenticatedUtxoStatus;

  // Get the authenticated KV entry
  fn get_kv_entry(&self, addr: Key) -> AuthenticatedKVLookup;

  // The public signing key this ledger provides
  fn public_key(&self) -> &XfrPublicKey;

  // Sign a message with the ledger's signing key
  fn sign_message<T: Serialize + serde::de::DeserializeOwned>(&self, msg: &T) -> SignatureOf<T>;

  // TODO(joe): figure out what to do for these.
  // See comments about asset policies and tracked SIDs in LedgerStatus
  // fn get_asset_policy(&self, key: &AssetPolicyKey) -> Option<CustomAssetPolicy>;
  //  // Asset issuers can query ids of UTXOs of assets they are tracking
  // fn get_tracked_sids(&self, key: &EGPubKey)       -> Option<Vec<TxoSID>>;
}

pub trait LedgerUpdate<RNG: RngCore + CryptoRng> {
  // Each Block represents a collection of transactions which have been
  // validated and confirmed to be unconditionally consistent with the
  // ledger and with each other.
  type Block: Sync + Send;

  fn get_prng(&mut self) -> &mut RNG;

  // Returns a Block object representing an in-construction group of
  // transactions.
  //
  // NOTE: To ensure that each Block represents an *unconditionally*
  // consistent collection of transactions, there should only be one live
  // Block allowed at a time, unless you have a very good, carefully
  // researched, checked-by-someone-else reason.
  fn start_block(&mut self) -> Result<Self::Block, PlatformError>;

  // Update the Block state, validating the *external* properties of
  // the TxnEffect against the current block and state of the ledger.
  //
  // Returns:
  //   If valid: An identifier representing the transaction within this
  //             Block
  //   If invalid: Err(...)
  //
  // When Err is returned, no modifications are made to the Block.
  //
  // NOTE: This function is allowed to assume that the TxnEffect is
  // internally consistent, and matches its internal Transaction
  // object, so any caller of this *must* validate the TxnEffect
  // properly first.
  fn apply_transaction(&self,
                       block: &mut Self::Block,
                       txn: TxnEffect)
                       -> Result<TxnTempSID, PlatformError>;

  // Abort an in-development block. No effects of the block are reflected
  // in the ledger.
  //
  // Returns:
  //   Map of (temp identifier -> original transaction) for applied
  //   transactions in this block.
  fn abort_block(&mut self, block: Self::Block) -> HashMap<TxnTempSID, Transaction>;

  // Record a block into the ledger, applying the effects of all included
  // transactions and making those effects externally visible.
  //
  // Returns:
  //   On i/o failure: Err(...)
  //   Otherwise: Map from temporary IDs to the finalized Transaction SID
  //     and the finalized TXO SIDs of that transaction's UTXOs. UTXO SIDs
  //     for each transaction will be in increasing order.
  //
  // When Err(...) is returned, no modifications are made to the ledger.
  fn finish_block(&mut self,
                  block: Self::Block)
                  -> Result<HashMap<TxnTempSID, (TxnSID, Vec<TxoSID>)>, std::io::Error>;

  // kludge for consensus with heartbeat
  fn pulse_block(block: &mut Self::Block) -> u64;
  fn block_pulse_count(block: &Self::Block) -> u64;
}

// TODO(joe/keyao): which of these methods should be in `LedgerAccess`?
pub trait ArchiveAccess {
  // Number of blocks committed
  fn get_block_count(&self) -> usize;
  // Number of transactions available
  fn get_transaction_count(&self) -> usize;
  // Look up transaction in the log
  fn get_transaction(&self, addr: TxnSID) -> Option<AuthenticatedTransaction>;
  // Look up block in the log
  fn get_block(&self, addr: BlockSID) -> Option<AuthenticatedBlock>;

  // This previously did the serialization at the call to this, and
  // unconditionally returned Some(...).
  // fn get_utxo_map     (&mut self)                   -> Vec<u8>;
  // I (joe) think returning &BitMap matches the intended usage a bit more
  // closely
  fn get_utxo_map(&self) -> &BitMap;

  // Since serializing the bitmap requires mutation access, I'm (joe)
  // making this a separate method
  fn serialize_utxo_map(&mut self) -> Vec<u8>;

  // TODO(joe): figure out what interface this should have -- currently
  // there isn't anything to handle out-of-bounds indices from `list`
  // fn get_utxos        (&mut self, list: Vec<usize>) -> Option<Vec<u8>>;

  // Get the bitmap's hash at version `version`, if such a hash is
  // available.
  fn get_utxo_checksum(&self, version: u64) -> Option<BitDigest>;

  // Get the ledger state commitment at a specific block height.
  fn get_state_commitment_at_block_height(&self,
                                          height: u64)
                                          -> Option<HashOf<Option<StateCommitmentData>>>;

  // Key-value lookup in AIR
  fn get_air_data(&self, address: &str) -> AuthenticatedAIRResult;
}

#[derive(Clone, Debug, Serialize, Deserialize, PartialEq)]
pub struct LoggedBlock {
  pub block: Vec<Transaction>,
  pub state: StateCommitmentData,
}

const MAX_VERSION: usize = 100;

// Parts of the current ledger state which can be restored from a snapshot
// without replaying a log
#[derive(Deserialize, Serialize, PartialEq, Debug)]
pub struct LedgerStatus {
  // Paths to archival logs for the merkle tree and transaction history
  block_merkle_path: String,
  air_path: String,
  txn_merkle_path: String,
  txn_path: String,
  utxo_map_path: String,

  // TODO(joe): The old version of LedgerState had this field but it didn't
  // seem to be used for anything -- so we should figure out what it's
  // supposed to be for and whether or not having a reference to what file
  // the state is loaded from in the state itself is a good idea.
  // snapshot_path:       String,

  // All currently-unspent TXOs
  utxos: HashMap<TxoSID, Utxo>,

  // Map a TXO to its output position in a transaction
  txo_to_txn_location: HashMap<TxoSID, (TxnSID, OutputPosition)>,

  // Digests of the UTXO bitmap to (I think -joe) track recent states of
  // the UTXO map
  // TODO(joe): should this be an ordered map of some sort?
  utxo_map_versions: VecDeque<(TxnSID, BitDigest)>,

  // State commitment history. The BitDigest at index i is the state commitment of the ledger at block height  i + 1.
  state_commitment_versions: Vec<HashOf<Option<StateCommitmentData>>>,

  // Arbitrary custom data
  custom_data: SmtMap256<Serialized<(u64, Option<KVEntry>)>>,

  // TODO(joe): This field should probably exist, but since it is not
  // currently used by anything I'm leaving it commented out. We should
  // figure out (a) whether it should exist and (b) what it should do
  // policies:            HashMap<AssetPolicyKey, CustomAssetPolicy>,

  // TODO(joe): Similar to `policies`, but possibly more grave. The prior
  // implementation updated this map in `add_txo`, but there doesn't seem
  // to be any logic to actually apply or verify the tracking proofs.
  // Specifically, there are several tests which check that the right
  // TxoSIDs get added to this map under the right EGPubKey, but all
  // tracking proofs appear to be implemented with Default::default() and
  // no existing code attempts to check the asset tracking proof through
  // some `zei` interface.
  //
  // tracked_sids:        HashMap<EGPubKey,       Vec<TxoSID>>,

  // Registered asset types, and one-more-than the most recently issued
  // sequence number. Issuance numbers must be increasing over time to
  // prevent replays, but (as far as I know -joe) need not be strictly
  // sequential.
  asset_types: HashMap<AssetTypeCode, AssetType>,
  // Tracing policy for each asset type
  tracing_policies: HashMap<AssetTypeCode, AssetTracingPolicy>,
  issuance_num: HashMap<AssetTypeCode, u64>,
  // Issuance amounts for assets with limits
  issuance_amounts: HashMap<AssetTypeCode, u64>,

  // Should be equal to the count of transactions
  next_txn: TxnSID,
  // Should be equal to the count of TXOs
  next_txo: TxoSID,

  // Hash and sequence number of the most recent "full checkpoint" of the
  // ledger -- committing to the whole ledger history up to the most recent
  // such checkpoint.
  state_commitment_data: Option<StateCommitmentData>,
  block_commit_count: u64,

  // cumulative consensus specific counter, up to the current block.
  // Updated when applying next block. Always 0 if consensus does not need it,
  // for tendermint with no empty blocks flag, it will go up by exactly 1
  // each time there is a lull in transactions. For tendermint without the flag,
  // it will go up by 1 once a second (by default) unless there is a transaction.
  pulse_count: u64,

  // Hash of the transactions in the most recent block
  txns_in_block_hash: Option<HashOf<Vec<Transaction>>>,

  // Sparse Merkle Tree for Address Identity Registry
  air: AIR,

  // Sliding window of operations for replay attack prevention
  sliding_set: SlidingSet<u64>,
}

pub struct LedgerState {
  status: LedgerStatus,

  // PRNG used for transaction validation
  prng: ChaChaRng,

  // Key pair used for signing the state commitment
  // TODO(joe): update this to the generic zei signing API when it exists
  signing_key: XfrKeyPair,

  // Merkle tree tracking the sequence of transaction hashes in the block
  // Each appended hash is the hash of transactions in the same block
  block_merkle: AppendOnlyMerkle,
  // Merkle tree tracking the sequence of all transaction hashes
  // Each appended hash is the hash of a transaction
  txn_merkle: AppendOnlyMerkle,

  // The `FinalizedTransaction`s consist of a Transaction and an index into
  // `merkle` representing its hash.
  // TODO(joe): should this be in-memory?
  blocks: Vec<FinalizedBlock>,

  // Bitmap tracking all the live TXOs
  utxo_map: BitMap,

  txn_log: Option<(PathBuf, File)>,

  block_ctx: Option<BlockEffect>,
}

struct LedgerStateChecker(pub LedgerState);

// TODO(joe): fill these in
impl HasInvariants<PlatformError> for LedgerStatus {
  fn fast_invariant_check(&self) -> Result<(), PlatformError> {
    if self.block_commit_count != self.state_commitment_versions.len() as u64 {
      println!("{}: {}",
               self.block_commit_count,
               self.state_commitment_versions.len());
      return Err(inv_fail!());
    }
    if self.state_commitment_data
           .as_ref()
           .map(|x| x.compute_commitment())
       != self.state_commitment_versions.last().cloned()
    {
      return Err(inv_fail!());
    }
    Ok(())
  }

  fn deep_invariant_check(&self) -> Result<(), PlatformError> {
    self.fast_invariant_check().map_err(add_location!())?;
    Ok(())
  }
}

// TODO(joe): fill these in
impl HasInvariants<PlatformError> for LedgerState {
  fn fast_invariant_check(&self) -> Result<(), PlatformError> {
    self.status
        .fast_invariant_check()
        .map_err(add_location!())?;
    Ok(())
  }

  fn deep_invariant_check(&self) -> Result<(), PlatformError> {
    self.fast_invariant_check().map_err(add_location!())?;
    self.status
        .deep_invariant_check()
        .map_err(add_location!())?;
    let mut txn_sid = 0;
    for (ix, block) in self.blocks.iter().enumerate() {
      let fin_txns = block.txns.to_vec();
      let txns = block.txns
                      .iter()
                      .cloned()
                      .map(|x| x.txn)
                      .collect::<Vec<_>>();

      let proof =
        ProofOf::<Vec<Transaction>>::new(self.block_merkle.get_proof(ix as u64, 0).unwrap());
      if !proof.verify(&txns) {
        return Err(inv_fail!(format!("Bad block proof at {}", ix)));
      }

      for fin_txn in fin_txns.iter() {
        let ix = txn_sid;
        if ix != fin_txn.tx_id.0 {
          return Err(inv_fail!());
        }
        txn_sid += 1;
        let proof =
          ProofOf::<(TxnSID, Transaction)>::new(self.txn_merkle.get_proof(ix as u64, 0).unwrap());
        if !proof.0.verify(fin_txn.hash().0) {
          return Err(inv_fail!(format!("Bad txn proof at {}", ix)));
        }
      }
    }
    if let Some((_, txn_log_fd)) = &self.txn_log {
      txn_log_fd.sync_data().unwrap();
      let tmp_dir = utils::fresh_tmp_dir();

      let other_block_merkle_buf = tmp_dir.join("test_block_merkle");
      let other_block_merkle_path = other_block_merkle_buf.to_str().unwrap();

      let other_air_buf = tmp_dir.join("test_air");
      let other_air_path = other_air_buf.to_str().unwrap();

      let other_txn_merkle_buf = tmp_dir.join("test_txn_merkle");
      let other_txn_merkle_path = other_txn_merkle_buf.to_str().unwrap();

      let other_txn_buf = tmp_dir.join("test_txnlog");
      let other_txn_path = other_txn_buf.to_str().unwrap();

      let other_utxo_map_buf = tmp_dir.join("test_utxo_map");
      let other_utxo_map_path = other_utxo_map_buf.to_str().unwrap();

      // dbg!(&self.status.txn_path);
      // dbg!(std::fs::metadata(&self.status.txn_path).unwrap());
      // dbg!(&other_txn_path);
      std::fs::copy(&self.status.txn_path, &other_txn_path).unwrap();
      std::fs::copy(&self.status.block_merkle_path, &other_block_merkle_path).unwrap();
      std::fs::copy(&self.status.txn_merkle_path, &other_txn_merkle_path).unwrap();
      std::fs::copy(&self.status.utxo_map_path, &other_utxo_map_path).unwrap();

      let state2 = Box::new(LedgerState::load_checked_from_log(&other_block_merkle_path,
                                                               &other_air_path,
                                                               &other_txn_merkle_path,
                                                               &other_txn_path,
                                                               &other_utxo_map_path,
                                                               None,
                                                               None).unwrap());

      let mut status2 = Box::new(state2.status);
      status2.block_merkle_path = self.status.block_merkle_path.clone();
      status2.air_path = self.status.air_path.clone();
      status2.txn_merkle_path = self.status.txn_merkle_path.clone();
      status2.txn_path = self.status.txn_path.clone();
      status2.utxo_map_path = self.status.utxo_map_path.clone();
      status2.utxo_map_versions = self.status.utxo_map_versions.clone();

      dbg!(&status2);
      dbg!(&self.status);
      assert!(*status2 == self.status);

      std::fs::remove_dir_all(tmp_dir).unwrap();
    }
    Ok(())
  }
}

impl LedgerStatus {
  pub fn new(block_merkle_path: &str,
             air_path: &str,
             txn_merkle_path: &str,
             txn_path: &str,
             // TODO(joe): should this do something?
             // snapshot_path: &str,
             utxo_map_path: &str)
             -> Result<LedgerStatus, std::io::Error> {
    let ledger = LedgerStatus { block_merkle_path: block_merkle_path.to_owned(),
                                air_path: air_path.to_owned(),
                                txn_merkle_path: txn_merkle_path.to_owned(),
                                air: LedgerState::init_air_log(air_path, true)?,
                                sliding_set: SlidingSet::<u64>::new(TRANSACTION_WINDOW_WIDTH
                                                                    as usize),
                                txn_path: txn_path.to_owned(),
                                utxo_map_path: utxo_map_path.to_owned(),
                                utxos: HashMap::new(),
                                custom_data: SmtMap256::new(),
                                txo_to_txn_location: HashMap::new(),
                                issuance_amounts: HashMap::new(),
                                utxo_map_versions: VecDeque::new(),
                                state_commitment_versions: Vec::new(),
                                asset_types: HashMap::new(),
                                tracing_policies: HashMap::new(),
                                issuance_num: HashMap::new(),
                                next_txn: TxnSID(0),
                                next_txo: TxoSID(0),
                                txns_in_block_hash: None,
                                state_commitment_data: None,
                                block_commit_count: 0,
                                pulse_count: 0 };

    Ok(ledger)
  }

  pub fn incr_block_commit_count(&mut self) {
    self.block_commit_count += 1;
    self.sliding_set.incr_current();
  }

  #[cfg(feature = "TESTING")]
  #[allow(non_snake_case)]
  pub fn TESTING_check_txn_effects(&self, txn: TxnEffect) -> Result<TxnEffect, PlatformError> {
    self.check_txn_effects(txn)
  }

  // Check that `txn` can be safely applied to the current ledger.
  //
  // Returns the same TxnEffect (unchanged) if it is safe. Consumes `txn`
  // if it would be invalid to prevent a simple case of forgetting error
  // handling, such as:
  //
  //  ledger.check_txn_effects(txn_effect);
  //  block.add_txn_effect(txn_effect);
  //
  #[allow(clippy::clone_double_ref)]
  #[allow(clippy::cognitive_complexity)]
  fn check_txn_effects(&self, txn_effect: TxnEffect) -> Result<TxnEffect, PlatformError> {
    // The current transactions seq_id must be within the sliding window over seq_ids
    let (rand, seq_id) = (txn_effect.txn.body.no_replay_token.get_rand(),
                          txn_effect.txn.body.no_replay_token.get_seq_id());
    if seq_id > self.block_commit_count {
      return Err(PlatformError::InputsError(format!("Transaction seq_id ahead of block_count: {}",
                                                    error_location!())));
    } else if seq_id + (TRANSACTION_WINDOW_WIDTH as u64) < self.block_commit_count {
      return Err(PlatformError::InputsError(format!("Transaction seq_id too far behind block_count: {}",
                                                    error_location!())));
    } else {
      // Check to see that this nrpt has not been seen before
      if self.sliding_set.has_key_at(seq_id as usize, rand) {
        return Err(PlatformError::InputsError(format!("No replay token ({}, {})seen before at  possible replay: {}",
                                                      rand,
                                                      seq_id,
                                                      error_location!())));
      }
    }

    // Key-Value updates must be
    // 1. Signed by the previous owner of that key, if one exists
    // 2. The generation number starts at 0 or increments
    // 3. Signed by the new owner of that key, if one exists
    // (2) is checked for all but the first value in local validation
    // (3) is already handled in local validation
    for (k, update) in txn_effect.kv_updates.iter() {
      let (sig, gen_num, update) = update.first().unwrap();
      if let Some(ent) = self.custom_data.get(&k) {
        let (prev_gen_num, ent) = ent.deserialize();
        // (2)
        if prev_gen_num + 1 != *gen_num {
          return Err(inp_fail!("Generation number must be one more than the last one"));
        }
        if let Some(ent) = ent {
          // (1)
          KVUpdate { body: (*k, *gen_num, update.clone()),
                     signature: sig.clone() }.check_signature(&ent.0)
                                             .map_err(add_location!())?;
        }
      } else {
        // (2)
        if *gen_num != 0 {
          return Err(inp_fail!("Generation number must start at zero (0)"));
        }
      }
    }

    // 1. Each input must be unspent and correspond to the claimed record
    // 2. Inputs with transfer restrictions can only be owned by the asset issuer
    for (inp_sid, inp_record) in txn_effect.input_txos.iter() {
      // (1)
      let inp_utxo = self.utxos
                         .get(inp_sid)
<<<<<<< HEAD
                         .map_or(Err(PlatformError::InputsError(error_location!())), Ok)?;
      let record = &(inp_utxo.0);
      if record != inp_record {
        return Err(inp_fail!(format!("{} != {}",
                                     serde_json::to_string(&record).unwrap(),
                                     serde_json::to_string(inp_record).unwrap())));
=======
                         .map_or(Err(inp_fail!("Input must be unspent")), Ok)?;
      let record = &inp_utxo.0.record;
      if record != inp_record {
        return Err(inp_fail!("Input must correspond to claimed record"));
>>>>>>> 9560f6dc
      }
      // (2)
      if let Some(code) = record.record
                                .asset_type
                                .get_asset_type()
                                .map(|v| AssetTypeCode { val: v })
      {
        let asset_type = self.asset_types
                             .get(&code)
                             .or_else(|| txn_effect.new_asset_codes.get(&code))
                             .ok_or_else(|| PlatformError::InputsError(error_location!()))?;
        if !asset_type.properties.asset_rules.transferable
           && asset_type.properties.issuer.key != record.record.public_key
        {
          return Err(inp_fail!("Non-transferable asset type must be owned by asset issuer"));
        }
      }
    }

    // Internally spend inputs with transfer restrictions can only be owned by the asset issuer
    for record in txn_effect.internally_spent_txos.iter() {
      if let Some(code) = record.record
                                .asset_type
                                .get_asset_type()
                                .map(|v| AssetTypeCode { val: v })
      {
        // dbg!(&self.asset_types);
        let asset_type = self.asset_types
                             .get(&code)
                             .or_else(|| txn_effect.new_asset_codes.get(&code))
                             .ok_or_else(|| PlatformError::InputsError(error_location!()))?;
        if !asset_type.properties.asset_rules.transferable
           && asset_type.properties.issuer.key != record.record.public_key
        {
          return Err(inp_fail!("Non-transferable asset type must be owned by asset issuer"));
        }
      }
    }

    // dbg!("records work");

    // New asset types must not already exist
    for (code, _asset_type) in txn_effect.new_asset_codes.iter() {
      if self.asset_types.contains_key(&code) {
        return Err(inp_fail!(&format!("Asset type {:?} already defined", &code)));
      }
      if self.issuance_num.contains_key(&code) {
        return Err(inp_fail!(&format!("Asset type {:?} is being defined after issue", &code)));
      }
      debug_assert!(txn_effect.new_issuance_nums.contains_key(&code));

      // Asset issuance should match the currently registered key
    }

    // dbg!("new types work");

    // New issuance numbers
    // (1) Must refer to a created asset type
    //  - NOTE: if the asset type is created in this transaction, this
    //    function is assuming that the ordering within the transaction is
    //    already valid.
    // (2) Must not be below the current asset cap
    //  - NOTE: this relies on the sequence numbers appearing in sorted
    //    order
    for (code, seq_nums) in txn_effect.new_issuance_nums.iter() {
      debug_assert!(txn_effect.issuance_keys.contains_key(&code));
      // dbg!(&(code, seq_nums));

      let iss_key = txn_effect.issuance_keys.get(&code).unwrap();
      let asset_type = self.asset_types
                           .get(&code)
                           .or_else(|| txn_effect.new_asset_codes.get(&code))
                           .ok_or_else(|| PlatformError::InputsError(error_location!()))?;
      let proper_key = asset_type.properties.issuer;
      if *iss_key != proper_key {
        return Err(inp_fail!("Issuance key is not the same as key of properties issuer"));
      }

      if seq_nums.is_empty() {
        if !txn_effect.new_asset_codes.contains_key(&code) {
          return Err(inp_fail!("Code is not contained in new asset codes"));
        }
      // We could re-check that self.issuance_num doesn't contain `code`,
      // but currently it's redundant with the new-asset-type checks
      } else {
        let curr_seq_num_limit = self.issuance_num
                                     .get(&code)
                                     // If a transaction defines and then issues, it should pass.
                                     // However, if there is a bug elsewhere in validation, panicking
                                     // is better than allowing incorrect issuances to pass through.
                                     .or_else(|| {
                                       assert!(txn_effect.new_asset_codes.contains_key(&code));
                                       Some(&0)
                                     })
                                     .unwrap();
        let min_seq_num = seq_nums.first().unwrap();
        if min_seq_num < curr_seq_num_limit {
          return Err(inp_fail!("Minimum seq num is less than limit"));
        }
      }
    }

    // Asset Caps
    // (1) New issuance amounts cannot exceed asset cap
    // (2) No confidential issuances allowed for assets with issuance restrictions
    for (code, amount) in txn_effect.issuance_amounts.iter() {
      let asset_type = self.asset_types
                           .get(&code)
                           .or_else(|| txn_effect.new_asset_codes.get(&code))
                           .ok_or_else(|| PlatformError::InputsError(error_location!()))?;
      // (1)
      if let Some(cap) = asset_type.properties.asset_rules.max_units {
        let current_amount = self.issuance_amounts
                                 .get(code)
                                 .or_else(|| Some(&0))
                                 .unwrap();
        if current_amount.checked_add(*amount)
                         .ok_or_else(|| PlatformError::InputsError(error_location!()))?
           > cap
        {
          return Err(inp_fail!("Amount exceeds asset cap"));
        }
      }
    }

    // (2)
    for code in txn_effect.confidential_issuance_types.iter() {
      let asset_type = self.asset_types
                           .get(&code)
                           .or_else(|| txn_effect.new_asset_codes.get(&code))
                           .ok_or_else(|| PlatformError::InputsError(error_location!()))?;
      if asset_type.has_issuance_restrictions() {
        return Err(inp_fail!("This asset type has issuance restrictions"));
      }
    }

    // Assets with cosignature requirements must have enough signatures
    for ((op_idx, input_idx), key_set) in txn_effect.cosig_keys.iter() {
      let op = &txn_effect.txn.body.operations[*op_idx];

      let sig_type = match op {
        Operation::TransferAsset(xfr) => {
          if let XfrAssetType::NonConfidential(val) =
            xfr.body.transfer.inputs[*input_idx].asset_type
          {
            Some(AssetTypeCode { val })
          } else {
            None
          }
        }

        Operation::BindAssets(bind) => {
          if let XfrAssetType::NonConfidential(val) =
            bind.body.transfer.inputs[*input_idx].asset_type
          {
            Some(AssetTypeCode { val })
          } else {
            None
          }
        }

        Operation::ReleaseAssets(rel) => {
          if let XfrAssetType::NonConfidential(val) =
            rel.body.transfer.inputs[*input_idx].asset_type
          {
            Some(AssetTypeCode { val })
          } else {
            None
          }
        }

        _ => {
          return Err(inp_fail!());
        }
      };

      let signature_rules = if let Some(code) = sig_type {
        self.asset_types
            .get(&code)
            .or_else(|| txn_effect.new_asset_codes.get(&code))
            .ok_or_else(|| PlatformError::InputsError(error_location!()))?
            .properties
            .asset_rules
            .transfer_multisig_rules
            .clone()
      } else {
<<<<<<< HEAD
        None
      };

      if let Some(rules) = signature_rules {
        rules.check_signature_set(key_set)
             .map_err(add_location!())?;
=======
        return Err(inp_fail!("Not an asset transfer"));
>>>>>>> 9560f6dc
      }
    }

    // Check that asset types were validated under the correct tracing policies
    for (code, tracing_policies) in txn_effect.tracing_policies.iter() {
      let definition_policies = &self.asset_types
                                     .get(&code)
                                     .or_else(|| txn_effect.new_asset_codes.get(&code))
                                     .ok_or_else(|| PlatformError::InputsError(error_location!()))?
                                     .properties
                                     .asset_rules
                                     .tracing_policies;

      if definition_policies != tracing_policies {
        return Err(inp_fail!("Definition policies are not equal to tracing policies"));
      }
    }

    // Debt swaps
    // (1) Fiat code must match debt asset memo
    // (2) fee must be correct
    for (code, debt_swap_effects) in txn_effect.debt_effects.iter() {
      // dbg!(&(code, debt_swap_effects));
      let debt_type = &self.asset_types
                           .get(&code)
                           .or_else(|| txn_effect.new_asset_codes.get(&code))
                           .ok_or_else(|| PlatformError::InputsError(error_location!()))?
                           .properties;

      let debt_memo = serde_json::from_str::<DebtMemo>(&debt_type.memo.0).map_err(add_location!())?;
      let correct_fee = calculate_fee(debt_swap_effects.initial_balance, debt_memo.interest_rate);

      // (1), (2)
      if debt_swap_effects.fiat_code != debt_memo.fiat_code
         || debt_swap_effects.fiat_paid != debt_swap_effects.debt_burned + correct_fee
      {
        return Err(inp_fail!("Code or payment mismatch"));
      }
    }

    // Memo updates
    // Multiple memo updates for the same asset are allowed, but only the last one will be applied.
    for memo_update in txn_effect.memo_updates.iter() {
      let asset = self.asset_types
                      .get(&memo_update.0)
                      .ok_or_else(|| PlatformError::InputsError(error_location!()))?;
      // Asset must be updatable and key must be correct
      if !asset.properties.asset_rules.updatable
         || asset.properties.issuer != (IssuerPublicKey { key: memo_update.1 })
      {
        return Err(inp_fail!("Non updatable asset or issuer mismatch"));
      }
    }

    // Until we can distinguish assets that have policies that invoke transfer restrictions
    // from those that don't, prevent any non-confidential assets with transfer restrictions
    // from becoming confidential
    for code in txn_effect.confidential_transfer_inputs.iter() {
      let asset_type = self.asset_types
                           .get(&code)
                           .or_else(|| txn_effect.new_asset_codes.get(&code))
                           .ok_or_else(|| PlatformError::InputsError(error_location!()))?;
      if asset_type.has_transfer_restrictions() {
        return Err(inp_fail!("non-confidential assets with transfer restrictions can't become confidential"));
      }
    }

    // Policy checking
    // TODO(joe): Currently the policy language can't validate transactions
    //   which include DefineAsset, so it's safe to assume that any valid
    //   policy usage involves an asset whose definition is already in the
    //   committed state. However, it may not always be that way, and this
    //   code will lead to erroneous validation failures when that change
    //   arrives.
    for code in txn_effect.asset_types_involved.iter() {
      if txn_effect.custom_policy_asset_types.contains_key(code) {
        let asset = self.asset_types
                        .get(code)
                        .ok_or_else(|| PlatformError::InputsError(error_location!()))?;
        if let Some((ref pol, ref globals)) = asset.properties.policy {
          let globals = globals.clone();
          policy_check_txn(code, globals, &pol, &txn_effect.txn).map_err(add_location!())?;
        }
      }
    }

    Ok(txn_effect)
  }

  // This function assumes that `block` is COMPLETELY CONSISTENT with the
  // ledger state. Calling `check_txn_effects` for each TxnEffect getting
  // mixed into the BlockEffect *should* be enough to guarantee that (if
  // that is ever false, it's a bug).
  //
  // This drains every field of `block` except `txns` and `temp_sids`.
  #[allow(clippy::cognitive_complexity)]
  fn apply_block_effects(&mut self,
                         block: &mut BlockEffect)
                         -> HashMap<TxnTempSID, (TxnSID, Vec<TxoSID>)> {
    for no_replay_token in block.no_replay_tokens.iter() {
      let (rand, seq_id) = (no_replay_token.get_rand(), no_replay_token.get_seq_id() as usize);
      match self.sliding_set.insert(rand, seq_id) {
        Ok(_) => (),
        Err(s) => println!("Error inserting into window: {}", s),
      }
    }
    block.no_replay_tokens.clear();

    // KV updates
    for (k, ent) in block.kv_updates.drain() {
      // safe unwrap since entries in kv_updates should be non-empty
      let final_val = ent.last().unwrap();
      self.custom_data.set(&k,
                           Some(Serialized::new(&(final_val.1, final_val.2.clone()))));
    }

    // Remove consumed UTXOs
    for (inp_sid, _) in block.input_txos.drain() {
      // Remove from ledger status
      debug_assert!(self.utxos.contains_key(&inp_sid));
      self.utxos.remove(&inp_sid);
    }

    // Apply AIR updates
    for (addr, data) in block.air_updates.drain() {
      debug_assert!(self.air.get(&addr).is_none());
      self.air.set(&addr, Some(data));
    }

    // Apply memo updates
    for (code, memo) in block.memo_updates.drain() {
      let mut asset = self.asset_types.get_mut(&code).unwrap();
      (*asset).properties.memo = memo;
    }

    for (code, amount) in block.issuance_amounts.drain() {
      let amt = self.issuance_amounts.entry(code).or_insert(0);
      *amt += amount;
    }

    // Add new UTXOs
    // Each transaction gets a TxnSID, and each of its unspent TXOs gets
    // a TxoSID. TxoSID assignments are based on the order TXOs appear in
    // the transaction.
    let mut new_utxo_sids: HashMap<TxnTempSID, (TxnSID, Vec<TxoSID>)> = HashMap::new();
    {
      let next_txn = &mut self.next_txn;
      let next_txo = &mut self.next_txo;

      debug_assert!(block.txos.len() == block.txns.len());
      debug_assert!(block.txos.len() == block.temp_sids.len());
      for (ix, txos) in block.temp_sids.iter().zip(block.txos.drain(..)) {
        let txn_sid = *next_txn;
        next_txn.0 += 1;

        let mut txn_utxo_sids: Vec<TxoSID> = vec![];

        for txo in txos {
          let txo_sid = *next_txo;
          next_txo.0 += 1;
          if let Some(tx_output) = txo {
            self.utxos.insert(txo_sid, Utxo(tx_output));
            txn_utxo_sids.push(txo_sid);
          }
        }

        new_utxo_sids.insert(*ix, (txn_sid, txn_utxo_sids));
      }
    }

    // Update issuance sequence number limits
    for (code, seq_nums) in block.new_issuance_nums.drain() {
      // One more than the greatest sequence number, or 0
      let new_max_seq_num = seq_nums.last().map(|x| x + 1).unwrap_or(0);
      self.issuance_num.insert(code, new_max_seq_num);
    }

    // Register new asset types
    for (code, asset_type) in block.new_asset_codes.drain() {
      debug_assert!(!self.asset_types.contains_key(&code));
      self.asset_types.insert(code, asset_type.clone());
    }

    // issuance_keys should already have been checked
    block.issuance_keys.clear();

    debug_assert_eq!(block.clone(), {
      let mut def: BlockEffect = Default::default();
      def.txns = block.txns.clone();
      def.temp_sids = block.temp_sids.clone();

      def
    });

    new_utxo_sids
  }
}

impl LedgerUpdate<ChaChaRng> for LedgerState {
  type Block = BlockEffect;

  fn get_prng(&mut self) -> &mut ChaChaRng {
    &mut self.prng
  }

  fn start_block(&mut self) -> Result<BlockEffect, PlatformError> {
    let mut block_ctx = None;
    std::mem::swap(&mut self.block_ctx, &mut block_ctx);
    match block_ctx {
      None => Err(PlatformError::InputsError(error_location!())),
      // Probably should be a more relevant error
      Some(block) => Ok(block),
    }
  }

  fn apply_transaction(&self,
                       block: &mut BlockEffect,
                       txn: TxnEffect)
                       -> Result<TxnTempSID, PlatformError> {
    block.add_txn_effect(self.status
                             .check_txn_effects(txn)
                             .map_err(add_location!())?)
  }

  fn abort_block(&mut self, block: BlockEffect) -> HashMap<TxnTempSID, Transaction> {
    let mut block = block;
    let txns = block.txns.drain(..);
    let ret: HashMap<TxnTempSID, Transaction> = block.temp_sids.drain(..).zip(txns).collect();

    block.txos.clear();
    block.input_txos.clear();
    block.new_asset_codes.clear();
    block.new_issuance_nums.clear();
    block.issuance_keys.clear();
    block.air_updates.clear();

    debug_assert_eq!(block.clone(), Default::default());

    ret
  }

  #[allow(clippy::cognitive_complexity)]
  fn finish_block(&mut self,
                  block: BlockEffect)
                  -> Result<HashMap<TxnTempSID, (TxnSID, Vec<TxoSID>)>, std::io::Error> {
    let mut block = block;

    let base_sid = self.status.next_txo.0;
    let txn_temp_sids = block.temp_sids.clone();

    let block_txns = block.txns.clone();

    for (inp_sid, _) in block.input_txos.iter() {
      // Remove from bitmap
      debug_assert!(self.utxo_map.query(inp_sid.0 as usize).unwrap());
      self.utxo_map.clear(inp_sid.0 as usize).unwrap();
    }

    let temp_sid_map = self.status.apply_block_effects(&mut block);
    let max_sid = self.status.next_txo.0; // mutated by apply_txn_effects

    // debug_assert!(utxo_sids.is_sorted());

    {
      // Update the UTXO bitmap
      // This is, unfortunately, some horrible index-walking messiness.
      // The core idea is that we walk over every new TXO SID (ix), tracking:
      //  - by `temp_sid_ix`, which transaction we're in
      //  - by `txo_sid_ix`, which UTXO within that transaction is next.
      let mut temp_sid_ix = 0;
      let mut txo_sid_ix = 0;

      // Find the first index that matters
      while temp_sid_ix < txn_temp_sids.len()
            && (temp_sid_map[&txn_temp_sids[temp_sid_ix]].1).is_empty()
      {
        temp_sid_ix += 1;
      }

      for ix in base_sid..max_sid {
        debug_assert!(temp_sid_ix < txn_temp_sids.len());

        let temp_sid = txn_temp_sids[temp_sid_ix];
        let utxo_sids = &temp_sid_map[&temp_sid].1;

        debug_assert!(txo_sid_ix < utxo_sids.len());

        // Only .set() extends the bitmap, so to append a 0 we currently
        // nead to .set() then .clear().
        //
        // TODO(joe): are these unwraps okay?
        self.utxo_map.set(ix as usize).unwrap();
        if let Some(TxoSID(utxo_sid)) = utxo_sids.get(txo_sid_ix) {
          if *utxo_sid != ix {
            self.utxo_map.clear(ix as usize).unwrap();
          } else {
            txo_sid_ix += 1;

            // We've reached the end of this UTXO list, search for the next
            // relevant one
            if txo_sid_ix == utxo_sids.len() {
              txo_sid_ix = 0;

              temp_sid_ix += 1;
              while temp_sid_ix < txn_temp_sids.len()
                    && (temp_sid_map[&txn_temp_sids[temp_sid_ix]].1).is_empty()
              {
                temp_sid_ix += 1;
              }
            }
          }
        }
      }
      debug_assert!(temp_sid_ix == txn_temp_sids.len());
      debug_assert!(txo_sid_ix == 0);
    }

    {
      let mut tx_block = Vec::new();

      // TODO(joe/keyao): reorder these so that we can drain things

      // Update the transaction Merkle tree and transaction log
      // Store the location of each utxo so we can create authenticated utxo proofs
      for (tmp_sid, txn) in block.temp_sids.iter().zip(block.txns.iter()) {
        let txn = txn.clone();
        let txo_sid_map = temp_sid_map.get(&tmp_sid).unwrap();
        let txn_sid = txo_sid_map.0;
        let txo_sids = &txo_sid_map.1;

        // TODO(joe/jonathan): Since errors in the merkle tree are things like
        // corruption and I/O failure, we don't have a good recovery story. Is
        // panicking acceptable?
        let merkle_id = self.txn_merkle
                            .append_hash(&txn.hash(txn_sid).0.hash.into())
                            .unwrap();

        tx_block.push(FinalizedTransaction { txn: txn.clone(),
                                             tx_id: txn_sid,
                                             merkle_id });

        // TODO(joe/noah): is this check important?
        // let outputs = txn.get_outputs_ref(false);
        // debug_assert!(txo_sids.len() == outputs.len());

        for (position, sid) in txo_sids.iter().enumerate() {
          self.status
              .txo_to_txn_location
              .insert(*sid, (txn_sid, OutputPosition(position)));
        }
      }
      // this feels like the wrong place for this, but there's no other good place unless
      // we move the pulse into the StateCommitment, which seems like the wrong answer to
      // a consensus-specific hack.
      // The entirety of the checkpoint function seems wrong, though, because the BlockEffect is
      // applied to the LedgerState in a way that renders the BlockEffect obsolete, without
      // moving it.
      self.status.pulse_count += block.pulse_count;
      block.pulse_count = 0;

      // Checkpoint
      let block_merkle_id = self.checkpoint(&block);
      block.temp_sids.clear();
      block.txns.clear();

      //Add block to txn history
      //TODO(joe/nathan): This ordering feels bad -- the txn log should probably be write-ahead,
      //but the state commitment you need doesn't exist yet! maybe these should be two different
      //logs, or the writing should be staggered in some way.
      if let Some((_, txn_log_fd)) = &mut self.txn_log {
        writeln!(txn_log_fd,"{}",serde_json::to_string(&LoggedBlock { block: block_txns, state: self.status.state_commitment_data.clone().unwrap() }).unwrap())
              .map_err(|e| std::io::Error::new(std::io::ErrorKind::Other,e)).unwrap();
        txn_log_fd.sync_data().unwrap();
      }

      self.blocks.push(FinalizedBlock { txns: tx_block,
                                        merkle_id: block_merkle_id });
    }

    debug_assert_eq!(block, Default::default());

    self.block_ctx = Some(block);

    Ok(temp_sid_map)
  }
  fn pulse_block(block: &mut BlockEffect) -> u64 {
    block.add_pulse()
  }
  fn block_pulse_count(block: &Self::Block) -> u64 {
    block.get_pulse_count()
  }
}

impl LedgerUpdate<ChaChaRng> for LedgerStateChecker {
  type Block = BlockEffect;

  fn get_prng(&mut self) -> &mut ChaChaRng {
    self.0.get_prng()
  }

  fn start_block(&mut self) -> Result<BlockEffect, PlatformError> {
    self.0.start_block()
  }

  fn apply_transaction(&self,
                       block: &mut BlockEffect,
                       txn: TxnEffect)
                       -> Result<TxnTempSID, PlatformError> {
    // inputs must be listed as spent in the bitmap
    for (inp_sid, _) in txn.input_txos.iter() {
      if self.0.utxo_map.query(inp_sid.0 as usize).unwrap() {
        return Err(PlatformError::CheckedReplayError(format!("{}:{}:{}",
                                                             std::file!(),
                                                             std::line!(),
                                                             std::column!())));
      }
    }

    let base_ix = self.0.status.next_txo.0 + (block.txos.len() as u64);

    // internally-spent outputs must be listed as spent
    for (ix, txo) in txn.txos.iter().enumerate() {
      let live = self.0
                     .utxo_map
                     .query((base_ix + (ix as u64)) as usize)
                     .map_err(add_location!())?;
      if txo.is_none() && live {
        return Err(PlatformError::CheckedReplayError(format!("{}:{}:{}",
                                                             std::file!(),
                                                             std::line!(),
                                                             std::column!())));
      }
    }

    /*
     * NOTE: validity checking of the bitmap is a little bit subtle
     *
     * The approach this code takes is:
     *  - Every TXO which is spent by some transaction is 0 in the bitmap
     *  - Once the log has been replayed, every remaining unspent TXO is 1
     *    in the bitmap
     *
     * This is basically the exact spec of bitmap correctness, but it
     * relies on the UTXO set in `LedgerStatus` being authoritative -- if
     * there is a bug in updating that set, then a bug in updating the UTXO
     * bitmap won't be detected by this code.
     */

    // The transaction must match its spot in the txn merkle tree
    let txn_sid = self.0.status.next_txn.0 + block.txns.len();
    let proof = ProofOf::<(TxnSID, Transaction)>::new(self.0
                                                          .txn_merkle
                                                          .get_proof(txn_sid as u64, 0)
                                                          .map_err(add_location!())?);

    if !proof.0.verify(txn.txn.hash(TxnSID(txn_sid)).0) {
      return Err(PlatformError::CheckedReplayError(format!("{}:{}:{}",
                                                           std::file!(),
                                                           std::line!(),
                                                           std::column!())));
    }

    self.0.apply_transaction(block, txn)
  }

  // this shouldn't ever be called, since this type should only be used for
  // replaying a log, and there isn't a reason to abort
  fn abort_block(&mut self, _block: BlockEffect) -> HashMap<TxnTempSID, Transaction> {
    unimplemented!()
  }

  fn finish_block(&mut self,
                  block: BlockEffect)
                  -> Result<HashMap<TxnTempSID, (TxnSID, Vec<TxoSID>)>, std::io::Error> {
    let mut block = block;

    let block_id = self.0.blocks.len();

    let temp_sid_map = self.0.status.apply_block_effects(&mut block);

    {
      let mut tx_block = Vec::new();

      // TODO(joe/keyao): reorder these so that we can drain things

      // Update the transaction Merkle tree and transaction log
      for (tmp_sid, txn) in block.temp_sids.iter().zip(block.txns.iter()) {
        let txn = txn.clone();
        let txo_sid_map = temp_sid_map.get(&tmp_sid).unwrap();
        let txn_sid = txo_sid_map.0;
        let txo_sids = &txo_sid_map.1;

        // TODO(joe/noah): is this check important?
        // let outputs = txn.get_outputs_ref(false);
        // debug_assert!(txo_sids.len() == outputs.len());

        for (position, sid) in txo_sids.iter().enumerate() {
          self.0
              .status
              .txo_to_txn_location
              .insert(*sid, (txn_sid, OutputPosition(position)));
        }

        tx_block.push(FinalizedTransaction { txn,
                                             tx_id: txn_sid,
                                             merkle_id: txn_sid.0 as u64 });
      }

      self.0.blocks.push(FinalizedBlock { txns: tx_block,
                                          merkle_id: block_id as u64 });
    }

    block.txns.clear();
    block.temp_sids.clear();

    debug_assert_eq!(block, Default::default());

    self.0.block_ctx = Some(block);

    Ok(temp_sid_map)
  }
  fn pulse_block(block: &mut BlockEffect) -> u64 {
    block.add_pulse()
  }
  fn block_pulse_count(block: &Self::Block) -> u64 {
    block.get_pulse_count()
  }
}

impl LedgerStateChecker {
  pub fn check_block(self, ix: u64, block: &BlockEffect) -> Result<Self, PlatformError> {
    log::debug!("Checking block {}", ix);

    // The block must match its spot in the block merkle tree
    let proof = ProofOf::<Vec<Transaction>>::new(self.0
                                                     .block_merkle
                                                     .get_proof(ix, 0)
                                                     .map_err(add_location!())?);

    let block = block;

    let block_merkle_hash = block.compute_txns_in_block_hash();

    // dbg!(&self.0.block_merkle.state());
    // dbg!(&proof);
    // dbg!(&block_merkle_hash);
    if !proof.0.verify(block_merkle_hash.clone().0) {
      return Err(PlatformError::CheckedReplayError(format!("{}:{}:{}",
                                                           std::file!(),
                                                           std::line!(),
                                                           std::column!())));
    }

    let comm = (&self.0.status.state_commitment_data).as_ref().unwrap();
    if comm.txns_in_block_hash != block_merkle_hash {
      return Err(PlatformError::CheckedReplayError(format!("{}:{}:{}",
                                                           std::file!(),
                                                           std::line!(),
                                                           std::column!())));
    }

    // dbg!(&comm.txo_count);
    // dbg!(&self.0.status.next_txo.0);
    if comm.txo_count != self.0.status.next_txo.0 + block.txos.iter().flatten().count() as u64 {
      return Err(PlatformError::CheckedReplayError(format!("{}:{}:{}",
                                                           std::file!(),
                                                           std::line!(),
                                                           std::column!())));
    }

    Ok(self)
  }

  pub fn finish_check(mut self) -> Result<LedgerState, PlatformError> {
    // Check the UTXO set is all "on" in the bitmap, and check the top
    // level state commitment.

    for (ix, _) in self.0.status.utxos.iter() {
      let live = self.0
                     .utxo_map
                     .query(ix.0 as usize)
                     .map_err(add_location!())?;
      if !live {
        return Err(PlatformError::CheckedReplayError(format!("{}:{}:{}",
                                                             std::file!(),
                                                             std::line!(),
                                                             std::column!())));
      }
    }

    match self.0.status.state_commitment_data.as_ref() {
      Some(comm) => {
        if self.0.utxo_map.compute_checksum() != comm.bitmap {
          return Err(PlatformError::CheckedReplayError(format!("{}:{}:{}",
                                                               std::file!(),
                                                               std::line!(),
                                                               std::column!())));
        }
        if self.0.block_merkle.get_root_hash() != comm.block_merkle {
          return Err(PlatformError::CheckedReplayError(format!("{}:{}:{}",
                                                               std::file!(),
                                                               std::line!(),
                                                               std::column!())));
        }
        if self.0.txn_merkle.get_root_hash() != comm.transaction_merkle_commitment {
          return Err(PlatformError::CheckedReplayError(format!("{}:{}:{}",
                                                               std::file!(),
                                                               std::line!(),
                                                               std::column!())));
        }
      }
      None => {
        if self.0.status.block_commit_count != 0 {
          return Err(PlatformError::CheckedReplayError(format!("{}:{}:{}",
                                                               std::file!(),
                                                               std::line!(),
                                                               std::column!())));
        }
      }
    }

    self.0.fast_invariant_check().unwrap();

    Ok(self.0)
  }
}

impl LedgerState {
  #[cfg(feature = "TESTING")]
  #[allow(non_snake_case)]
  pub fn TESTING_get_status(&self) -> &LedgerStatus {
    &self.status
  }

  pub fn txn_log_path(&self) -> Option<PathBuf> {
    Some(self.txn_log.as_ref()?.0.clone())
  }

  // Create a ledger for use by a unit test.
  pub fn test_ledger() -> LedgerState {
    let tmp_dir = utils::fresh_tmp_dir();

    let block_merkle_buf = tmp_dir.join("test_block_merkle");
    let block_merkle_path = block_merkle_buf.to_str().unwrap();

    let air_buf = tmp_dir.join("test_air");
    let air_path = air_buf.to_str().unwrap();

    let txn_merkle_buf = tmp_dir.join("test_txn_merkle");
    let txn_merkle_path = txn_merkle_buf.to_str().unwrap();

    let txn_buf = tmp_dir.join("test_txnlog");
    let txn_path = txn_buf.to_str().unwrap();

    // let snap_buf      = tmp_dir.join("test_ledger_snap");
    // let snap_path     = snap_buf.to_str().unwrap();

    let utxo_map_buf = tmp_dir.join("test_utxo_map");
    let utxo_map_path = utxo_map_buf.to_str().unwrap();

    let ret = LedgerState::new(&block_merkle_path,
                               &air_path,
                               &txn_merkle_path,
                               &txn_path,
                               &utxo_map_path,
                               None,
                               None).unwrap();

    let key_buf = tmp_dir.join("test_sig_key");
    let key_path = key_buf.to_str().unwrap();
    {
      let file = File::create(key_path).unwrap();
      {
        let mut writer = BufWriter::new(file);

        serde_json::to_writer::<&mut BufWriter<File>, XfrKeyPair>(&mut writer, &ret.signing_key).unwrap();
      }
    }

    ret
  }

  // TODO(joe): Make this an iterator of some sort so that we don't have to load the whole log
  // into memory
  fn load_transaction_log(path: &str) -> Result<Vec<LoggedBlock>, PlatformError> {
    let file = File::open(path).map_err(add_location!())?;
    let reader = BufReader::new(file);
    let mut v = Vec::new();
    for l in reader.lines() {
      let l = l.map_err(add_location!())?;
      match serde_json::from_str::<LoggedBlock>(&l) {
        Ok(next_block) => {
          v.push(next_block);
        }
        Err(e) => {
          if l != "" {
            return Err(PlatformError::DeserializationError(format!("[{}]: {:?} (deserializing '{:?}')",
                                                                   &error_location!(),
                                                                   e, &l)));
          }
        }
      }
    }
    Ok(v)
  }

  fn save_utxo_map_version(&mut self) {
    if self.status.utxo_map_versions.len() >= MAX_VERSION {
      self.status.utxo_map_versions.pop_front();
    }

    self.status
        .utxo_map_versions
        .push_back((self.status.next_txn, self.utxo_map.compute_checksum()));
  }

  // In this functionn:
  //  1. Compute the hash of transactions in the block and update txns_in_block_hash
  //  2. Append txns_in_block_hash to block_merkle
  fn compute_and_append_txns_hash(&mut self, block: &BlockEffect) -> u64 {
    // 1. Compute the hash of transactions in the block and update txns_in_block_hash
    let txns_in_block_hash = block.compute_txns_in_block_hash();
    self.status.txns_in_block_hash = Some(txns_in_block_hash.clone());

    // 2. Append txns_in_block_hash to block_merkle
    //  2.1 Update the block Merkle tree
    let ret = self.block_merkle
                  .append_hash(&txns_in_block_hash.0.hash.into())
                  .unwrap();
    // dbg!(&block.txns);
    // dbg!(&txns_in_block_hash);
    debug_assert!(ProofOf::<Vec<Transaction>>::new(self.block_merkle
                                                       .get_proof(self.status.block_commit_count, 0)
                                                       .unwrap()).0
                                                                 .verify(txns_in_block_hash.0));
    ret
  }

  fn compute_and_save_state_commitment_data(&mut self) {
    let prev_commitment = HashOf::new(&self.status.state_commitment_data);
    self.status.state_commitment_data =
      Some(StateCommitmentData { bitmap: self.utxo_map.compute_checksum(),
                                 block_merkle: self.block_merkle.get_root_hash(),
                                 transaction_merkle_commitment: self.txn_merkle.get_root_hash(),
                                 air_commitment: *self.status.air.merkle_root(),
                                 txns_in_block_hash: self.status
                                                         .txns_in_block_hash
                                                         .as_ref()
                                                         .cloned()
                                                         .unwrap(),
                                 previous_state_commitment: prev_commitment,
                                 txo_count: self.status.next_txo.0,
                                 pulse_count: self.status.pulse_count,
                                 kv_store: *self.status.custom_data.merkle_root() });
    self.status.state_commitment_versions.push(self.status
                                                   .state_commitment_data
                                                   .as_ref()
                                                   .unwrap()
                                                   .compute_commitment());
    self.status.incr_block_commit_count();
  }

  // Initialize a logged Merkle tree for the ledger.  We might
  // be creating a new tree or opening an existing one.  We
  // always start a new log file.
  fn init_merkle_log(path: &str, create: bool) -> Result<AppendOnlyMerkle, std::io::Error> {
    // Create a merkle tree or open an existing one.
    let result = if create {
      AppendOnlyMerkle::create(path)
    } else {
      AppendOnlyMerkle::open(path)
    };

    info!("Using path {} for the Merkle tree.", path);

    let tree = match result {
      Err(x) => {
        return Err(x);
      }
      Ok(tree) => tree,
    };

    // Create a log for the tree.  The tree size ("state") is appended to
    // the end of the path.
    // TODO: START https://github.com/findoraorg/platform/issues/307
    // let next_id = tree.total_size();
    // let writer = LedgerState::create_merkle_log(path.to_owned(), next_id)?;
    // TODO: END This is being disabled as we decide what to do about about logging, archival, etc
    Ok(tree)
    // Ok(LoggedMerkle::new(tree, writer))
  }

  fn init_air_log(path: &str, create: bool) -> Result<AIR, std::io::Error> {
    // Create a merkle tree or open an existing one.
    let result = if create {
      Ok(AIR::default())
    } else {
      air::open(path)
    };

    info!("Using path {} for the Address Identity Registry.", path);

    let tree = match result {
      Err(x) => {
        return Err(x);
      }
      Ok(tree) => tree,
    };
    Ok(tree)
  }

  // Initialize a bitmap to track the unspent utxos.
  fn init_utxo_map(path: &str, create: bool) -> Result<BitMap, std::io::Error> {
    let file = OpenOptions::new().read(true)
                                 .write(true)
                                 .create_new(create)
                                 .open(path)?;

    if create {
      BitMap::create(file)
    } else {
      BitMap::open(file)
    }
  }

  // Initialize a new Ledger structure.
  pub fn new(block_merkle_path: &str,
             air_path: &str,
             txn_merkle_path: &str,
             txn_path: &str,
             utxo_map_path: &str,
             keypair: Option<XfrKeyPair>,
             prng_seed: Option<[u8; 32]>)
             -> Result<LedgerState, std::io::Error> {
    let mut prng = prng_seed.map(rand_chacha::ChaChaRng::from_seed)
                            .unwrap_or_else(ChaChaRng::from_entropy);
    let signing_key = keypair.unwrap_or_else(|| XfrKeyPair::generate(&mut prng));
    let ledger = LedgerState { status: LedgerStatus::new(block_merkle_path,
                                                         air_path,
                                                         txn_merkle_path,
                                                         txn_path,
                                                         utxo_map_path)?,
                               prng,
                               signing_key,
                               block_merkle: LedgerState::init_merkle_log(block_merkle_path,
                                                                          true)?,
                               txn_merkle: LedgerState::init_merkle_log(txn_merkle_path, true)?,
                               blocks: Vec::new(),
                               utxo_map: LedgerState::init_utxo_map(utxo_map_path, true)?,
                               txn_log: Some((txn_path.into(),
                                              std::fs::OpenOptions::new().create_new(true)
                                                                         .append(true)
                                                                         .open(txn_path)?)),
                               block_ctx: Some(BlockEffect::new()) };

    ledger.txn_log.as_ref().unwrap().1.sync_all()?;

    Ok(ledger)
  }

  pub fn load_checked_from_log(block_merkle_path: &str,
                               air_path: &str,
                               txn_merkle_path: &str,
                               txn_path: &str,
                               utxo_map_path: &str,
                               signing_key_path: Option<&str>,
                               prng_seed: Option<[u8; 32]>)
                               -> Result<LedgerState, PlatformError> {
    let mut prng = prng_seed.map(rand_chacha::ChaChaRng::from_seed)
                            .unwrap_or_else(ChaChaRng::from_entropy);
    let signing_key = match signing_key_path {
      Some(path) => {
        let ret = {
          let file = File::open(path).map_err(add_location!())?;
          let mut reader = BufReader::new(file);
          serde_json::from_reader::<&mut BufReader<File>, XfrKeyPair>(&mut reader)
        };
        ret.or_else::<PlatformError,_>(|_| {
          let key = XfrKeyPair::generate(&mut prng);
          let file = File::create(path).map_err(add_location!())?;
          let mut writer = BufWriter::new(file);

          serde_json::to_writer::<&mut BufWriter<File>, XfrKeyPair>(&mut writer, &key)
            .map_err(|e| PlatformError::SerializationError(format!("[{}]: {:?}",&error_location!(),e)))?;
          Ok(key)
        }).map_err(add_location!())?
      }
      None => XfrKeyPair::generate(&mut prng),
    };

    let blocks = LedgerState::load_transaction_log(txn_path).map_err(add_location!())?;
    // dbg!(&blocks);
    let txn_log = (txn_path.into(),
                   std::fs::OpenOptions::new().append(true)
                                              .open(txn_path)
                                              .map_err(add_location!())?);
    // dbg!(&txn_log);
    let mut ledger =
      LedgerStateChecker(LedgerState { status: LedgerStatus::new(block_merkle_path,
                                                                 air_path,
                                                                 txn_merkle_path,
                                                                 txn_path,
                                                                 utxo_map_path).map_err(add_location!())?,
                                       prng,
                                       signing_key,
                                       block_merkle:
                                         LedgerState::init_merkle_log(block_merkle_path, false).map_err(add_location!())?,
                                       txn_merkle:
                                         LedgerState::init_merkle_log(txn_merkle_path, false).map_err(add_location!())?,
                                       blocks: Vec::new(),
                                       utxo_map: LedgerState::init_utxo_map(utxo_map_path,
                                                                            false).map_err(add_location!())?,
                                       txn_log: None,
                                       block_ctx: Some(BlockEffect::new()) });

    // dbg!(blocks.len());
    for (ix, logged_block) in blocks.into_iter().enumerate() {
      // dbg!(&ix);
      // dbg!(&logged_block);
      let (comm, block) = (logged_block.state, logged_block.block);
      let prev_commitment = HashOf::new(&ledger.0.status.state_commitment_data);
      if prev_commitment != comm.previous_state_commitment {
        return Err(PlatformError::CheckedReplayError(format!("{}:{}:{}",
                                                             std::file!(),
                                                             std::line!(),
                                                             std::column!())));
      }

      ledger.0.status.txns_in_block_hash = Some(comm.txns_in_block_hash.clone());
      ledger.0
            .status
            .state_commitment_versions
            .push(comm.compute_commitment());
      ledger.0.status.pulse_count = comm.pulse_count;
      ledger.0.status.incr_block_commit_count();
      ledger.0.status.state_commitment_data = Some(comm);

      let mut block_builder = ledger.start_block().unwrap();
      for txn in block {
        let eff = TxnEffect::compute_effect(txn).map_err(|e| {
                                                  std::io::Error::new(std::io::ErrorKind::Other, e)
                                                })
                                                .map_err(add_location!())?;
        ledger.apply_transaction(&mut block_builder, eff)
              .map_err(|e| std::io::Error::new(std::io::ErrorKind::Other, e))
              .map_err(add_location!())?;
      }
      ledger = ledger.check_block(ix as u64, &block_builder)
                     .map_err(add_location!())?;
      ledger.finish_block(block_builder).unwrap();

      ledger.0.fast_invariant_check().map_err(add_location!())?;
    }

    ledger.0.txn_log = Some(txn_log);

    ledger.finish_check()
  }

  pub fn load_from_log(block_merkle_path: &str,
                       air_path: &str,
                       txn_merkle_path: &str,
                       txn_path: &str,
                       utxo_map_path: &str,
                       signing_key_path: Option<&str>,
                       prng_seed: Option<[u8; 32]>)
                       -> Result<LedgerState, PlatformError> {
    let mut prng = prng_seed.map(rand_chacha::ChaChaRng::from_seed)
                            .unwrap_or_else(ChaChaRng::from_entropy);
    let signing_key = match signing_key_path {
      Some(path) => {
        let ret = File::open(path).and_then(|file| {
                    let mut reader = BufReader::new(file);
                    serde_json::from_reader::<&mut BufReader<File>, XfrKeyPair>(&mut reader)
            .map_err(|e| std::io::Error::new(std::io::ErrorKind::Other,e))
                  });
        ret.or_else::<PlatformError, _>(|_| {
             let key = XfrKeyPair::generate(&mut prng);
             File::create(path).and_then(|file| {
               let mut writer = BufWriter::new(file);

               serde_json::to_writer::<&mut BufWriter<File>, XfrKeyPair>(&mut writer, &key)
              .map_err(|e| std::io::Error::new(std::io::ErrorKind::Other,e))
              .map(|_| key)
             })
             .map_err(|e| {
               PlatformError::SerializationError(format!("[{}]: {:?}", &error_location!(), e))
             })
           })
           .map_err(|e| std::io::Error::new(std::io::ErrorKind::Other, e))
           .map_err(add_location!())?
      }
      None => XfrKeyPair::generate(&mut prng),
    };

    let blocks = LedgerState::load_transaction_log(txn_path).map_err(add_location!())?;
    let txn_log = (txn_path.into(),
                   std::fs::OpenOptions::new().append(true)
                                              .open(txn_path)
                                              .map_err(add_location!())?);
    let mut ledger =
      LedgerState { status: LedgerStatus::new(block_merkle_path,
                                              air_path,
                                              txn_merkle_path,
                                              txn_path,
                                              utxo_map_path).map_err(add_location!())?,
                    prng,
                    signing_key,
                    block_merkle: LedgerState::init_merkle_log(block_merkle_path, true).map_err(add_location!())?,
                    txn_merkle: LedgerState::init_merkle_log(txn_merkle_path, true).map_err(add_location!())?,
                    blocks: Vec::new(),
                    utxo_map: LedgerState::init_utxo_map(utxo_map_path, true).map_err(add_location!())?,
                    txn_log: None,
                    block_ctx: Some(BlockEffect::new()) };

    for logged_block in blocks.into_iter() {
      let block = logged_block.block;
      let mut block_builder = ledger.start_block().unwrap();
      for txn in block {
        let eff = TxnEffect::compute_effect(txn).map_err(|e| {
                                                  std::io::Error::new(std::io::ErrorKind::Other, e)
                                                })
                                                .map_err(add_location!())?;
        ledger.apply_transaction(&mut block_builder, eff)
              .map_err(|e| std::io::Error::new(std::io::ErrorKind::Other, e))
              .map_err(add_location!())?;
      }
      ledger.status.pulse_count = logged_block.state.pulse_count;
      ledger.finish_block(block_builder).unwrap();
    }

    ledger.txn_log = Some(txn_log);
    ledger.fast_invariant_check().map_err(add_location!())?;

    Ok(ledger)
  }

  pub fn load_or_init(base_dir: &Path) -> Result<LedgerState, PlatformError> {
    let block_buf = base_dir.join("block_merkle");
    let block_merkle = block_buf.to_str().unwrap();

    let air_buf = base_dir.join("air");
    let air = air_buf.to_str().unwrap();

    let txn_merkle_buf = base_dir.join("txn_merkle");
    let txn_merkle = txn_merkle_buf.to_str().unwrap();

    let txn_log_buf = base_dir.join("txn_log");
    let txn_log = txn_log_buf.to_str().unwrap();

    let utxo_map_buf = base_dir.join("utxo_map");
    let utxo_map = utxo_map_buf.to_str().unwrap();

    let sig_key_file_buf = base_dir.join("sig_key");
    let sig_key_file = sig_key_file_buf.to_str().unwrap();

    // TODO(joe): distinguish between the transaction log not existing
    // and it being corrupted
    LedgerState::load_from_log(&block_merkle, &air, &txn_merkle, &txn_log,
                &utxo_map, Some(sig_key_file), None)
    .or_else(|e| {
        log::info!("Replaying without merkle trees failed: {}",e);
        LedgerState::load_checked_from_log(&block_merkle, &air, &txn_merkle, &txn_log,
                &utxo_map, Some(sig_key_file), None)
    }).or_else(|e| {
        log::info!("Checking log against merkle trees failed: {}",e);
        let ret = LedgerState::new(&block_merkle, &air, &txn_merkle, &txn_log,
            &utxo_map, None, None).map_err(add_location!())?;

        {
            let file = File::create(sig_key_file).map_err(add_location!())?;
            let mut writer = BufWriter::new(file);

            serde_json::to_writer::<&mut BufWriter<File>, XfrKeyPair>(&mut writer, &ret.signing_key)
              .map_err(|e| PlatformError::SerializationError(format!("[{}]: {:?}",&error_location!(),e)))?;
        }

        Ok(ret)
    })
  }

  // Load a ledger given the paths to the various storage elements.
  #[allow(unused_variables)]
  pub fn load_from_snapshot(block_merkle_path: &str,
                            air_path: &str,
                            merkle_path: &str,
                            txn_path: &str,
                            utxo_map_path: &str,
                            prng_seed: Option<[u8; 32]>,
                            snapshot_path: &str)
                            -> Result<LedgerState, std::io::Error> {
    unimplemented!();

    // let block_merkle = LedgerState::init_merkle_log(block_merkle_path, false)?;
    // let txn_merkle = LedgerState::init_merkle_log(merkle_path, false)?;
    // let utxo_map = LedgerState::init_utxo_map(utxo_map_path, false)?;
    // let txs = LedgerState::load_transaction_log(txn_path)?;
    // let ledger_file = File::open(snapshot_path)?;
    // let status      = serde_json::from_reader
    //                          ::<BufReader<File>, LedgerStatus>(
    //                               BufReader::new(ledger_file)
    //                          ).map_err(|e|
    //                             std::io::Error::new(
    //                               std::io::ErrorKind::Other, e)
    //                          )?;
    // let txn_log = OpenOptions::new().append(true).open(txn_path)?;

    // // TODO(joe): thoughts about write-ahead transaction log so that
    // // recovery can happen between snapshots.
    // // for txn in &txs[ledger.txn_count..] {
    // //   ledger.apply_transaction(&txn);
    // // }

    // let prng =
    //     // TODO(joe): is this safe?
    //     rand_chacha::ChaChaRng::from_seed(prng_seed.unwrap_or([0u8;32]));

    // let ledger = LedgerState { status,
    //                            prng,
    //                            block_merkle,
    //                            txn_merkle,
    //                            txs,
    //                            utxo_map,
    //                            txn_log,
    //                            block_ctx: Some(BlockEffect::new()) };
    // assert!(ledger.txs.len() == ledger.status.next_txn.0);
    // Ok(ledger)
  }

  // Snapshot the block ledger state
  pub fn snapshot_block(&mut self) -> Result<SnapshotId, std::io::Error> {
    let state = self.block_merkle.state();
    // TODO: START https://github.com/findoraorg/platform/issues/307
    // let writer = LedgerState::create_merkle_log(self.status.block_merkle_path.clone(), state)?;
    // self.block_merkle.snapshot(writer)?;
    // TODO: END This is being disabled as we decide what to do about about logging, archival, etc
    Ok(SnapshotId { id: state })
  }

  // Snapshot the ledger state.  This involves synchronizing
  // the durable data structures to the disk and starting a
  // new log file for the logged Merkle tree.
  //
  // TODO(joe): Actually serialize the active ledger state.
  pub fn snapshot_txns(&mut self) -> Result<SnapshotId, std::io::Error> {
    let state = self.txn_merkle.state();
    // TODO: START https://github.com/findoraorg/platform/issues/307
    // let writer = LedgerState::create_merkle_log(self.status.txn_merkle_path.clone(), state)?;
    // self.txn_merkle.snapshot(writer)?;
    // TODO: END This is being disabled as we decide what to do about about logging, archival, etc

    Ok(SnapshotId { id: state })
  }

  // pub fn begin_commit(&mut self) {
  //   self.txn_base_sid.0 = self.max_applied_sid.0 + 1;
  // }
  //

  pub fn checkpoint(&mut self, block: &BlockEffect) -> u64 {
    self.save_utxo_map_version();
    let merkle_id = self.compute_and_append_txns_hash(&block);
    self.compute_and_save_state_commitment_data();
    self.utxo_map.write().unwrap();
    self.txn_merkle.write().unwrap();
    self.block_merkle.write().unwrap();
    // TODO: START https://github.com/findoraorg/platform/issues/307
    // self.txn_merkle.flush().unwrap();
    // self.block_merkle.flush().unwrap();
    // TODO: END This is being disabled as we decide what to do about about logging, archival, etc
    merkle_id
  }

  // Create a file structure for a Merkle tree log.
  // Mostly just make a path of the form:
  //
  //     <tree_path>-log-<Merkle tree state>
  //
  /* TODO: Leaving this code here while https://github.com/findoraorg/platform/issues/307 gets worked out
  fn create_merkle_log(base_path: String, next_id: u64) -> Result<File, std::io::Error> {
    let log_path = base_path + "-log-" + &next_id.to_string();
    println!("merkle log:  {}", log_path);
    let result = OpenOptions::new().write(true)
                                   .create(true)
                                   .truncate(true)
                                   .open(&log_path);

    let file = match result {
      Ok(file) => file,
      Err(error) => {
        println!("File open failed for {}", log_path);
        return Err(error);
      }
    };

    Ok(file)
  }
  */

  pub fn get_pulse_count(&self) -> u64 {
    self.status.pulse_count
  }
}

impl LedgerStatus {
  fn get_utxo(&self, addr: TxoSID) -> Option<&Utxo> {
    self.utxos.get(&addr)
  }

  fn get_issuance_num(&self, code: &AssetTypeCode) -> Option<u64> {
    self.issuance_num.get(code).copied()
  }

  fn get_asset_type(&self, code: &AssetTypeCode) -> Option<&AssetType> {
    self.asset_types.get(code)
  }
}

impl LedgerAccess for LedgerState {
  fn get_utxo(&mut self, addr: TxoSID) -> Option<AuthenticatedUtxo> {
    let utxo = self.status.get_utxo(addr);
    if let Some(utxo) = utxo.cloned() {
      let txn_location = *self.status.txo_to_txn_location.get(&addr).unwrap();
      let authenticated_txn = self.get_transaction(txn_location.0).unwrap();
      let authenticated_spent_status = self.get_utxo_status(addr);
      let state_commitment_data = self.status.state_commitment_data.as_ref().unwrap().clone();
      let utxo_location = txn_location.1;
      Some(AuthenticatedUtxo { utxo,
                               authenticated_txn,
                               authenticated_spent_status,
                               state_commitment_data,
                               utxo_location })
    } else {
      None
    }
  }

  fn get_issuance_num(&self, code: &AssetTypeCode) -> Option<u64> {
    self.status.get_issuance_num(code)
  }

  fn get_asset_type(&self, code: &AssetTypeCode) -> Option<&AssetType> {
    self.status.get_asset_type(code)
  }

  fn get_block_commit_count(&self) -> u64 {
    self.status.block_commit_count
  }

  fn get_state_commitment(&self) -> (HashOf<Option<StateCommitmentData>>, u64) {
    let block_count = self.status.block_commit_count;
    let commitment = self.status
                         .state_commitment_versions
                         .last()
                         .cloned()
                         .unwrap_or_else(|| HashOf::new(&None));
    (commitment, block_count)
  }

  fn public_key(&self) -> &XfrPublicKey {
    self.signing_key.get_pk_ref()
  }

  fn sign_message<T: Serialize + serde::de::DeserializeOwned>(&self, msg: &T) -> SignatureOf<T> {
    SignatureOf::new(&self.signing_key, msg)
  }

  fn get_utxo_status(&mut self, addr: TxoSID) -> AuthenticatedUtxoStatus {
    let state_commitment_data = self.status.state_commitment_data.as_ref().unwrap();
    let utxo_map_bytes: Option<SparseMapBytes>;
    let status;
    if addr.0 < state_commitment_data.txo_count {
      utxo_map_bytes = Some(self.utxo_map.serialize(0));
      let utxo_map = SparseMap::new(&utxo_map_bytes.as_ref().unwrap().clone()).unwrap();
      status = if utxo_map.query(addr.0).unwrap() {
        UtxoStatus::Unspent
      } else {
        UtxoStatus::Spent
      };
    } else {
      status = UtxoStatus::Nonexistent;
      utxo_map_bytes = None;
    }

    AuthenticatedUtxoStatus { status,
                              state_commitment_data: state_commitment_data.clone(),
                              state_commitment: state_commitment_data.compute_commitment(),
                              utxo_sid: addr,
                              utxo_map_bytes }
  }

  fn get_kv_entry(&self, addr: Key) -> AuthenticatedKVLookup {
    let (result, proof) = self.status.custom_data.get_with_proof(&addr);
    AuthenticatedKVLookup { key: addr,
                            result: result.cloned(),
                            state_commitment_data: self.status.state_commitment_data.clone(),
                            merkle_root: *self.status.custom_data.merkle_root(),
                            merkle_proof: proof,
                            state_commitment: self.get_state_commitment().0 }
  }
}

impl ArchiveAccess for LedgerState {
  fn get_transaction(&self, addr: TxnSID) -> Option<AuthenticatedTransaction> {
    let mut ix: usize = addr.0;
    for b in self.blocks.iter() {
      match b.txns.get(ix) {
        None => {
          debug_assert!(ix >= b.txns.len());
          ix -= b.txns.len();
        }
        v => {
          // Unwrap is safe because if transaction is on ledger there must be a state commitment
          let state_commitment_data = self.status.state_commitment_data.as_ref().unwrap().clone();
          let merkle = &self.txn_merkle;
          // TODO log error and recover?
          let proof = ProofOf::new(merkle.get_proof(v.unwrap().merkle_id, 0).unwrap());
          return Some(AuthenticatedTransaction { finalized_txn: v.unwrap().clone(),
                                                 txn_inclusion_proof: proof,
                                                 state_commitment_data:
                                                   state_commitment_data.clone(),
                                                 state_commitment:
                                                   state_commitment_data.compute_commitment() });
        }
      }
    }
    None
  }
  fn get_block(&self, addr: BlockSID) -> Option<AuthenticatedBlock> {
    match self.blocks.get(addr.0) {
      None => None,
      Some(finalized_block) => {
        debug_assert_eq!(addr.0 as u64, finalized_block.merkle_id);
        let block_inclusion_proof = ProofOf::new(self.block_merkle
                                                     .get_proof(finalized_block.merkle_id, 0)
                                                     .unwrap());
        let state_commitment_data = self.status.state_commitment_data.as_ref().unwrap().clone();
        Some(AuthenticatedBlock { block: finalized_block.clone(),
                                  block_inclusion_proof,
                                  state_commitment_data: state_commitment_data.clone(),
                                  state_commitment: state_commitment_data.compute_commitment() })
      }
    }
  }

  fn get_block_count(&self) -> usize {
    self.blocks.len()
  }
  fn get_transaction_count(&self) -> usize {
    self.status.next_txn.0
  }
  fn get_utxo_map(&self) -> &BitMap {
    &self.utxo_map
  }
  fn serialize_utxo_map(&mut self) -> Vec<u8> {
    self.utxo_map.serialize(self.get_transaction_count())
  }

  // TODO(joe): see notes in ArchiveAccess about these
  // fn get_utxo_map(&mut self) -> Option<Vec<u8>> {
  //   Some(self.utxo_map.as_mut().unwrap().serialize(self.txn_count))
  // }
  // fn get_utxos(&mut self, utxo_list: Vec<usize>) -> Option<Vec<u8>> {
  //   Some(self.utxo_map
  //            .as_mut()
  //            .unwrap()
  //            .serialize_partial(utxo_list, self.txn_count))
  // }

  fn get_utxo_checksum(&self, version: u64) -> Option<BitDigest> {
    for pair in self.status.utxo_map_versions.iter() {
      if (pair.0).0 as u64 == version {
        return Some(pair.1);
      }
    }

    None
  }

  fn get_state_commitment_at_block_height(&self,
                                          block_height: u64)
                                          -> Option<HashOf<Option<StateCommitmentData>>> {
    self.status
        .state_commitment_versions
        .get((block_height - 1) as usize)
        .cloned()
  }

  fn get_air_data(&self, key: &str) -> AuthenticatedAIRResult {
    let merkle_root = self.status.air.merkle_root();
    let (value, merkle_proof) = self.status.air.get_with_proof(key);
    let air_result = AIRResult { merkle_root: *merkle_root,
                                 key: key.to_string(),
                                 value: value.map(|s| s.to_string()),
                                 merkle_proof };
    AuthenticatedAIRResult { air_result,
                             state_commitment_data: self.status.state_commitment_data.clone(),
                             state_commitment: self.get_state_commitment().0 }
  }
}

pub mod helpers {
  use super::*;
  use crate::data_model::{
    Asset, AssetRules, ConfidentialMemo, DefineAsset, DefineAssetBody, IssuerPublicKey, Memo,
  };
  use zei::setup::PublicParams;
  use zei::xfr::asset_record::AssetRecordType;
  use zei::xfr::asset_record::{build_blind_asset_record, open_blind_asset_record};
  use zei::xfr::sig::{XfrKeyPair, XfrPublicKey};
  use zei::xfr::structs::{AssetRecord, AssetRecordTemplate};

  pub fn create_definition_transaction(code: &AssetTypeCode,
                                       keypair: &XfrKeyPair,
                                       asset_rules: AssetRules,
                                       memo: Option<Memo>,
                                       seq_id: u64)
                                       -> Result<Transaction, PlatformError> {
    let issuer_key = IssuerPublicKey { key: *keypair.get_pk_ref() };
    let asset_body =
      DefineAssetBody::new(&code, &issuer_key, asset_rules, memo, None, None).map_err(add_location!())?;
    let asset_create =
      DefineAsset::new(asset_body, &IssuerKeyPair { keypair: &keypair }).map_err(add_location!())?;
    Ok(Transaction::from_operation(Operation::DefineAsset(asset_create), seq_id))
  }

  pub fn build_keys<R: CryptoRng + RngCore>(prng: &mut R) -> XfrKeyPair {
    XfrKeyPair::generate(prng)
  }

  pub fn asset_creation_body(token_code: &AssetTypeCode,
                             issuer_key: &XfrPublicKey,
                             asset_rules: AssetRules,
                             memo: Option<Memo>,
                             confidential_memo: Option<ConfidentialMemo>)
                             -> DefineAssetBody {
    let mut token_properties: Asset = Default::default();
    token_properties.code = *token_code;
    token_properties.issuer = IssuerPublicKey { key: *issuer_key };
    token_properties.asset_rules = asset_rules;

    if let Some(memo) = memo {
      token_properties.memo = memo;
    } else {
      token_properties.memo = Memo(String::from(""));
    }

    if let Some(confidential_memo) = confidential_memo {
      token_properties.confidential_memo = confidential_memo;
    } else {
      token_properties.confidential_memo = ConfidentialMemo {};
    }

    DefineAssetBody { asset: Box::new(token_properties) }
  }

  pub fn asset_creation_operation(asset_body: &DefineAssetBody,
                                  iss_key: &XfrKeyPair)
                                  -> DefineAsset {
    let signature = SignatureOf::new(iss_key, asset_body);
    DefineAsset { body: asset_body.clone(),
                  pubkey: IssuerPublicKey { key: *iss_key.get_pk_ref() },
                  signature }
  }

  pub fn apply_transaction(ledger: &mut LedgerState, tx: Transaction) -> (TxnSID, Vec<TxoSID>) {
    match TxnEffect::compute_effect(tx) {
      Ok(effect) => {
        let mut block = ledger.start_block().unwrap();
        let temp_sid = ledger.apply_transaction(&mut block, effect).unwrap();
        ledger.finish_block(block)
              .unwrap()
              .remove(&temp_sid)
              .unwrap()
      }
      Err(e) => panic!(format!("apply_transaction: error in compute_effect {:?}", e)),
    }
  }

  #[allow(clippy::too_many_arguments)]
  pub fn create_issue_and_transfer_txn(ledger: &mut LedgerState,
                                       params: &PublicParams,
                                       code: &AssetTypeCode,
                                       amount: u64,
                                       issuer_keys: &XfrKeyPair,
                                       recipient_pk: &XfrPublicKey,
                                       seq_num: u64)
                                       -> (Transaction, AssetRecord) {
    // issue operation
    let ar_template = AssetRecordTemplate::with_no_asset_tracking(amount, code.val, AssetRecordType::NonConfidentialAmount_NonConfidentialAssetType, issuer_keys.get_pk());
    let (ba, _tracer_memo, owner_memo) =
      build_blind_asset_record(ledger.get_prng(), &params.pc_gens, &ar_template, vec![]);

    let asset_issuance_body = IssueAssetBody::new(&code,
                                                  seq_num,
                                                  &[(TxOutput { record: ba.clone(),
                                                                lien: None },
                                                     None)]).unwrap();
    let asset_issuance_operation =
      IssueAsset::new(asset_issuance_body,
                      &IssuerKeyPair { keypair: &issuer_keys }).unwrap();

    let issue_op = Operation::IssueAsset(asset_issuance_operation);

    // transfer operation
    let ar_template = AssetRecordTemplate::with_no_asset_tracking(amount, code.val, AssetRecordType::NonConfidentialAmount_NonConfidentialAssetType, *recipient_pk);
    let ar =
      AssetRecord::from_template_no_identity_tracking(ledger.get_prng(), &ar_template).unwrap();
    let mut transfer =
      TransferAsset::new(TransferAssetBody::new(ledger.get_prng(),
                                                vec![TxoRef::Relative(0)],
                                                &[AssetRecord::from_open_asset_record_no_asset_tracking(open_blind_asset_record(&ba, &owner_memo, &issuer_keys.get_sk_ref()).unwrap())],
                                                &[ar.clone()],
                                                None, vec![],
                                                TransferType::Standard).unwrap()
                         ).unwrap();

    transfer.sign(&issuer_keys);
    let seq_id = ledger.get_block_commit_count();
    let mut tx = Transaction::from_operation(issue_op, seq_id);
    tx.add_operation(Operation::TransferAsset(transfer));
    (tx, ar)
  }

  #[allow(clippy::too_many_arguments)]
  pub fn create_issue_and_transfer_txn_with_asset_tracing(ledger: &mut LedgerState,
                                                          params: &PublicParams,
                                                          code: &AssetTypeCode,
                                                          amount: u64,
                                                          issuer_keys: &XfrKeyPair,
                                                          recipient_pk: &XfrPublicKey,
                                                          seq_num: u64,
                                                          tracing_policy: AssetTracingPolicy)
                                                          -> (Transaction, AssetRecord) {
    let tracing_policies = AssetTracingPolicies::from_policy(tracing_policy);
    let xfr_note_policies = XfrNotePolicies::new(vec![tracing_policies.clone()],
                                                 vec![None],
                                                 vec![tracing_policies.clone()],
                                                 vec![None]);
    // issue operation
    let ar_template = AssetRecordTemplate::with_asset_tracking(amount, code.val, AssetRecordType::ConfidentialAmount_NonConfidentialAssetType, issuer_keys.get_pk(), tracing_policies.clone());
    let (ba, _tracer_memo, owner_memo) =
      build_blind_asset_record(ledger.get_prng(), &params.pc_gens, &ar_template, vec![None]);

    let asset_issuance_body = IssueAssetBody::new(&code,
                                                  seq_num,
                                                  &[(TxOutput { record: ba.clone(),
                                                                lien: None },
                                                     None)]).unwrap();
    let asset_issuance_operation =
      IssueAsset::new(asset_issuance_body,
                      &IssuerKeyPair { keypair: &issuer_keys }).unwrap();

    let issue_op = Operation::IssueAsset(asset_issuance_operation);

    // transfer operation
    let ar_template = AssetRecordTemplate::with_asset_tracking(amount, code.val, AssetRecordType::ConfidentialAmount_NonConfidentialAssetType, *recipient_pk, tracing_policies.clone());
    let ar =
      AssetRecord::from_template_no_identity_tracking(ledger.get_prng(), &ar_template).unwrap();
    let mut transfer =
TransferAsset::new(TransferAssetBody::new(ledger.get_prng(),
             vec![TxoRef::Relative(0)],
             &[AssetRecord::from_open_asset_record_with_asset_tracking_but_no_identity(open_blind_asset_record(&ba, &owner_memo, &issuer_keys.get_sk_ref()).unwrap(), tracing_policies).unwrap()],
             &[ar.clone()],
             Some(xfr_note_policies), vec![], TransferType::Standard).unwrap()
).unwrap();

    transfer.sign(&issuer_keys);
    // FIXME: `from_operation` takes a no_replay_token, but only two operations need them.
    // IssueAsset does not, so we use a default
    let seq_id = ledger.get_block_commit_count();
    let mut tx = Transaction::from_operation(issue_op, seq_id);
    tx.add_operation(Operation::TransferAsset(transfer));
    (tx, ar)
  }

  pub fn create_issuance_txn(ledger: &mut LedgerState,
                             params: &PublicParams,
                             code: &AssetTypeCode,
                             amount: u64,
                             seq_num: u64,
                             record_type: AssetRecordType,
                             issuer_keys: &XfrKeyPair)
                             -> Transaction {
    // issue operation
    let ar_template = AssetRecordTemplate::with_no_asset_tracking(amount,
                                                                  code.val,
                                                                  record_type,
                                                                  issuer_keys.get_pk());
    let (ba, _tracer_memo, _owner_memo) =
      build_blind_asset_record(ledger.get_prng(), &params.pc_gens, &ar_template, vec![]);

    let asset_issuance_body = IssueAssetBody::new(&code,
                                                  seq_num,
                                                  &[(TxOutput { record: ba,
                                                                lien: None },
                                                     None)]).unwrap();
    let asset_issuance_operation =
      IssueAsset::new(asset_issuance_body,
                      &IssuerKeyPair { keypair: &issuer_keys }).unwrap();
    let seq_id = ledger.get_block_commit_count();
    Transaction::from_operation(Operation::IssueAsset(asset_issuance_operation), seq_id)
  }
}

#[cfg(test)]
mod tests {
  use super::helpers::*;
  use super::*;
  use crate::policies::{calculate_fee, Fraction};
  use credentials::{
    credential_commit, credential_issuer_key_gen, credential_sign, credential_user_key_gen,
    Credential,
  };
  use rand_core::SeedableRng;
  use tempfile::tempdir;
  use zei::serialization::ZeiFromToBytes;
  use zei::setup::PublicParams;
  use zei::xfr::asset_record::{
    build_blind_asset_record, open_blind_asset_record, AssetRecordType,
  };
  use zei::xfr::asset_tracer::gen_asset_tracer_keypair;
  use zei::xfr::sig::{XfrKeyPair, XfrPublicKey};
  use zei::xfr::structs::{AssetRecord, AssetRecordTemplate};

  #[test]
  fn test_load_fake_transaction_log() {
    // Verify that loading transaction fails with incorrect path
    let result_err = LedgerState::load_transaction_log("incorrect/path");
    assert!(result_err.is_err());
  }

  #[test]
  fn test_save_utxo_map_version() {
    let mut ledger_state = LedgerState::test_ledger();
    let digest = BitDigest { 0: [0_u8; 32] };
    ledger_state.status.utxo_map_versions = vec![(TxnSID(0), digest); MAX_VERSION - 1].into_iter()
                                                                                      .collect();

    // Verify that save_utxo_map_version increases the size of utxo_map_versions by 1 if its length < MAX_VERSION
    ledger_state.save_utxo_map_version();
    assert_eq!(ledger_state.status.utxo_map_versions.len(), MAX_VERSION);

    // Verify that save_utxo_map_version doesn't change the size of utxo_map_versions if its length >= MAX_VERSION
    ledger_state.status
                .utxo_map_versions
                .push_back((TxnSID(0), digest));
    assert_eq!(ledger_state.status.utxo_map_versions.len(), MAX_VERSION + 1);
    ledger_state.save_utxo_map_version();
    assert_eq!(ledger_state.status.utxo_map_versions.len(), MAX_VERSION + 1);

    // Verify that the element pushed to the back is as expected
    let back = ledger_state.status.utxo_map_versions.get(MAX_VERSION);
    assert_eq!(back,
               Some(&(ledger_state.status.next_txn, ledger_state.utxo_map.compute_checksum())));
  }

  #[test]
  fn test_compute_and_save_block_hash() {
    let mut ledger_state = LedgerState::test_ledger();
    let mut data =
      StateCommitmentData { bitmap: ledger_state.utxo_map.compute_checksum(),
                            block_merkle: ledger_state.block_merkle.get_root_hash(),
                            txns_in_block_hash: HashOf::new(&vec![]),
                            previous_state_commitment: HashOf::new(&None),
                            transaction_merkle_commitment: ledger_state.txn_merkle
                                                                       .get_root_hash(),
                            air_commitment: *ledger_state.status.air.merkle_root(),
                            kv_store: *ledger_state.status.custom_data.merkle_root(),
                            txo_count: 0,
                            pulse_count: 0 };

    // dbg!(&data);
    let count_original = ledger_state.status.block_commit_count;

    let b = ledger_state.start_block().unwrap();
    ledger_state.finish_block(b).unwrap();
    data.block_merkle = ledger_state.block_merkle.get_root_hash();

    let first_hash = data.compute_commitment();

    // dbg!(&ledger_state.status.state_commitment_data);

    assert_eq!(ledger_state.status
                           .state_commitment_data
                           .clone()
                           .unwrap()
                           .compute_commitment(),
               first_hash);
    assert_eq!(ledger_state.get_state_commitment_at_block_height(1)
                           .unwrap(),
               first_hash);
    assert_eq!(ledger_state.status.block_commit_count, count_original + 1);
  }

  #[test]
  fn test_init_merkle_log() {
    let tmp_dir = tempdir().unwrap();
    let buf = tmp_dir.path().join("test_merkle");
    let path = buf.to_str().unwrap();

    // Verify that opening a non-existing Merkle tree fails
    let result_open_err = LedgerState::init_merkle_log(path, false);
    assert_eq!(result_open_err.err().unwrap().kind(),
               std::io::ErrorKind::NotFound);

    // Verify that creating a non-existing Merkle tree succeeds
    let result_create_ok = LedgerState::init_merkle_log(path, true);
    assert!(result_create_ok.is_ok());

    // Verify that opening an existing Merkle tree succeeds
    let result_open_ok = LedgerState::init_merkle_log(path, false);
    assert!(result_open_ok.is_ok());

    // Verify that creating an existing Merkle tree fails
    let result_create_err = LedgerState::init_merkle_log(path, true);
    assert_eq!(result_create_err.err().unwrap().kind(),
               std::io::ErrorKind::AlreadyExists);

    tmp_dir.close().unwrap();
  }

  #[test]
  fn test_init_utxo_map() {
    let tmp_dir = tempdir().unwrap();
    let buf = tmp_dir.path().join("test_init_bitmap");
    let path = buf.to_str().unwrap();

    // Verify that opening a non-existing bitmap fails
    let result_open_err = LedgerState::init_utxo_map(path, false);
    assert_eq!(result_open_err.err().unwrap().kind(),
               std::io::ErrorKind::NotFound);

    // Verify that creating a non-existing bitmap succeeds
    let result_create_ok = LedgerState::init_utxo_map(path, true);
    assert!(result_create_ok.is_ok());

    // Verify that creating an existing bitmap succeeds
    let result_open_ok = LedgerState::init_utxo_map(path, false);
    assert!(result_open_ok.is_ok());

    // Verify that opening an existing bitmap fails
    let result_create_err = LedgerState::init_utxo_map(path, true);
    assert_eq!(result_create_err.err().unwrap().kind(),
               std::io::ErrorKind::AlreadyExists);

    tmp_dir.close().unwrap();
  }

  #[test]
  fn test_snapshot() {
    let tmp_dir = tempdir().unwrap();
    let block_buf = tmp_dir.path().join("test_snapshot_block");
    let txn_buf = tmp_dir.path().join("test_snapshot_txns");
    let block_path = block_buf.to_str().unwrap();
    let txn_path = txn_buf.to_str().unwrap();

    let mut ledger_state = LedgerState::test_ledger();

    ledger_state.status.block_merkle_path = block_path.to_string();
    let block_result = ledger_state.snapshot_block();

    ledger_state.status.txn_merkle_path = txn_path.to_string();
    let txn_result = ledger_state.snapshot_txns();

    // Verify that the SnapshotId is correct
    assert_eq!(block_result.ok().unwrap().id, 0);
    assert_eq!(txn_result.ok().unwrap().id, 0);

    tmp_dir.close().unwrap();
  }

  #[test]
  fn test_checkpoint() {
    let mut ledger_state = LedgerState::test_ledger();

    let digest = BitDigest { 0: [0_u8; 32] };
    ledger_state.status.utxo_map_versions = vec![(TxnSID(0), digest); MAX_VERSION - 1].into_iter()
                                                                                      .collect();

    // Verify that checkpoint increases the size of utxo_map_versions by 1 if its length < MAX_VERSION
    ledger_state.checkpoint(&BlockEffect::new());
    assert_eq!(ledger_state.status.utxo_map_versions.len(), MAX_VERSION);

    let count_original = ledger_state.status.block_commit_count;
    let (commitment1, v1) = ledger_state.get_state_commitment();

    // Verify that end_commit doesn't change the size of utxo_map_versions if its length >= MAX_VERSION
    ledger_state.status
                .utxo_map_versions
                .push_back((TxnSID(0), digest));
    assert_eq!(ledger_state.status.utxo_map_versions.len(), MAX_VERSION + 1);
    ledger_state.checkpoint(&BlockEffect::new());
    assert_eq!(ledger_state.status.utxo_map_versions.len(), MAX_VERSION + 1);
    let (commitment2, v2) = ledger_state.get_state_commitment();

    // Verify that the element pushed to the back is as expected
    let back = ledger_state.status.utxo_map_versions.get(MAX_VERSION);
    assert_eq!(back,
               Some(&(ledger_state.status.next_txn, ledger_state.utxo_map.compute_checksum())));

    // Verify that the status is saved as expected
    assert_eq!(ledger_state.status.txns_in_block_hash.clone().unwrap(),
               BlockEffect::new().compute_txns_in_block_hash());
    assert_eq!(ledger_state.status.block_commit_count, count_original + 1);
    // Check state commitment history
    assert_eq!(ledger_state.get_state_commitment_at_block_height(v1)
                           .unwrap(),
               commitment1);
    assert_eq!(ledger_state.get_state_commitment_at_block_height(v2)
                           .unwrap(),
               commitment2);
  }

  /*
    #[test]
    fn test_create_merkle_log() {
      let tmp_dir = tempdir().unwrap();
      let buf = tmp_dir.path().join("merkle_log");
      let base_path = buf.to_str().unwrap();

      let result = LedgerState::create_merkle_log(base_path.to_string(), 0);
      assert!(result.is_ok());

      let path = base_path.to_owned() + "-log-0";
      assert!(fs::metadata(path).is_ok());

      tmp_dir.close().unwrap();
    }
  */

  #[test]
  fn test_asset_creation_valid() {
    let mut prng = ChaChaRng::from_entropy();
    let mut state = LedgerState::test_ledger();

    let token_code1 = AssetTypeCode::gen_random();
    let keypair = build_keys(&mut prng);

    let asset_body = asset_creation_body(&token_code1,
                                         keypair.get_pk_ref(),
                                         AssetRules::default(),
                                         None,
                                         None);
    let asset_create = asset_creation_operation(&asset_body, &keypair);
    let seq_id = state.get_block_commit_count();
    let tx = Transaction::from_operation(Operation::DefineAsset(asset_create), seq_id);
    let effect = TxnEffect::compute_effect(tx).unwrap();
    {
      let mut block = state.start_block().unwrap();
      state.apply_transaction(&mut block, effect).unwrap();
      state.finish_block(block).unwrap();
    }

    assert!(state.get_asset_type(&token_code1).is_some());

    assert_eq!(*asset_body.asset,
               state.get_asset_type(&token_code1).unwrap().properties);

    assert_eq!(0, state.get_asset_type(&token_code1).unwrap().units);
  }

  #[test]
  fn test_kv_store() {
    let mut prng = ChaChaRng::from_entropy();
    let mut ledger = LedgerState::test_ledger();
    let kp1 = XfrKeyPair::generate(&mut prng);
    let kp2 = XfrKeyPair::generate(&mut prng);

    let data1 = [0u8, 16];

    let key1 = Key::gen_random(&mut prng);

    let hash = KVHash::new(&data1, None);
    let update = KVUpdate::new((key1, Some(hash)), 0, &kp1);
    let seq_id = ledger.get_block_commit_count();
    let tx = Transaction::from_operation(Operation::KVStoreUpdate(update.clone()), seq_id);
    {
      let effect = TxnEffect::compute_effect(tx).unwrap();
      let mut block = ledger.start_block().unwrap();
      ledger.apply_transaction(&mut block, effect).unwrap();
      ledger.finish_block(block).unwrap();
    }

    let auth_entry = ledger.get_kv_entry(key1);
    assert!(auth_entry.is_valid(ledger.get_state_commitment().0));

    let entry = auth_entry.result.unwrap().deserialize().1;
    assert!(&entry == update.get_entry());

    // Assert that nobody else can update that key and that reply isn't possible
    let bad_seq_update = KVUpdate::new((key1, None), 0, &kp1);
    let bad_seq_tx = Transaction::from_operation(Operation::KVStoreUpdate(bad_seq_update.clone()),
                                                 ledger.get_block_commit_count());
    let wrong_key_update = KVUpdate::new((key1, None), 1, &kp2);
    let wrong_key_tx =
      Transaction::from_operation(Operation::KVStoreUpdate(wrong_key_update.clone()),
                                  ledger.get_block_commit_count());

    let mut block = ledger.start_block().unwrap();
    {
      let effect = TxnEffect::compute_effect(bad_seq_tx).unwrap();
      let res = ledger.apply_transaction(&mut block, effect);
      assert!(res.is_err());

      let effect = TxnEffect::compute_effect(wrong_key_tx).unwrap();
      let res = ledger.apply_transaction(&mut block, effect);
      assert!(res.is_err());
    }

    // Now update, this time with a blind
    let data2 = [0u8, 16];
    let hash = KVHash::new(&data2, Some(&KVBlind::gen_random()));
    let update = KVUpdate::new((key1, Some(hash)), 1, &kp1);
    let tx = Transaction::from_operation(Operation::KVStoreUpdate(update.clone()),
                                         ledger.get_block_commit_count());
    {
      let effect = TxnEffect::compute_effect(tx).unwrap();
      ledger.apply_transaction(&mut block, effect).unwrap();
      ledger.finish_block(block).unwrap();
    }

    let auth_entry = ledger.get_kv_entry(key1);
    assert!(auth_entry.is_valid(ledger.get_state_commitment().0));

    let entry = auth_entry.result.unwrap().deserialize().1;
    assert!(&entry == update.get_entry());
  }

  // Change the signature to have the wrong public key
  #[test]
  fn test_asset_creation_invalid_public_key() {
    // Create a valid asset creation operation.
    let token_code1 = AssetTypeCode::gen_random();
    let mut prng = ChaChaRng::from_entropy();
    let keypair = build_keys(&mut prng);
    let asset_body = asset_creation_body(&token_code1,
                                         keypair.get_pk_ref(),
                                         AssetRules::default(),
                                         None,
                                         None);
    let mut asset_create = asset_creation_operation(&asset_body, &keypair);

    // Now re-sign the operation with the wrong key.
    let mut prng = ChaChaRng::from_seed([1u8; 32]);
    let keypair = build_keys(&mut prng);

    asset_create.pubkey.key = *keypair.get_pk_ref();
    let tx = Transaction::from_operation(Operation::DefineAsset(asset_create), 0);

    assert!(TxnEffect::compute_effect(tx).is_err());
  }

  #[test]
  fn test_asset_transfer() {
    let mut ledger = LedgerState::test_ledger();
    let params = PublicParams::new();

    let code = AssetTypeCode::gen_random();
    let mut prng = ChaChaRng::from_entropy();
    let key_pair = XfrKeyPair::generate(&mut prng);
    let key_pair_adversary = XfrKeyPair::generate(ledger.get_prng());

    let tx = create_definition_transaction(&code,
                                           &key_pair,
                                           AssetRules::default(),
                                           None,
                                           ledger.get_block_commit_count()).unwrap();

    let effect = TxnEffect::compute_effect(tx).unwrap();
    {
      let mut block = ledger.start_block().unwrap();
      ledger.apply_transaction(&mut block, effect).unwrap();
      ledger.finish_block(block).unwrap();
    }

    // Issuance with two outputs
    let art = AssetRecordType::NonConfidentialAmount_NonConfidentialAssetType;
    let template =
      AssetRecordTemplate::with_no_asset_tracking(100, code.val, art, key_pair.get_pk());
    let (ba, _, _) =
      build_blind_asset_record(ledger.get_prng(), &params.pc_gens, &template, vec![]);
    let second_ba = ba.clone();

    let asset_issuance_body = IssueAssetBody::new(&code,
                                                  0,
                                                  &[(TxOutput { record: ba,
                                                                lien: None },
                                                     None),
                                                    (TxOutput { record: second_ba,
                                                                lien: None },
                                                     None)]).unwrap();
    let asset_issuance_operation =
      IssueAsset::new(asset_issuance_body, &IssuerKeyPair { keypair: &key_pair }).unwrap();

    let issue_op = Operation::IssueAsset(asset_issuance_operation);

    let tx = Transaction::from_operation(issue_op, ledger.get_block_commit_count());

    // Commit issuance to block
    let effect = TxnEffect::compute_effect(tx).unwrap();

    let mut block = ledger.start_block().unwrap();
    let temp_sid = ledger.apply_transaction(&mut block, effect).unwrap();

    let (_txn_sid, txos) = ledger.finish_block(block)
                                 .unwrap()
                                 .remove(&temp_sid)
                                 .unwrap();
    let state_commitment = ledger.get_state_commitment().0;

    for txo_id in &txos {
      assert!(ledger.status.utxos.contains_key(&txo_id));
      let utxo_status = ledger.get_utxo_status(*txo_id);
      assert!(utxo_status.is_valid(state_commitment.clone()));
      assert!(utxo_status.status == UtxoStatus::Unspent);
    }

    // Store txo_sids for subsequent transfers
    let txo_sid = txos[0];
    let second_txo_id = txos[1];

    // Construct transfer operation
    let input_bar_proof = ledger.get_utxo(txo_sid).unwrap();
    let input_bar = (input_bar_proof.clone().utxo.0).record;
    let input_oar = open_blind_asset_record(&input_bar, &None, &key_pair.get_sk_ref()).unwrap();
    assert!(input_bar_proof.is_valid(state_commitment.clone()));

    let output_template =
      AssetRecordTemplate::with_no_asset_tracking(100, code.val, art, key_pair_adversary.get_pk());
    let output_ar =
      AssetRecord::from_template_no_identity_tracking(ledger.get_prng(), &output_template).unwrap();
    let input_ar = AssetRecord::from_open_asset_record_no_asset_tracking(input_oar.clone());

    let mut transfer =
      TransferAsset::new(TransferAssetBody::new(ledger.get_prng(),
                                                vec![TxoRef::Absolute(txo_sid)],
                                                &[input_ar],
                                                &[output_ar],
                                                None,
                                                vec![],
                                                TransferType::Standard).unwrap()).unwrap();

    let mut second_transfer = transfer.clone();
    transfer.sign(&key_pair);
    let tx = Transaction::from_operation(Operation::TransferAsset(transfer),
                                         ledger.get_block_commit_count());

    // Commit first transfer
    let effect = TxnEffect::compute_effect(tx).unwrap();
    let mut block = ledger.start_block().unwrap();
    let temp_sid = ledger.apply_transaction(&mut block, effect).unwrap();

    let (_txn_sid, _txos) = ledger.finish_block(block)
                                  .unwrap()
                                  .remove(&temp_sid)
                                  .unwrap();
    // Ensure that previous txo is now spent
    let state_commitment = ledger.get_state_commitment().0;
    let utxo_status = ledger.get_utxo_status(TxoSID(0));
    assert!(utxo_status.is_valid(state_commitment.clone()));
    assert!(!input_bar_proof.is_valid(state_commitment));
    assert!(utxo_status.status == UtxoStatus::Spent);

    // Adversary will attempt to spend the same blind asset record at another index
    second_transfer.body.inputs = vec![TxoRef::Absolute(second_txo_id)];

    // Submit spend of same asset at second sid without signature
    second_transfer.body_signatures = Vec::new();
    let seq_id = ledger.get_block_commit_count();
    let tx = Transaction::from_operation(Operation::TransferAsset(second_transfer), seq_id);

    let effect = TxnEffect::compute_effect(tx);
    assert!(effect.is_err());
  }

  // Sign with the wrong key.
  #[test]
  fn test_asset_creation_invalid_signature() {
    // Create a valid operation.
    let token_code1 = AssetTypeCode::gen_random();

    let mut prng = ChaChaRng::from_entropy();
    let keypair1 = build_keys(&mut prng);

    let asset_body = asset_creation_body(&token_code1,
                                         keypair1.get_pk_ref(),
                                         AssetRules::default(),
                                         None,
                                         None);
    let mut asset_create = asset_creation_operation(&asset_body, &keypair1);

    // Re-sign the operation with the wrong key.
    let mut prng = ChaChaRng::from_seed([1u8; 32]);
    let keypair2 = build_keys(&mut prng);

    asset_create.pubkey.key = *keypair2.get_pk_ref();
    let tx = Transaction::from_operation(Operation::DefineAsset(asset_create), 0); // OK because no ledger interaction

    assert!(TxnEffect::compute_effect(tx).is_err());
  }

  #[test]
  fn asset_issued() {
    let mut ledger = LedgerState::test_ledger();

    let params = PublicParams::new();

    assert!(ledger.get_state_commitment() == (HashOf::new(&None), 0));
    let token_code1 = AssetTypeCode::gen_random();
    let keypair = build_keys(&mut ledger.get_prng());
    let seq_id = ledger.get_block_commit_count();
    let tx = create_definition_transaction(&token_code1,
                                           &keypair,
                                           AssetRules::default(),
                                           None,
                                           seq_id).unwrap();

    let effect = TxnEffect::compute_effect(tx).unwrap();
    {
      let mut block = ledger.start_block().unwrap();
      ledger.apply_transaction(&mut block, effect).unwrap();
      ledger.finish_block(block).unwrap();
    }

    let art = AssetRecordType::NonConfidentialAmount_NonConfidentialAssetType;
    let ar =
      AssetRecordTemplate::with_no_asset_tracking(100, token_code1.val, art, *keypair.get_pk_ref());

    let (ba, _, _) = build_blind_asset_record(ledger.get_prng(), &params.pc_gens, &ar, vec![]);
    let asset_issuance_body = IssueAssetBody::new(&token_code1,
                                                  0,
                                                  &[(TxOutput { record: ba,
                                                                lien: None },
                                                     None)]).unwrap();
    let asset_issuance_operation =
      IssueAsset::new(asset_issuance_body, &IssuerKeyPair { keypair: &keypair }).unwrap();

    let issue_op = Operation::IssueAsset(asset_issuance_operation);

    let seq_id = ledger.get_block_commit_count();
    let tx = Transaction::from_operation(issue_op, seq_id);
    let second_tx = tx.clone();

    let effect = TxnEffect::compute_effect(tx).unwrap();

    let mut block = ledger.start_block().unwrap();
    let temp_sid = ledger.apply_transaction(&mut block, effect).unwrap();

    let (txn_sid, txos) = ledger.finish_block(block)
                                .unwrap()
                                .remove(&temp_sid)
                                .unwrap();

    // shouldn't be able to replay issuance
    let effect = TxnEffect::compute_effect(second_tx).unwrap();
    let mut block = ledger.start_block().unwrap();
    let result = ledger.apply_transaction(&mut block, effect);
    assert!(result.is_err());
    ledger.abort_block(block);

    let transaction = ledger.get_transaction(txn_sid).unwrap();
    let txn_id = transaction.finalized_txn.tx_id;
    let state_commitment_and_version = ledger.get_state_commitment();

    println!("utxos = {:?}", ledger.status.utxos);
    for txo_id in txos {
      assert!(ledger.status.utxos.contains_key(&txo_id));
      let utxo_status = ledger.get_utxo_status(txo_id);
      assert!(utxo_status.is_valid(state_commitment_and_version.0.clone()));
      assert!(utxo_status.status == UtxoStatus::Unspent);
    }

    match ledger.get_block(BlockSID(0)) {
      Some(authenticated_block) => {
        assert!(authenticated_block.is_valid(state_commitment_and_version.0.clone()));
      }
      None => panic!("get_proof failed for block id 0"),
    }

    match ledger.get_transaction(txn_id) {
      Some(authenticated_txn) => {
        assert!(authenticated_txn.txn_inclusion_proof.0.proof.tx_id
                == authenticated_txn.finalized_txn.merkle_id);
        assert!(authenticated_txn.is_valid(state_commitment_and_version.0.clone()));
        assert!(transaction.finalized_txn == authenticated_txn.finalized_txn);
      }
      None => {
        panic!("get_proof failed for tx_id {}, merkle_id {}, block state {}, transaction state {}",
               transaction.finalized_txn.tx_id.0,
               transaction.finalized_txn.merkle_id,
               ledger.block_merkle.state(),
               ledger.txn_merkle.state());
      }
    }

    // We don't actually have anything to commmit yet,
    // but this will save the empty checksum, which is
    // enough for a bit of a test.
    assert!(&state_commitment_and_version
            == &(ledger.status
                       .state_commitment_data
                       .clone()
                       .unwrap()
                       .compute_commitment(),
                 2));
    let query_result = ledger.get_utxo_checksum(ledger.status.next_txn.0 as u64)
                             .unwrap();
    let compute_result = ledger.utxo_map.compute_checksum();
    println!("query_result = {:?}, compute_result = {:?}",
             query_result, compute_result);

    assert!(query_result == compute_result);

    match ledger.snapshot_txns() {
      Ok(n) => {
        assert!(n.id == 2);
      }
      Err(x) => {
        panic!("snapshot failed:  {}", x);
      }
    }

    match ledger.snapshot_block() {
      Ok(n) => {
        assert!(n.id == 2);
      }
      Err(x) => {
        panic!("snapshot failed:  {}", x);
      }
    }
  }

  #[test]
  pub fn test_transferable() {
    let mut ledger = LedgerState::test_ledger();
    let params = PublicParams::new();
    let issuer = XfrKeyPair::generate(&mut ledger.get_prng());
    let alice = XfrKeyPair::generate(&mut ledger.get_prng());
    let bob = XfrKeyPair::generate(&mut ledger.get_prng());

    // Define fiat token
    let code = AssetTypeCode::gen_random();
    let seq_id = ledger.get_block_commit_count();
    let tx = create_definition_transaction(&code,
                                           &issuer,
                                           AssetRules::default().set_transferable(false).clone(),
                                           Some(Memo("test".to_string())),
                                           seq_id).unwrap();
    apply_transaction(&mut ledger, tx);
    let (tx, _) = create_issue_and_transfer_txn(&mut ledger,
                                                &params,
                                                &code,
                                                100,
                                                &issuer,
                                                alice.get_pk_ref(),
                                                0);
    let (_, sids) = apply_transaction(&mut ledger, tx);
    let sid = sids[0];

    let bar = ((ledger.get_utxo(sid).unwrap().utxo.0).record).clone();

    let transfer_template= AssetRecordTemplate::with_no_asset_tracking(100,
                                                                             code.val,
                                                                             AssetRecordType::NonConfidentialAmount_NonConfidentialAssetType,
                                                                             bob.get_pk_ref().clone());
    let record = AssetRecord::from_template_no_identity_tracking(ledger.get_prng(),
                                                                 &transfer_template).unwrap();

    // Cant transfer non-transferable asset
    let mut transfer = TransferAsset::new(TransferAssetBody::new(ledger.get_prng(),
                                                                 vec![TxoRef::Absolute(sid)],
                                                                 &[AssetRecord::from_open_asset_record_no_asset_tracking(open_blind_asset_record(&bar, &None, &alice.get_sk_ref()).unwrap())],
                                                                 &[record.clone()],
                                                                 None, vec![], TransferType::Standard).unwrap()
                                          ).unwrap();
    transfer.sign(&alice);
    let seq_id = ledger.get_block_commit_count();
    let tx = Transaction::from_operation(Operation::TransferAsset(transfer), seq_id);
    let effect = TxnEffect::compute_effect(tx.clone()).unwrap();

    let mut block = ledger.start_block().unwrap();
    let res = ledger.apply_transaction(&mut block, effect);
    assert!(res.is_err());
    // Cant transfer by making asset confidential
    let transfer_template = AssetRecordTemplate::with_no_asset_tracking(100, code.val,
                                                                             AssetRecordType::ConfidentialAmount_ConfidentialAssetType,
                                                                             bob.get_pk_ref().clone());
    let record = AssetRecord::from_template_no_identity_tracking(ledger.get_prng(),
                                                                 &transfer_template).unwrap();

    // Cant transfer non-transferable asset
    let mut transfer = TransferAsset::new(TransferAssetBody::new(ledger.get_prng(),
                             vec![TxoRef::Absolute(sid)],
                             &[AssetRecord::from_open_asset_record_no_asset_tracking(open_blind_asset_record(&bar, &None, &alice.get_sk_ref()).unwrap())],
                             &[record.clone()],
                             None, vec![], TransferType::Standard).unwrap()).unwrap();
    transfer.sign(&alice);
    let seq_id = ledger.get_block_commit_count();
    let tx = Transaction::from_operation(Operation::TransferAsset(transfer), seq_id);
    let effect = TxnEffect::compute_effect(tx.clone()).unwrap();

    let res = ledger.apply_transaction(&mut block, effect);
    assert!(res.is_err());
    // Cant transfer non-transferable asset through some intermediate operation
    // In this case, alice attempts to spend her non-transferable asset in the same transaction it
    // was issued.
    let second_transfer_template= AssetRecordTemplate::with_no_asset_tracking(100,
                                                                              code.val,
                                                                              AssetRecordType::NonConfidentialAmount_NonConfidentialAssetType,
                                                                              bob.get_pk_ref().clone());
    let second_record = AssetRecord::from_template_no_identity_tracking(ledger.get_prng(),
                                                                        &second_transfer_template).unwrap();
    let (mut tx, ar) = create_issue_and_transfer_txn(&mut ledger,
                                                     &params,
                                                     &code,
                                                     100,
                                                     &issuer,
                                                     alice.get_pk_ref(),
                                                     1);
    let mut transfer = TransferAsset::new(TransferAssetBody::new(ledger.get_prng(),
                                                                 vec![TxoRef::Relative(0)],
                                                                 &[AssetRecord::from_open_asset_record_no_asset_tracking(ar.open_asset_record)],
                                                                 &[second_record],
                                                                 None, vec![],
                                          TransferType::Standard).unwrap()).unwrap();
    transfer.sign(&alice);
    tx.body.operations.push(Operation::TransferAsset(transfer));
    let effect = TxnEffect::compute_effect(tx).unwrap();
    let res = ledger.apply_transaction(&mut block, effect);
    assert!(res.is_err());
  }

  #[test]
  pub fn test_tracing_policy() {
    let mut ledger = LedgerState::test_ledger();
    let params = PublicParams::new();

    let issuer = XfrKeyPair::generate(&mut ledger.get_prng());
    let recipient = XfrKeyPair::generate(&mut ledger.get_prng());

    // Set tracing policies
    let tracer_kp = gen_asset_tracer_keypair(&mut ledger.get_prng());
    let tracing_policy = AssetTracingPolicy { enc_keys: tracer_kp.enc_key.clone(),
                                              asset_tracking: true,
                                              identity_tracking: None };
    let unmatched_tracing_policy = AssetTracingPolicy { enc_keys: tracer_kp.enc_key.clone(),
                                                        asset_tracking: false,
                                                        identity_tracking: None };

    // Define an asset without a tracing policy
    let code = AssetTypeCode::gen_random();
    let seq_id = ledger.get_block_commit_count();
    let tx = create_definition_transaction(&code,
                                           &issuer,
                                           AssetRules::default(),
                                           Some(Memo("test".to_string())),
                                           seq_id).unwrap();
    apply_transaction(&mut ledger, tx);

    // Issue and transfer the asset without a tracing policy
    // Should succeed
    let (tx, _) = create_issue_and_transfer_txn(&mut ledger,
                                                &params,
                                                &code,
                                                100,
                                                &issuer,
                                                recipient.get_pk_ref(),
                                                0);
    apply_transaction(&mut ledger, tx);

    // Define an asset with the tracing policy
    let code = AssetTypeCode::gen_random();
    let seq_id = ledger.get_block_commit_count();
    let tx = create_definition_transaction(&code,
                                           &issuer,
                                           AssetRules::default().add_tracing_policy(tracing_policy.clone()).clone(),
                                           Some(Memo("test".to_string())),
                                           seq_id).unwrap();
    apply_transaction(&mut ledger, tx);

    // Issue and transfer the asset without a tracing policy
    // Should fail
    let (tx, _) = create_issue_and_transfer_txn(&mut ledger,
                                                &params,
                                                &code,
                                                100,
                                                &issuer,
                                                recipient.get_pk_ref(),
                                                0);
    let mut block = ledger.start_block().unwrap();
    let effect = TxnEffect::compute_effect(tx.clone()).unwrap();
    let res = ledger.apply_transaction(&mut block, effect);
    assert!(res.is_err());

    // Issue and transfer the asset to with the unmatched tracing policy
    // Should fail
    let (tx, _) = create_issue_and_transfer_txn_with_asset_tracing(&mut ledger,
                                                                   &params,
                                                                   &code,
                                                                   100,
                                                                   &issuer,
                                                                   recipient.get_pk_ref(),
                                                                   0,
                                                                   unmatched_tracing_policy);
    let effect = TxnEffect::compute_effect(tx.clone()).unwrap();
    let res = ledger.apply_transaction(&mut block, effect);
    assert!(res.is_err());

    // Issue and transfer the asset with the correct tracing policy
    // Should pass
    let (tx, _) = create_issue_and_transfer_txn_with_asset_tracing(&mut ledger,
                                                                   &params,
                                                                   &code,
                                                                   100,
                                                                   &issuer,
                                                                   recipient.get_pk_ref(),
                                                                   0,
                                                                   tracing_policy);
    let effect = TxnEffect::compute_effect(tx.clone()).unwrap();
    let res = ledger.apply_transaction(&mut block, effect);
    // dbg!(&res);
    assert!(res.is_ok());
  }

  #[test]
  pub fn test_max_units() {
    let mut ledger = LedgerState::test_ledger();
    let params = PublicParams::new();

    let issuer = XfrKeyPair::generate(&mut ledger.get_prng());

    // Define fiat token
    let code = AssetTypeCode::gen_random();
    let seq_id = ledger.get_block_commit_count();
    let tx = create_definition_transaction(&code,
                                           &issuer,
                                           AssetRules::default().set_max_units(Some(100)).clone(),
                                           Some(Memo("test".to_string())),
                                           seq_id).unwrap();
    apply_transaction(&mut ledger, tx);
    let tx = create_issuance_txn(&mut ledger,
                                 &params,
                                 &code,
                                 50,
                                 0,
                                 AssetRecordType::NonConfidentialAmount_NonConfidentialAssetType,
                                 &issuer);
    apply_transaction(&mut ledger, tx);
    {
      // Ensure that a single overlfowing transaction fails
      let tx = create_issuance_txn(&mut ledger,
                                   &params,
                                   &code,
                                   51,
                                   1,
                                   AssetRecordType::NonConfidentialAmount_NonConfidentialAssetType,
                                   &issuer);
      let effect = TxnEffect::compute_effect(tx).unwrap();

      let mut block = ledger.start_block().unwrap();
      let res = ledger.apply_transaction(&mut block, effect);
      assert!(res.is_err());

      // Ensure that cap can be reached
      let tx = create_issuance_txn(&mut ledger,
                                   &params,
                                   &code,
                                   50,
                                   1,
                                   AssetRecordType::NonConfidentialAmount_NonConfidentialAssetType,
                                   &issuer);
      let effect = TxnEffect::compute_effect(tx).unwrap();
      ledger.apply_transaction(&mut block, effect).unwrap();
      ledger.finish_block(block).unwrap();

      // Cant try to exceed asset cap by issuing confidentially
      let tx = create_issuance_txn(&mut ledger,
                                   &params,
                                   &code,
                                   1,
                                   2,
                                   AssetRecordType::ConfidentialAmount_NonConfidentialAssetType,
                                   &issuer);
      let effect = TxnEffect::compute_effect(tx).unwrap();
      let mut block = ledger.start_block().unwrap();
      let res = ledger.apply_transaction(&mut block, effect);
      assert!(res.is_err());
    }
  }

  // Co_signers is a array of (signs, weight) pairs representing cosigners. If signs is true, that cosigner signs the
  // transaction.
  fn cosignature_transfer_succeeds(co_signers: &[(bool, u64)],
                                   threshold: u64,
                                   confidential: bool)
                                   -> bool {
    let mut ledger = LedgerState::test_ledger();
    let params = PublicParams::new();

    let code = AssetTypeCode::gen_random();
    let mut prng = ChaChaRng::from_entropy();
    let keys: Vec<XfrKeyPair> = (0..co_signers.len()).map(|_| XfrKeyPair::generate(&mut prng))
                                                     .collect();
    let alice = XfrKeyPair::generate(&mut prng); // Asset owner
    let bob = XfrKeyPair::generate(&mut prng); // Asset recipient

    let sig_rules =
      SignatureRules { threshold,
                       weights: co_signers.iter()
                                          .zip(keys.iter())
                                          .map(|((_, weight), kp)| (*kp.get_pk_ref(), *weight))
                                          .collect() };

    let seq_id = ledger.get_block_commit_count();
    let tx =
      create_definition_transaction(&code,
                                    &alice,
                                    AssetRules::default().set_transfer_multisig_rules(Some(sig_rules))
                                                         .clone(),
                                    None, seq_id).unwrap();

    let effect = TxnEffect::compute_effect(tx).unwrap();
    {
      let mut block = ledger.start_block().unwrap();
      ledger.apply_transaction(&mut block, effect).unwrap();
      ledger.finish_block(block).unwrap();
    }

    // Issuance with two outputs
    let art = if let true = confidential {
      AssetRecordType::ConfidentialAmount_ConfidentialAssetType
    } else {
      AssetRecordType::NonConfidentialAmount_NonConfidentialAssetType
    };
    let template = AssetRecordTemplate::with_no_asset_tracking(100, code.val, AssetRecordType::NonConfidentialAmount_NonConfidentialAssetType, alice.get_pk());
    let (ba, _, _) =
      build_blind_asset_record(ledger.get_prng(), &params.pc_gens, &template, vec![]);

    let asset_issuance_body = IssueAssetBody::new(&code,
                                                  0,
                                                  &[(TxOutput { record: ba,
                                                                lien: None },
                                                     None)]).unwrap();
    let asset_issuance_operation =
      IssueAsset::new(asset_issuance_body, &IssuerKeyPair { keypair: &alice }).unwrap();

    let issue_op = Operation::IssueAsset(asset_issuance_operation);

    let seq_id = ledger.get_block_commit_count();
    let tx = Transaction::from_operation(issue_op, seq_id);

    // Commit issuance to block
    let effect = TxnEffect::compute_effect(tx).unwrap();

    let mut block = ledger.start_block().unwrap();
    let temp_sid = ledger.apply_transaction(&mut block, effect).unwrap();

    let (_txn_sid, txos) = ledger.finish_block(block)
                                 .unwrap()
                                 .remove(&temp_sid)
                                 .unwrap();
    let txo_sid = txos[0];

    // Construct transfer operation
    let mut block = ledger.start_block().unwrap();
    let input_bar = ((ledger.get_utxo(txo_sid).unwrap().utxo.0).record).clone();
    let input_oar = open_blind_asset_record(&input_bar, &None, &alice.get_sk_ref()).unwrap();

    let output_template =
      AssetRecordTemplate::with_no_asset_tracking(100, code.val, art, bob.get_pk());
    let output_ar =
      AssetRecord::from_template_no_identity_tracking(ledger.get_prng(), &output_template).unwrap();

    let mut transfer = TransferAsset::new(TransferAssetBody::new(ledger.get_prng(),
                                                                 vec![TxoRef::Absolute(txo_sid)],
                                                                 &[AssetRecord::from_open_asset_record_no_asset_tracking(input_oar)],
                                                                 &[output_ar],
                                                                 None, vec![],
                                          TransferType::Standard).unwrap()).unwrap();

    transfer.sign(&alice);
    for (i, (signs, _)) in co_signers.iter().enumerate() {
      if *signs {
        transfer.sign_cosignature(&keys[i], 0);
      }
    }
    let seq_id = ledger.get_block_commit_count();
    let tx = Transaction::from_operation(Operation::TransferAsset(transfer), seq_id);
    let effect = TxnEffect::compute_effect(tx).unwrap();
    ledger.apply_transaction(&mut block, effect).is_ok()
  }

  #[test]
  pub fn test_cosignature_restrictions() {
    // Simple
    assert!(!cosignature_transfer_succeeds(&[(false, 1), (false, 1)], 1, false));
    assert!(!cosignature_transfer_succeeds(&[(false, 1), (false, 1)], 1, true));
    assert!(cosignature_transfer_succeeds(&[(false, 1), (true, 1)], 1, false));
    assert!(cosignature_transfer_succeeds(&[(true, 1)], 1, false));
    assert!(cosignature_transfer_succeeds(&[], 0, false));

    // More complex
    assert!(!cosignature_transfer_succeeds(&[(false, 1),
                                             (true, 1),
                                             (false, 5),
                                             (true, 10),
                                             (false, 18)],
                                           16,
                                           false));
    assert!(cosignature_transfer_succeeds(&[(false, 1),
                                            (true, 1),
                                            (true, 5),
                                            (true, 10),
                                            (false, 18)],
                                          16,
                                          false));
    // Needlessly complex
    assert!(cosignature_transfer_succeeds(&[(false, 18888888),
                                            (true, 1),
                                            (true, 5),
                                            (false, 12320),
                                            (true, 13220),
                                            (true, 100000),
                                            (true, 12320),
                                            (true, 134440),
                                            (false, 18)],
                                          232323,
                                          false));
  }

  #[test]
  pub fn test_debt_transfer() {
    // Setup
    let mut ledger = LedgerState::test_ledger();
    let params = PublicParams::new();
    let interest_rate = Fraction::new(1, 10); // Interest rate of 10%
    let loan_amount = 1000;
    let loan_burn_amount = 200;
    let payment_amount = calculate_fee(loan_amount, interest_rate) + loan_burn_amount;
    let fiat_refund = 1000;
    let fiat_amount = payment_amount + fiat_refund;

    // Users
    let fiat_issuer_key_pair = XfrKeyPair::generate(&mut ledger.get_prng());
    let borrower_key_pair = XfrKeyPair::generate(&mut ledger.get_prng());
    let lender_key_pair = XfrKeyPair::generate(&mut ledger.get_prng());

    // Define fiat token
    let fiat_code = AssetTypeCode::gen_random();
    let seq_id = ledger.get_block_commit_count();
    let tx = create_definition_transaction(&fiat_code,
                                           &fiat_issuer_key_pair,
                                           AssetRules::default(),
                                           Some(Memo("fiat".to_string())),
                                           seq_id).unwrap();
    apply_transaction(&mut ledger, tx);

    // Define debt token
    let debt_code = AssetTypeCode::gen_random();
    let debt_memo = DebtMemo { interest_rate,
                               fiat_code,
                               loan_amount: loan_amount as u64 };
    let seq_id = ledger.get_block_commit_count();
    let tx = create_definition_transaction(&debt_code,
                                           &borrower_key_pair,
                                           AssetRules::default(),
                                           Some(Memo(serde_json::to_string(&debt_memo).unwrap())),
                                           seq_id).unwrap();
    apply_transaction(&mut ledger, tx);

    // Issue and transfer fiat tokens to lender
    let (tx, _) = create_issue_and_transfer_txn(&mut ledger,
                                                &params,
                                                &fiat_code,
                                                fiat_amount,
                                                &fiat_issuer_key_pair,
                                                lender_key_pair.get_pk_ref(),
                                                0);

    let (_txn_sid, txo_sids) = apply_transaction(&mut ledger, tx);
    let fiat_sid = txo_sids[0];

    // Issue and transfer debt tokens to borrower
    let (tx, _) = create_issue_and_transfer_txn(&mut ledger,
                                                &params,
                                                &debt_code,
                                                loan_amount,
                                                &borrower_key_pair,
                                                borrower_key_pair.get_pk_ref(),
                                                0);
    let (_txn_sid, txo_sids) = apply_transaction(&mut ledger, tx);
    let debt_sid = txo_sids[0];

    let loan_transfer_template = AssetRecordTemplate::with_no_asset_tracking(loan_amount,
                                                                             debt_code.val,
                                                                             AssetRecordType::NonConfidentialAmount_NonConfidentialAssetType,
                                                                             lender_key_pair.get_pk_ref().clone());
    let fiat_transfer_template = AssetRecordTemplate::with_no_asset_tracking(fiat_amount,
                                                                             fiat_code.val,
                                                                             AssetRecordType::NonConfidentialAmount_NonConfidentialAssetType,
                                                                             borrower_key_pair.get_pk_ref().clone());

    let loan_transfer_record = AssetRecord::from_template_no_identity_tracking(
      ledger.get_prng(), &loan_transfer_template).unwrap();

    let fiat_transfer_record = AssetRecord::from_template_no_identity_tracking(
      ledger.get_prng(), &fiat_transfer_template).unwrap();

    let fiat_bar = ((ledger.get_utxo(fiat_sid).unwrap().utxo.0).record).clone();
    let debt_bar = ((ledger.get_utxo(debt_sid).unwrap().utxo.0).record).clone();

    let mut transfer = TransferAsset::new(TransferAssetBody::new(ledger.get_prng(),
                                          vec![TxoRef::Absolute(fiat_sid), TxoRef::Absolute(debt_sid)],
                                          &[AssetRecord::from_open_asset_record_no_asset_tracking(open_blind_asset_record(&fiat_bar, &None, &lender_key_pair.get_sk_ref()).unwrap()),
                                          AssetRecord::from_open_asset_record_no_asset_tracking(open_blind_asset_record(&debt_bar, &None, &borrower_key_pair.get_sk_ref()).unwrap())],
                                          &[fiat_transfer_record, loan_transfer_record],
                                          None, vec![],
                       TransferType::Standard).unwrap()).unwrap();
    transfer.sign(&lender_key_pair);
    transfer.sign(&borrower_key_pair);
    let seq_id = ledger.get_block_commit_count();
    let tx = Transaction::from_operation(Operation::TransferAsset(transfer), seq_id);

    let (_txn_sid, txo_sids) = apply_transaction(&mut ledger, tx);
    let fiat_sid = txo_sids[0];
    let debt_sid = txo_sids[1];

    // Attempt to pay off debt with correct interest payment
    let null_public_key = XfrPublicKey::zei_from_bytes(&[0; 32]).unwrap();
    let mut block = ledger.start_block().unwrap();
    let fiat_bar = ((ledger.get_utxo(fiat_sid).unwrap().utxo.0).record).clone();
    let debt_bar = ((ledger.get_utxo(debt_sid).unwrap().utxo.0).record).clone();

    let payment_template = AssetRecordTemplate::with_no_asset_tracking(
      payment_amount,
      fiat_code.val,
      AssetRecordType::NonConfidentialAmount_NonConfidentialAssetType,
      lender_key_pair.get_pk_ref().clone());
    let payment_record = AssetRecord::from_template_no_identity_tracking(
      ledger.get_prng(),
      &payment_template
    ).unwrap();

    let burned_debt_template = AssetRecordTemplate::with_no_asset_tracking(
      loan_burn_amount,
      debt_code.val,
      AssetRecordType::NonConfidentialAmount_NonConfidentialAssetType,
      null_public_key);
    let burned_debt_record = AssetRecord::from_template_no_identity_tracking(
      ledger.get_prng(),
      &burned_debt_template
    ).unwrap();

    let returned_debt_template = AssetRecordTemplate::with_no_asset_tracking(
      loan_amount - loan_burn_amount,
      debt_code.val,
      AssetRecordType::NonConfidentialAmount_NonConfidentialAssetType,
      lender_key_pair.get_pk_ref().clone());
    let returned_debt_record = AssetRecord::from_template_no_identity_tracking(
      ledger.get_prng(),
      &returned_debt_template
    ).unwrap();

    let returned_fiat_template = AssetRecordTemplate::with_no_asset_tracking(
      fiat_amount - payment_amount,
      fiat_code.val,
      AssetRecordType::NonConfidentialAmount_NonConfidentialAssetType,
      borrower_key_pair.get_pk_ref().clone());

    let returned_fiat_record = AssetRecord::from_template_no_identity_tracking(
      ledger.get_prng(),
      &returned_fiat_template
    ).unwrap();

    let transfer_body =
      TransferAssetBody::new(ledger.get_prng(),
                             vec![TxoRef::Absolute(debt_sid), TxoRef::Absolute(fiat_sid)],
                             &[AssetRecord::from_open_asset_record_no_asset_tracking(open_blind_asset_record(&debt_bar,
                                                       &None,
                                                       &lender_key_pair.get_sk_ref()).unwrap()),
                               AssetRecord::from_open_asset_record_no_asset_tracking(open_blind_asset_record(&fiat_bar,
                                                       &None,
                                                       &borrower_key_pair.get_sk_ref()).unwrap())],
                             &[payment_record,
                               burned_debt_record,
                               returned_debt_record,
                               returned_fiat_record],
                             None, vec![],
                             TransferType::DebtSwap).unwrap();

    let seq_id = ledger.get_block_commit_count();
    let tx = Transaction::from_operation(Operation::TransferAsset(TransferAsset::new(transfer_body).unwrap()),
                                         seq_id);

    let effect = TxnEffect::compute_effect(tx).unwrap();
    let result = ledger.apply_transaction(&mut block, effect);
    assert!(result.is_ok());
  }
}<|MERGE_RESOLUTION|>--- conflicted
+++ resolved
@@ -535,19 +535,12 @@
       // (1)
       let inp_utxo = self.utxos
                          .get(inp_sid)
-<<<<<<< HEAD
-                         .map_or(Err(PlatformError::InputsError(error_location!())), Ok)?;
+                         .map_or(Err(inp_fail!("Input must be unspent")), Ok)?;
       let record = &(inp_utxo.0);
       if record != inp_record {
-        return Err(inp_fail!(format!("{} != {}",
+        return Err(inp_fail!(format!("Input must correspond to claimed record: {} != {}",
                                      serde_json::to_string(&record).unwrap(),
                                      serde_json::to_string(inp_record).unwrap())));
-=======
-                         .map_or(Err(inp_fail!("Input must be unspent")), Ok)?;
-      let record = &inp_utxo.0.record;
-      if record != inp_record {
-        return Err(inp_fail!("Input must correspond to claimed record"));
->>>>>>> 9560f6dc
       }
       // (2)
       if let Some(code) = record.record
@@ -734,16 +727,12 @@
             .transfer_multisig_rules
             .clone()
       } else {
-<<<<<<< HEAD
         None
       };
 
       if let Some(rules) = signature_rules {
         rules.check_signature_set(key_set)
              .map_err(add_location!())?;
-=======
-        return Err(inp_fail!("Not an asset transfer"));
->>>>>>> 9560f6dc
       }
     }
 
