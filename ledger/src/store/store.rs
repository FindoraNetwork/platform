--- conflicted
+++ resolved
@@ -659,9 +659,10 @@
     }
 
     // Asset transfer body must be consistent with the tracing policies
-<<<<<<< HEAD
     //let mut transfer_input_policies = Vec::new();
+    //let mut transfer_input_commitments = Vec::new();
     //let mut transfer_output_policies = Vec::new();
+    //let mut transfer_output_commitments = Vec::new();
     //if let Some(xfr_body) = txn.transfer_body.clone() {
     //  for (input_blind_asset_record, input_commitment) in
     //    xfr_body.inputs
@@ -672,13 +673,15 @@
     //      // If the asset is nonconfidential, get its tracing policy
     //      XfrAssetType::NonConfidential(asset_type) => {
     //        let code = AssetTypeCode { val: asset_type };
-    //        let tracing_policy = self.tracing_policies.get(&code);
+    //        let tracing_policy = self.tracing_policies
+    //                                 .get(&code)
+    //                                 .or_else(|| txn.issuance_tracing_policies.get(&code));
     //        match tracing_policy {
     //          Some(policy) => {
     //            match policy.identity_tracking {
     //              Some(_) => match input_commitment {
     //                Some(_) => {
-    //                  transfer_input_policies.push(Some(tracing_policy.clone().unwrap()));
+    //                  transfer_input_policies.push(AssetTracingPolicies::from_policy(policy.clone()));
     //                  transfer_input_commitments.push(Some(input_commitment.as_ref()
     //                                                                       .clone()
     //                                                                       .unwrap()));
@@ -695,7 +698,7 @@
     //                  // If the sender is an issuer, exclude the identity tracing.
     //                  // Otherwise, an identity commitment is required.
     //                  if input_blind_asset_record.public_key == issuer_key {
-    //                    transfer_input_policies.push(None);
+    //                    transfer_input_policies.push(Default::default());
     //                    transfer_input_commitments.push(None);
     //                  } else {
     //                    return Err(PlatformError::InputsError(error_location!()));
@@ -709,7 +712,7 @@
     //                    return Err(PlatformError::InputsError(error_location!()));
     //                  }
     //                  None => {
-    //                    transfer_input_policies.push(None);
+    //                    transfer_input_policies.push(Default::default());
     //                    transfer_input_commitments.push(None);
     //                  }
     //                }
@@ -723,7 +726,7 @@
     //                return Err(PlatformError::InputsError(error_location!()));
     //              }
     //              None => {
-    //                transfer_input_policies.push(None);
+    //                transfer_input_policies.push(Default::default());
     //                transfer_input_commitments.push(None);
     //              }
     //            }
@@ -736,7 +739,7 @@
     //          return Err(PlatformError::InputsError(error_location!()));
     //        }
     //        None => {
-    //          transfer_input_policies.push(None);
+    //          transfer_input_policies.push(Default::default());
     //          transfer_input_commitments.push(None);
     //        }
     //      },
@@ -752,15 +755,15 @@
     //        // If the asset is nonconfidential, get its tracing policy
     //        XfrAssetType::NonConfidential(asset_type) => {
     //          let code = AssetTypeCode { val: asset_type };
-
-    //          // Look for new tracing policies too
-    //          let tracing_policy = self.tracing_policies.get(&code);
+    //          let tracing_policy = self.tracing_policies
+    //                                   .get(&code)
+    //                                   .or_else(|| txn.issuance_tracing_policies.get(&code));
     //          match tracing_policy {
     //            Some(policy) => {
     //              match policy.identity_tracking {
     //                Some(_) => match output_commitment {
     //                  Some(_) => {
-    //                    transfer_output_policies.push(Some(tracing_policy.clone().unwrap()));
+    //                    transfer_output_policies.push(AssetTracingPolicies::from_policy(policy.clone()));
     //                    transfer_output_commitments.push(Some(output_commitment.as_ref()
     //                                                                           .clone()
     //                                                                           .unwrap()));
@@ -777,7 +780,7 @@
     //                    // If the sender is an issuer, exclude the identity tracing.
     //                    // Otherwise, an identity commitment is required.
     //                    if output_blind_asset_record.public_key == issuer_key {
-    //                      transfer_output_policies.push(None);
+    //                      transfer_output_policies.push(Default::default());
     //                      transfer_output_commitments.push(None);
     //                    } else {
     //                      return Err(PlatformError::InputsError(error_location!()));
@@ -791,7 +794,7 @@
     //                      return Err(PlatformError::InputsError(error_location!()));
     //                    }
     //                    None => {
-    //                      transfer_output_policies.push(None);
+    //                      transfer_output_policies.push(Default::default());
     //                      transfer_output_commitments.push(None);
     //                    }
     //                  }
@@ -805,7 +808,7 @@
     //                  return Err(PlatformError::InputsError(error_location!()));
     //                }
     //                None => {
-    //                  transfer_output_policies.push(None);
+    //                  transfer_output_policies.push(Default::default());
     //                  transfer_output_commitments.push(None);
     //                }
     //              }
@@ -818,205 +821,23 @@
     //            return Err(PlatformError::InputsError(error_location!()));
     //          }
     //          None => {
-    //            transfer_output_policies.push(None);
+    //            transfer_output_policies.push(Default::default());
     //            transfer_output_commitments.push(None);
     //          }
     //        },
     //      }
     //    }
     //  }
-    //  dbg!(&transfer_input_policies);
+    //  let mut params = zei::setup::PublicParams::new();
+    //  let policies = XfrNotePolicies::new(transfer_input_policies.iter().map(|v| v).collect(),
+    //                                      transfer_input_commitments,
+    //                                      transfer_output_policies.iter().map(|v| v).collect(),
+    //                                      transfer_output_commitments);
     //  verify_xfr_body(&mut ChaChaRng::from_seed([1u8; 32]),
+    //                  &mut params,
     //                  &xfr_body,
-    //                  &transfer_input_policies[..],
-    //                  &transfer_input_commitments[..],
-    //                  &transfer_output_policies[..],
-    //                  &transfer_output_commitments[..]).map_err(|e| {
-    //                                                     PlatformError::ZeiError(error_location!(),
-    //                                                                             e)
-    //                                                   })?;
+    //                  &policies).map_err(|e| PlatformError::ZeiError(error_location!(), e))?;
     //}
-=======
-    let mut transfer_input_policies = Vec::new();
-    let mut transfer_input_commitments = Vec::new();
-    let mut transfer_output_policies = Vec::new();
-    let mut transfer_output_commitments = Vec::new();
-    if let Some(xfr_body) = txn.transfer_body.clone() {
-      for (input_blind_asset_record, input_commitment) in
-        xfr_body.inputs
-                .iter()
-                .zip(txn.transfer_input_commitments.iter())
-      {
-        match input_blind_asset_record.asset_type {
-          // If the asset is nonconfidential, get its tracing policy
-          XfrAssetType::NonConfidential(asset_type) => {
-            let code = AssetTypeCode { val: asset_type };
-            let tracing_policy = self.tracing_policies
-                                     .get(&code)
-                                     .or_else(|| txn.issuance_tracing_policies.get(&code));
-            match tracing_policy {
-              Some(policy) => {
-                match policy.identity_tracking {
-                  Some(_) => match input_commitment {
-                    Some(_) => {
-                      transfer_input_policies.push(AssetTracingPolicies::from_policy(policy.clone()));
-                      transfer_input_commitments.push(Some(input_commitment.as_ref()
-                                                                           .clone()
-                                                                           .unwrap()));
-                    }
-                    None => {
-                      let issuer_key =
-                        self.asset_types
-                            .get(&code)
-                            .or_else(|| txn.new_asset_codes.get(&code))
-                            .ok_or_else(|| PlatformError::InputsError(error_location!()))?
-                            .properties
-                            .issuer
-                            .key;
-                      // If the sender is an issuer, exclude the identity tracing.
-                      // Otherwise, an identity commitment is required.
-                      if input_blind_asset_record.public_key == issuer_key {
-                        transfer_input_policies.push(Default::default());
-                        transfer_input_commitments.push(None);
-                      } else {
-                        return Err(PlatformError::InputsError(error_location!()));
-                      }
-                    }
-                  },
-                  None => {
-                    match input_commitment {
-                      // If the identity isn't traceable, there shouldn't be an identity commitment
-                      Some(_) => {
-                        return Err(PlatformError::InputsError(error_location!()));
-                      }
-                      None => {
-                        transfer_input_policies.push(Default::default());
-                        transfer_input_commitments.push(None);
-                      }
-                    }
-                  }
-                }
-              }
-              None => {
-                match input_commitment {
-                  // If the asset isn't traceable, there shouldn't be an identity commitment
-                  Some(_) => {
-                    return Err(PlatformError::InputsError(error_location!()));
-                  }
-                  None => {
-                    transfer_input_policies.push(Default::default());
-                    transfer_input_commitments.push(None);
-                  }
-                }
-              }
-            }
-          }
-          // Until we can support confidential issuance, tracing with confidential type isn't allowed
-          _ => match input_commitment {
-            Some(_) => {
-              return Err(PlatformError::InputsError(error_location!()));
-            }
-            None => {
-              transfer_input_policies.push(Default::default());
-              transfer_input_commitments.push(None);
-            }
-          },
-        }
-      }
-      if let Some(xfr_body) = txn.transfer_body.clone() {
-        for (output_blind_asset_record, output_commitment) in
-          xfr_body.outputs
-                  .iter()
-                  .zip(txn.transfer_output_commitments.iter())
-        {
-          match output_blind_asset_record.asset_type {
-            // If the asset is nonconfidential, get its tracing policy
-            XfrAssetType::NonConfidential(asset_type) => {
-              let code = AssetTypeCode { val: asset_type };
-              let tracing_policy = self.tracing_policies
-                                       .get(&code)
-                                       .or_else(|| txn.issuance_tracing_policies.get(&code));
-              match tracing_policy {
-                Some(policy) => {
-                  match policy.identity_tracking {
-                    Some(_) => match output_commitment {
-                      Some(_) => {
-                        transfer_output_policies.push(AssetTracingPolicies::from_policy(policy.clone()));
-                        transfer_output_commitments.push(Some(output_commitment.as_ref()
-                                                                               .clone()
-                                                                               .unwrap()));
-                      }
-                      None => {
-                        let issuer_key =
-                          self.asset_types
-                              .get(&code)
-                              .or_else(|| txn.new_asset_codes.get(&code))
-                              .ok_or_else(|| PlatformError::InputsError(error_location!()))?
-                              .properties
-                              .issuer
-                              .key;
-                        // If the sender is an issuer, exclude the identity tracing.
-                        // Otherwise, an identity commitment is required.
-                        if output_blind_asset_record.public_key == issuer_key {
-                          transfer_output_policies.push(Default::default());
-                          transfer_output_commitments.push(None);
-                        } else {
-                          return Err(PlatformError::InputsError(error_location!()));
-                        }
-                      }
-                    },
-                    None => {
-                      match output_commitment {
-                        // If the identity isn't traceable, there shouldn't be an identity commitment
-                        Some(_) => {
-                          return Err(PlatformError::InputsError(error_location!()));
-                        }
-                        None => {
-                          transfer_output_policies.push(Default::default());
-                          transfer_output_commitments.push(None);
-                        }
-                      }
-                    }
-                  }
-                }
-                None => {
-                  match output_commitment {
-                    // If the asset isn't traceable, there shouldn't be an identity commitment
-                    Some(_) => {
-                      return Err(PlatformError::InputsError(error_location!()));
-                    }
-                    None => {
-                      transfer_output_policies.push(Default::default());
-                      transfer_output_commitments.push(None);
-                    }
-                  }
-                }
-              }
-            }
-            // Until we can support confidential issuance, tracing with confidential type isn't allowed
-            _ => match output_commitment {
-              Some(_) => {
-                return Err(PlatformError::InputsError(error_location!()));
-              }
-              None => {
-                transfer_output_policies.push(Default::default());
-                transfer_output_commitments.push(None);
-              }
-            },
-          }
-        }
-      }
-      let mut params = zei::setup::PublicParams::new();
-      let policies = XfrNotePolicies::new(transfer_input_policies.iter().map(|v| v).collect(),
-                                          transfer_input_commitments,
-                                          transfer_output_policies.iter().map(|v| v).collect(),
-                                          transfer_output_commitments);
-      verify_xfr_body(&mut ChaChaRng::from_seed([1u8; 32]),
-                      &mut params,
-                      &xfr_body,
-                      &policies).map_err(|e| PlatformError::ZeiError(error_location!(), e))?;
-    }
->>>>>>> 78483f2c
 
     // Debt swaps
     // (1) Fiat code must match debt asset memo
