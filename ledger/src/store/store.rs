#![deny(warnings)]
extern crate byteorder;
extern crate tempdir;

use crate::data_model::errors::PlatformError;
use crate::data_model::*;
use crate::policies::{calculate_fee, DebtMemo};
use crate::policy_script::policy_check_txn;
use crate::{error_location, inp_fail, inv_fail};
use air::{AIRResult, AIR};
use bitmap::{BitMap, SparseMap};
use cryptohash::sha256::Digest as BitDigest;
use log::info;
use merkle_tree::append_only_merkle::AppendOnlyMerkle;
use rand_chacha::ChaChaRng;
use rand_core::{CryptoRng, RngCore, SeedableRng};
use serde::{Deserialize, Serialize};
use sparse_merkle_tree::{Key, SmtMap256};
use std::collections::{HashMap, VecDeque};
use std::fs::File;
use std::fs::OpenOptions;
use std::io::{BufRead, BufReader, BufWriter, Write};
use std::path::Path;
use std::path::PathBuf;
use std::u64;
use utils::HasInvariants;
use utils::{HashOf, ProofOf, Serialized, SignatureOf};
use zei::xfr::lib::XfrNotePoliciesNoRef;
use zei::xfr::sig::{XfrKeyPair, XfrPublicKey};
use zei::xfr::structs::{AssetTracingPolicies, AssetTracingPolicy, XfrAssetType};

use super::effects::*;

const TRANSACTION_WINDOW_WIDTH: u64 = 128;

pub struct SnapshotId {
  pub id: u64,
}

pub trait LedgerAccess {
  // Look up a currently unspent TXO
  fn get_utxo(&self, addr: TxoSID) -> Option<&Utxo>;

  // The most recently-issued sequence number for the `code`-labelled asset
  // type
  fn get_issuance_num(&self, code: &AssetTypeCode) -> Option<u64>;

  // Retrieve asset type metadata
  fn get_asset_type(&self, code: &AssetTypeCode) -> Option<&AssetType>;

  // Get the sequence number of the most recent checkpoint.
  fn get_block_commit_count(&self) -> u64;

  // Get the hash of the most recent checkpoint, and its sequence number.
  fn get_state_commitment(&self) -> (HashOf<Option<StateCommitmentData>>, u64);

  // Get the authenticated status of a UTXO (Spent, Unspent, NonExistent).
  fn get_utxo_status(&mut self, addr: TxoSID) -> AuthenticatedUtxoStatus;

  // Get the authenticated KV entry
  fn get_kv_entry(&self, addr: Key) -> AuthenticatedKVLookup;

  // The public signing key this ledger provides
  fn public_key(&self) -> &XfrPublicKey;

  // Sign a message with the ledger's signing key
  fn sign_message<T: Serialize + serde::de::DeserializeOwned>(&self, msg: &T) -> SignatureOf<T>;

  // TODO(joe): figure out what to do for these.
  // See comments about asset policies and tracked SIDs in LedgerStatus
  // fn get_asset_policy(&self, key: &AssetPolicyKey) -> Option<CustomAssetPolicy>;
  //  // Asset issuers can query ids of UTXOs of assets they are tracking
  // fn get_tracked_sids(&self, key: &EGPubKey)       -> Option<Vec<TxoSID>>;
}

pub trait LedgerUpdate<RNG: RngCore + CryptoRng> {
  // Each Block represents a collection of transactions which have been
  // validated and confirmed to be unconditionally consistent with the
  // ledger and with each other.
  type Block: Sync + Send;

  fn get_prng(&mut self) -> &mut RNG;

  // Returns a Block object representing an in-construction group of
  // transactions.
  //
  // NOTE: To ensure that each Block represents an *unconditionally*
  // consistent collection of transactions, there should only be one live
  // Block allowed at a time, unless you have a very good, carefully
  // researched, checked-by-someone-else reason.
  fn start_block(&mut self) -> Result<Self::Block, PlatformError>;

  // Update the Block state, validating the *external* properties of
  // the TxnEffect against the current block and state of the ledger.
  //
  // Returns:
  //   If valid: An identifier representing the transaction within this
  //             Block
  //   If invalid: Err(...)
  //
  // When Err is returned, no modifications are made to the Block.
  //
  // NOTE: This function is allowed to assume that the TxnEffect is
  // internally consistent, and matches its internal Transaction
  // object, so any caller of this *must* validate the TxnEffect
  // properly first.
  fn apply_transaction(&self,
                       block: &mut Self::Block,
                       txn: TxnEffect)
                       -> Result<TxnTempSID, PlatformError>;

  // Abort an in-development block. No effects of the block are reflected
  // in the ledger.
  //
  // Returns:
  //   Map of (temp identifier -> original transaction) for applied
  //   transactions in this block.
  fn abort_block(&mut self, block: Self::Block) -> HashMap<TxnTempSID, Transaction>;

  // Record a block into the ledger, applying the effects of all included
  // transactions and making those effects externally visible.
  //
  // Returns:
  //   On i/o failure: Err(...)
  //   Otherwise: Map from temporary IDs to the finalized Transaction SID
  //     and the finalized TXO SIDs of that transaction's UTXOs. UTXO SIDs
  //     for each transaction will be in increasing order.
  //
  // When Err(...) is returned, no modifications are made to the ledger.
  fn finish_block(&mut self,
                  block: Self::Block)
                  -> Result<HashMap<TxnTempSID, (TxnSID, Vec<TxoSID>)>, std::io::Error>;
}

// TODO(joe/keyao): which of these methods should be in `LedgerAccess`?
pub trait ArchiveAccess {
  // Number of blocks committed
  fn get_block_count(&self) -> usize;
  // Number of transactions available
  fn get_transaction_count(&self) -> usize;
  // Look up transaction in the log
  fn get_transaction(&self, addr: TxnSID) -> Option<AuthenticatedTransaction>;
  // Look up block in the log
  fn get_block(&self, addr: BlockSID) -> Option<AuthenticatedBlock>;

  // This previously did the serialization at the call to this, and
  // unconditionally returned Some(...).
  // fn get_utxo_map     (&mut self)                   -> Vec<u8>;
  // I (joe) think returning &BitMap matches the intended usage a bit more
  // closely
  fn get_utxo_map(&self) -> &BitMap;

  // Since serializing the bitmap requires mutation access, I'm (joe)
  // making this a separate method
  fn serialize_utxo_map(&mut self) -> Vec<u8>;

  // TODO(joe): figure out what interface this should have -- currently
  // there isn't anything to handle out-of-bounds indices from `list`
  // fn get_utxos        (&mut self, list: Vec<usize>) -> Option<Vec<u8>>;

  // Get the bitmap's hash at version `version`, if such a hash is
  // available.
  fn get_utxo_checksum(&self, version: u64) -> Option<BitDigest>;

  // Get the ledger state commitment at a specific block height.
  fn get_state_commitment_at_block_height(&self,
                                          height: u64)
                                          -> Option<HashOf<Option<StateCommitmentData>>>;

  // Key-value lookup in AIR
  fn get_air_data(&self, address: &str) -> AuthenticatedAIRResult;
}

#[derive(Clone, Debug, Serialize, Deserialize, PartialEq)]
pub struct LoggedBlock {
  pub block: Vec<Transaction>,
  pub state: StateCommitmentData,
}

const MAX_VERSION: usize = 100;

// Parts of the current ledger state which can be restored from a snapshot
// without replaying a log
#[derive(Deserialize, Serialize, PartialEq, Debug)]
pub struct LedgerStatus {
  // Paths to archival logs for the merkle tree and transaction history
  block_merkle_path: String,
  air_path: String,
  txn_merkle_path: String,
  txn_path: String,
  utxo_map_path: String,

  // TODO(joe): The old version of LedgerState had this field but it didn't
  // seem to be used for anything -- so we should figure out what it's
  // supposed to be for and whether or not having a reference to what file
  // the state is loaded from in the state itself is a good idea.
  // snapshot_path:       String,

  // All currently-unspent TXOs
  utxos: HashMap<TxoSID, Utxo>,

  // Digests of the UTXO bitmap to (I think -joe) track recent states of
  // the UTXO map
  // TODO(joe): should this be an ordered map of some sort?
  utxo_map_versions: VecDeque<(TxnSID, BitDigest)>,

  // State commitment history. The BitDigest at index i is the state commitment of the ledger at block height  i + 1.
  state_commitment_versions: Vec<HashOf<Option<StateCommitmentData>>>,

  // Arbitrary custom data
  custom_data: SmtMap256<Serialized<(u64, Option<KVEntry>)>>,

  // TODO(joe): This field should probably exist, but since it is not
  // currently used by anything I'm leaving it commented out. We should
  // figure out (a) whether it should exist and (b) what it should do
  // policies:            HashMap<AssetPolicyKey, CustomAssetPolicy>,

  // TODO(joe): Similar to `policies`, but possibly more grave. The prior
  // implementation updated this map in `add_txo`, but there doesn't seem
  // to be any logic to actually apply or verify the tracking proofs.
  // Specifically, there are several tests which check that the right
  // TxoSIDs get added to this map under the right EGPubKey, but all
  // tracking proofs appear to be implemented with Default::default() and
  // no existing code attempts to check the asset tracking proof through
  // some `zei` interface.
  //
  // tracked_sids:        HashMap<EGPubKey,       Vec<TxoSID>>,

  // Registered asset types, and one-more-than the most recently issued
  // sequence number. Issuance numbers must be increasing over time to
  // prevent replays, but (as far as I know -joe) need not be strictly
  // sequential.
  asset_types: HashMap<AssetTypeCode, AssetType>,
  // Tracing policy for each asset type
  tracing_policies: HashMap<AssetTypeCode, AssetTracingPolicy>,
  issuance_num: HashMap<AssetTypeCode, u64>,
  // Issuance amounts for assets with limits
  issuance_amounts: HashMap<AssetTypeCode, u64>,

  // Should be equal to the count of transactions
  next_txn: TxnSID,
  // Should be equal to the count of TXOs
  next_txo: TxoSID,

  // Hash and sequence number of the most recent "full checkpoint" of the
  // ledger -- committing to the whole ledger history up to the most recent
  // such checkpoint.
  state_commitment_data: Option<StateCommitmentData>,
  block_commit_count: u64,

  // Hash of the transactions in the most recent block
  txns_in_block_hash: Option<HashOf<Vec<Transaction>>>,

  // Sparse Merkle Tree for Address Identity Registry
  air: AIR,
}

pub struct LedgerState {
  status: LedgerStatus,

  // PRNG used for transaction validation
  prng: ChaChaRng,

  // Key pair used for signing the state commitment
  // TODO(joe): update this to the generic zei signing API when it exists
  signing_key: XfrKeyPair,

  // Merkle tree tracking the sequence of transaction hashes in the block
  // Each appended hash is the hash of transactions in the same block
  block_merkle: AppendOnlyMerkle,
  // Merkle tree tracking the sequence of all transaction hashes
  // Each appended hash is the hash of a transaction
  txn_merkle: AppendOnlyMerkle,

  // The `FinalizedTransaction`s consist of a Transaction and an index into
  // `merkle` representing its hash.
  // TODO(joe): should this be in-memory?
  blocks: Vec<FinalizedBlock>,

  // Bitmap tracking all the live TXOs
  utxo_map: BitMap,

  txn_log: Option<(PathBuf, File)>,

  block_ctx: Option<BlockEffect>,
}

struct LedgerStateChecker(pub LedgerState);

// TODO(joe): fill these in
impl HasInvariants<PlatformError> for LedgerStatus {
  fn fast_invariant_check(&self) -> Result<(), PlatformError> {
    if self.block_commit_count != self.state_commitment_versions.len() as u64 {
      println!("{}: {}",
               self.block_commit_count,
               self.state_commitment_versions.len());
      return Err(inv_fail!());
    }
    if self.state_commitment_data
           .as_ref()
           .map(|x| x.compute_commitment())
       != self.state_commitment_versions.last().cloned()
    {
      return Err(inv_fail!());
    }
    Ok(())
  }

  fn deep_invariant_check(&self) -> Result<(), PlatformError> {
    self.fast_invariant_check()?;
    Ok(())
  }
}

// TODO(joe): fill these in
impl HasInvariants<PlatformError> for LedgerState {
  fn fast_invariant_check(&self) -> Result<(), PlatformError> {
    self.status.fast_invariant_check()?;
    Ok(())
  }

  fn deep_invariant_check(&self) -> Result<(), PlatformError> {
    self.fast_invariant_check()?;
    self.status.deep_invariant_check()?;
    let mut txn_sid = 0;
    for (ix, block) in self.blocks.iter().enumerate() {
      let fin_txns = block.txns.to_vec();
      let txns = block.txns
                      .iter()
                      .cloned()
                      .map(|x| x.txn)
                      .collect::<Vec<_>>();

      let proof =
        ProofOf::<Vec<Transaction>>::new(self.block_merkle.get_proof(ix as u64, 0).unwrap());
      if !proof.verify(&txns) {
        return Err(inv_fail!(format!("Bad block proof at {}", ix)));
      }

      for fin_txn in fin_txns.iter() {
        let ix = txn_sid;
        if ix != fin_txn.tx_id.0 {
          return Err(inv_fail!());
        }
        txn_sid += 1;
        let proof =
          ProofOf::<(TxnSID, Transaction)>::new(self.txn_merkle.get_proof(ix as u64, 0).unwrap());
        if !proof.0.verify(fin_txn.hash().0) {
          return Err(inv_fail!(format!("Bad txn proof at {}", ix)));
        }
      }
    }
    /* TODO: These tests of logging are unnecessary but are being left here as we decide what to do about logging, archival, etc.
       See https://github.com/findoraorg/platform/issues/307
        if let Some((_, txn_log_fd)) = &self.txn_log {
          txn_log_fd.sync_data().unwrap();
          let tmp_dir = utils::fresh_tmp_dir();

          let other_block_merkle_buf = tmp_dir.join("test_block_merkle");
          let other_block_merkle_path = other_block_merkle_buf.to_str().unwrap();

          let other_air_buf = tmp_dir.join("test_air");
          let other_air_path = other_air_buf.to_str().unwrap();

          let other_txn_merkle_buf = tmp_dir.join("test_txn_merkle");
          let other_txn_merkle_path = other_txn_merkle_buf.to_str().unwrap();

          let other_txn_buf = tmp_dir.join("test_txnlog");
          let other_txn_path = other_txn_buf.to_str().unwrap();

          let other_utxo_map_buf = tmp_dir.join("test_utxo_map");
          let other_utxo_map_path = other_utxo_map_buf.to_str().unwrap();

          // dbg!(&self.status.txn_path);
          // dbg!(std::fs::metadata(&self.status.txn_path).unwrap());
          // dbg!(&other_txn_path);
          std::fs::copy(&self.status.txn_path, &other_txn_path).unwrap();
          std::fs::copy(&self.status.block_merkle_path, &other_block_merkle_path).unwrap();
          std::fs::copy(&self.status.txn_merkle_path, &other_txn_merkle_path).unwrap();
          std::fs::copy(&self.status.utxo_map_path, &other_utxo_map_path).unwrap();

          let state2 = Box::new(LedgerState::load_checked_from_log(&other_block_merkle_path,
                                                                   &other_air_path,
                                                                   &other_txn_merkle_path,
                                                                   &other_txn_path,
                                                                   &other_utxo_map_path,
                                                                   None,
                                                                   None).unwrap());

          let mut status2 = Box::new(state2.status);
          status2.block_merkle_path = self.status.block_merkle_path.clone();
          status2.air_path = self.status.air_path.clone();
          status2.txn_merkle_path = self.status.txn_merkle_path.clone();
          status2.txn_path = self.status.txn_path.clone();
          status2.utxo_map_path = self.status.utxo_map_path.clone();
          status2.utxo_map_versions = self.status.utxo_map_versions.clone();

          // dbg!(&status2);
          // dbg!(&self.status);
          assert!(*status2 == self.status);

          std::fs::remove_dir_all(tmp_dir).unwrap();
        }
    */
    Ok(())
  }
}

impl LedgerStatus {
  pub fn new(block_merkle_path: &str,
             air_path: &str,
             txn_merkle_path: &str,
             txn_path: &str,
             // TODO(joe): should this do something?
             // snapshot_path: &str,
             utxo_map_path: &str)
             -> Result<LedgerStatus, std::io::Error> {
    let ledger = LedgerStatus { block_merkle_path: block_merkle_path.to_owned(),
                                air_path: air_path.to_owned(),
                                txn_merkle_path: txn_merkle_path.to_owned(),
                                air: LedgerState::init_air_log(air_path, true)?,
                                txn_path: txn_path.to_owned(),
                                utxo_map_path: utxo_map_path.to_owned(),
                                utxos: HashMap::new(),
                                custom_data: SmtMap256::new(),
                                issuance_amounts: HashMap::new(),
                                utxo_map_versions: VecDeque::new(),
                                state_commitment_versions: Vec::new(),
                                asset_types: HashMap::new(),
                                tracing_policies: HashMap::new(),
                                issuance_num: HashMap::new(),
                                next_txn: TxnSID(0),
                                next_txo: TxoSID(0),
                                txns_in_block_hash: None,
                                state_commitment_data: None,
                                block_commit_count: 0 };

    Ok(ledger)
  }

  #[cfg(feature = "TESTING")]
  #[allow(non_snake_case)]
  pub fn TESTING_check_txn_effects(&self, txn: TxnEffect) -> Result<TxnEffect, PlatformError> {
    self.check_txn_effects(txn)
  }

  // Check that `txn` can be safely applied to the current ledger.
  //
  // Returns the same TxnEffect (unchanged) if it is safe. Consumes `txn`
  // if it would be invalid to prevent a simple case of forgetting error
  // handling, such as:
  //
  //  ledger.check_txn_effects(txn_effect);
  //  block.add_txn_effect(txn_effect);
  //
  #[allow(clippy::clone_double_ref)]
  #[allow(clippy::cognitive_complexity)]
  fn check_txn_effects(&self, txn: TxnEffect) -> Result<TxnEffect, PlatformError> {
    // The current transactions seq_id must be within the sliding window over seq_ids
    if txn.txn.seq_id > self.block_commit_count {
      return Err(PlatformError::InputsError(format!("Transaction seq_id ahead of block_count: {}",
                                                    error_location!())));
    } else if txn.txn.seq_id + TRANSACTION_WINDOW_WIDTH < self.block_commit_count {
      return Err(PlatformError::InputsError(format!("Transaction seq_id too far behind block_count: {}",
                                                    error_location!())));
    }

    // Key-Value updates must be
    // 1. Signed by the previous owner of that key, if one exists
    // 2. The generation number starts at 0 or increments
    // 3. Signed by the new owner of that key, if one exists
    // (2) is checked for all but the first value in local validation
    // (3) is already handled in local validation
    for (k, update) in txn.kv_updates.iter() {
      let (sig, gen_num, update) = update.first().unwrap();
      if let Some(ent) = self.custom_data.get(&k) {
        let (prev_gen_num, ent) = ent.deserialize();
        // (2)
        if prev_gen_num + 1 != *gen_num {
          return Err(PlatformError::InputsError(error_location!()));
        }
        if let Some(ent) = ent {
          // (1)
          KVUpdate { body: (*k, *gen_num, update.clone()),
                     signature: sig.clone() }.check_signature(&ent.0)?;
        }
      } else {
        // (2)
        if *gen_num != 0 {
          return Err(PlatformError::InputsError(error_location!()));
        }
      }
    }

    // 1. Each input must be unspent and correspond to the claimed record
    // 2. Inputs with transfer restrictions can only be owned by the asset issuer
    for (inp_sid, inp_record) in txn.input_txos.iter() {
      // (1)
      let inp_utxo = self.utxos
                         .get(inp_sid)
                         .map_or(Err(PlatformError::InputsError(error_location!())), Ok)?;
      let record = &(inp_utxo.0).0;
      if record != inp_record {
        return Err(PlatformError::InputsError(error_location!()));
      }
      // (2)
      if let Some(code) = record.asset_type
                                .get_asset_type()
                                .map(|v| AssetTypeCode { val: v })
      {
        let asset_type = self.asset_types
                             .get(&code)
                             .or_else(|| txn.new_asset_codes.get(&code))
                             .ok_or_else(|| PlatformError::InputsError(error_location!()))?;
        if !asset_type.properties.asset_rules.transferable
           && asset_type.properties.issuer.key != record.public_key
        {
          return Err(PlatformError::InputsError(error_location!()));
        }
      }
    }

    // Internally spend inputs with transfer restrictions can only be owned by the asset issuer
    for record in txn.internally_spent_txos.iter() {
      if let Some(code) = record.asset_type
                                .get_asset_type()
                                .map(|v| AssetTypeCode { val: v })
      {
        dbg!(&self.asset_types);
        let asset_type = self.asset_types
                             .get(&code)
                             .or_else(|| txn.new_asset_codes.get(&code))
                             .ok_or_else(|| PlatformError::InputsError(error_location!()))?;
        if !asset_type.properties.asset_rules.transferable
           && asset_type.properties.issuer.key != record.public_key
        {
          return Err(PlatformError::InputsError(error_location!()));
        }
      }
    }

    // dbg!("records work");

    // New asset types must not already exist
    for (code, _asset_type) in txn.new_asset_codes.iter() {
      if self.asset_types.contains_key(&code) {
        return Err(inp_fail!());
      }
      if self.issuance_num.contains_key(&code) {
        return Err(inp_fail!());
      }
      debug_assert!(txn.new_issuance_nums.contains_key(&code));

      // Asset issuance should match the currently registered key
    }

    // dbg!("new types work");

    // New issuance numbers
    // (1) Must refer to a created asset type
    //  - NOTE: if the asset type is created in this transaction, this
    //    function is assuming that the ordering within the transaction is
    //    already valid.
    // (2) Must not be below the current asset cap
    //  - NOTE: this relies on the sequence numbers appearing in sorted
    //    order
    for (code, seq_nums) in txn.new_issuance_nums.iter() {
      debug_assert!(txn.issuance_keys.contains_key(&code));
      // dbg!(&(code, seq_nums));

      let iss_key = txn.issuance_keys.get(&code).unwrap();
      let asset_type = self.asset_types
                           .get(&code)
                           .or_else(|| txn.new_asset_codes.get(&code))
                           .ok_or_else(|| PlatformError::InputsError(error_location!()))?;
      let proper_key = asset_type.properties.issuer;
      if *iss_key != proper_key {
        return Err(inp_fail!());
      }

      if seq_nums.is_empty() {
        if !txn.new_asset_codes.contains_key(&code) {
          return Err(inp_fail!());
        }
      // We could re-check that self.issuance_num doesn't contain `code`,
      // but currently it's redundant with the new-asset-type checks
      } else {
        let curr_seq_num_limit = self.issuance_num
                                     .get(&code)
                                     // If a transaction defines and then issues, it should pass.
                                     // However, if there is a bug elsewhere in validation, panicking
                                     // is better than allowing incorrect issuances to pass through.
                                     .or_else(|| {
                                       assert!(txn.new_asset_codes.contains_key(&code));
                                       Some(&0)
                                     })
                                     .unwrap();
        let min_seq_num = seq_nums.first().unwrap();
        if min_seq_num < curr_seq_num_limit {
          return Err(inp_fail!());
        }
      }
    }

    // Asset Caps
    // (1) New issuance amounts cannot exceed asset cap
    // (2) No confidential issuances allowed for assets with issuance restrictions
    for (code, amount) in txn.issuance_amounts.iter() {
      let asset_type = self.asset_types
                           .get(&code)
                           .or_else(|| txn.new_asset_codes.get(&code))
                           .ok_or_else(|| PlatformError::InputsError(error_location!()))?;
      // (1)
      if let Some(cap) = asset_type.properties.asset_rules.max_units {
        let current_amount = self.issuance_amounts
                                 .get(code)
                                 .or_else(|| Some(&0))
                                 .unwrap();
        if current_amount.checked_add(*amount)
                         .ok_or_else(|| PlatformError::InputsError(error_location!()))?
           > cap
        {
          return Err(inp_fail!());
        }
      }
    }

    // (2)
    for code in txn.confidential_issuance_types.iter() {
      let asset_type = self.asset_types
                           .get(&code)
                           .or_else(|| txn.new_asset_codes.get(&code))
                           .ok_or_else(|| PlatformError::InputsError(error_location!()))?;
      if asset_type.has_issuance_restrictions() {
        return Err(inp_fail!());
      }
    }

    // Assets with cosignature requirements must have enough signatures
    for ((op_idx, input_idx), key_set) in txn.cosig_keys.iter() {
      let op = &txn.txn.body.operations[*op_idx];
      if let Operation::TransferAsset(xfr) = op {
        if let XfrAssetType::NonConfidential(val) = xfr.body.transfer.inputs[*input_idx].asset_type
        {
          let code = AssetTypeCode { val };
          let signature_rules = &self.asset_types
                                     .get(&code)
                                     .or_else(|| txn.new_asset_codes.get(&code))
                                     .ok_or_else(|| PlatformError::InputsError(error_location!()))?
                                     .properties
                                     .asset_rules
                                     .transfer_multisig_rules;
          if let Some(rules) = signature_rules {
            rules.check_signature_set(key_set)?;
          }
        }
      } else {
        return Err(inp_fail!());
      }
    }

    // Check that asset types were validated under the correct tracing policies
    for (code, tracing_policies) in txn.tracing_policies.iter() {
      let definition_policies = &self.asset_types
                                     .get(&code)
                                     .or_else(|| txn.new_asset_codes.get(&code))
                                     .ok_or_else(|| PlatformError::InputsError(error_location!()))?
                                     .properties
                                     .asset_rules
                                     .tracing_policies;

      if definition_policies != tracing_policies {
        return Err(inp_fail!());
      }
    }

    // Debt swaps
    // (1) Fiat code must match debt asset memo
    // (2) fee must be correct
    for (code, debt_swap_effects) in txn.debt_effects.iter() {
      // dbg!(&(code, debt_swap_effects));
      let debt_type = &self.asset_types
                           .get(&code)
                           .or_else(|| txn.new_asset_codes.get(&code))
                           .ok_or_else(|| PlatformError::InputsError(error_location!()))?
                           .properties;

      let debt_memo = serde_json::from_str::<DebtMemo>(&debt_type.memo.0)?;
      let correct_fee = calculate_fee(debt_swap_effects.initial_balance, debt_memo.interest_rate);

      // (1), (2)
      if debt_swap_effects.fiat_code != debt_memo.fiat_code
         || debt_swap_effects.fiat_paid != debt_swap_effects.debt_burned + correct_fee
      {
        return Err(PlatformError::InputsError(error_location!()));
      }
    }

    // Memo updates
    // Multiple memo updates for the same asset are allowed, but only the last one will be applied.
    for memo_update in txn.memo_updates.iter() {
      let asset = self.asset_types
                      .get(&memo_update.0)
                      .ok_or_else(|| PlatformError::InputsError(error_location!()))?;
      // Asset must be updatable and key must be correct
      if !asset.properties.asset_rules.updatable
         || asset.properties.issuer != (IssuerPublicKey { key: memo_update.1 })
      {
        return Err(PlatformError::InputsError(error_location!()));
      }
    }

    // Until we can distinguish assets that have policies that invoke transfer restrictions
    // from those that don't, prevent any non-confidential assets with transfer restrictions
    // from becoming confidnetial
    for code in txn.confidential_transfer_inputs.iter() {
      let asset_type = self.asset_types
                           .get(&code)
                           .or_else(|| txn.new_asset_codes.get(&code))
                           .ok_or_else(|| PlatformError::InputsError(error_location!()))?;
      if asset_type.has_transfer_restrictions() {
        PlatformError::InputsError(error_location!());
      }
    }

    // Policy checking
    // TODO(joe): Currently the policy language can't validate transactions
    //   which include DefineAsset, so it's safe to assume that any valid
    //   policy usage involves an asset whose definition is already in the
    //   committed state. However, it may not always be that way, and this
    //   code will lead to erroneous validation failures when that change
    //   arrives.
    for code in txn.asset_types_involved.iter() {
      if txn.custom_policy_asset_types.contains_key(code) {
        let asset = self.asset_types
                        .get(code)
                        .ok_or_else(|| PlatformError::InputsError(error_location!()))?;
        if let Some((ref pol, ref globals)) = asset.properties.policy {
          let globals = globals.clone();
          policy_check_txn(code, globals, &pol, &txn.txn)?;
        }
      }
    }

    Ok(txn)
  }

  // This function assumes that `block` is COMPLETELY CONSISTENT with the
  // ledger state. Calling `check_txn_effects` for each TxnEffect getting
  // mixed into the BlockEffect *should* be enough to guarantee that (if
  // that is ever false, it's a bug).
  //
  // This drains every field of `block` except `txns` and `temp_sids`.
  #[allow(clippy::cognitive_complexity)]
  fn apply_block_effects(&mut self,
                         block: &mut BlockEffect)
                         -> HashMap<TxnTempSID, (TxnSID, Vec<TxoSID>)> {
    // KV updates
    for (k, ent) in block.kv_updates.drain() {
      // safe unwrap since entries in kv_updates should be non-empty
      let final_val = ent.last().unwrap();
      self.custom_data.set(&k,
                           Some(Serialized::new(&(final_val.1, final_val.2.clone()))));
    }

    // Remove consumed UTXOs
    for (inp_sid, _) in block.input_txos.drain() {
      // Remove from ledger status
      debug_assert!(self.utxos.contains_key(&inp_sid));
      self.utxos.remove(&inp_sid);
    }

    // Apply AIR updates
    for (addr, data) in block.air_updates.drain() {
      debug_assert!(self.air.get(&addr).is_none());
      self.air.set(&addr, Some(data));
    }

    // Apply memo updates
    for (code, memo) in block.memo_updates.drain() {
      let mut asset = self.asset_types.get_mut(&code).unwrap();
      (*asset).properties.memo = memo;
    }

    for (code, amount) in block.issuance_amounts.drain() {
      let amt = self.issuance_amounts.entry(code).or_insert(0);
      *amt += amount;
    }

    // Add new UTXOs
    // Each transaction gets a TxnSID, and each of its unspent TXOs gets
    // a TxoSID. TxoSID assignments are based on the order TXOs appear in
    // the transaction.
    let mut new_utxo_sids: HashMap<TxnTempSID, (TxnSID, Vec<TxoSID>)> = HashMap::new();
    {
      let next_txn = &mut self.next_txn;
      let next_txo = &mut self.next_txo;

      debug_assert!(block.txos.len() == block.txns.len());
      debug_assert!(block.txos.len() == block.temp_sids.len());
      for (ix, txos) in block.temp_sids.iter().zip(block.txos.drain(..)) {
        let txn_sid = *next_txn;
        next_txn.0 += 1;

        let mut txn_utxo_sids: Vec<TxoSID> = vec![];

        for txo in txos {
          let txo_sid = *next_txo;
          next_txo.0 += 1;
          if let Some(tx_output) = txo {
            self.utxos.insert(txo_sid, Utxo(tx_output));
            txn_utxo_sids.push(txo_sid);
          }
        }

        new_utxo_sids.insert(*ix, (txn_sid, txn_utxo_sids));
      }
    }

    // Update issuance sequence number limits
    for (code, seq_nums) in block.new_issuance_nums.drain() {
      // One more than the greatest sequence number, or 0
      let new_max_seq_num = seq_nums.last().map(|x| x + 1).unwrap_or(0);
      self.issuance_num.insert(code, new_max_seq_num);
    }

    // Register new asset types
    for (code, asset_type) in block.new_asset_codes.drain() {
      debug_assert!(!self.asset_types.contains_key(&code));
      self.asset_types.insert(code, asset_type.clone());
    }

    // issuance_keys should already have been checked
    block.issuance_keys.clear();

    debug_assert_eq!(block.clone(), {
      let mut def: BlockEffect = Default::default();
      def.txns = block.txns.clone();
      def.temp_sids = block.temp_sids.clone();

      def
    });

    new_utxo_sids
  }
}

impl LedgerUpdate<ChaChaRng> for LedgerState {
  type Block = BlockEffect;

  fn get_prng(&mut self) -> &mut ChaChaRng {
    &mut self.prng
  }

  fn start_block(&mut self) -> Result<BlockEffect, PlatformError> {
    let mut block_ctx = None;
    std::mem::swap(&mut self.block_ctx, &mut block_ctx);
    match block_ctx {
      None => Err(PlatformError::InputsError(error_location!())),
      // Probably should be a more relevant error
      Some(block) => Ok(block),
    }
  }

  fn apply_transaction(&self,
                       block: &mut BlockEffect,
                       txn: TxnEffect)
                       -> Result<TxnTempSID, PlatformError> {
    block.add_txn_effect(self.status.check_txn_effects(txn)?)
  }

  fn abort_block(&mut self, block: BlockEffect) -> HashMap<TxnTempSID, Transaction> {
    let mut block = block;
    let txns = block.txns.drain(..);
    let ret: HashMap<TxnTempSID, Transaction> = block.temp_sids.drain(..).zip(txns).collect();

    block.txos.clear();
    block.input_txos.clear();
    block.new_asset_codes.clear();
    block.new_issuance_nums.clear();
    block.issuance_keys.clear();
    block.air_updates.clear();

    debug_assert_eq!(block.clone(), Default::default());

    ret
  }

  #[allow(clippy::cognitive_complexity)]
  fn finish_block(&mut self,
                  block: BlockEffect)
                  -> Result<HashMap<TxnTempSID, (TxnSID, Vec<TxoSID>)>, std::io::Error> {
    let mut block = block;

    let base_sid = self.status.next_txo.0;
    let txn_temp_sids = block.temp_sids.clone();

    let block_txns = block.txns.clone();

    for (inp_sid, _) in block.input_txos.iter() {
      // Remove from bitmap
      debug_assert!(self.utxo_map.query(inp_sid.0 as usize).unwrap());
      self.utxo_map.clear(inp_sid.0 as usize).unwrap();
    }

    let temp_sid_map = self.status.apply_block_effects(&mut block);
    let max_sid = self.status.next_txo.0; // mutated by apply_txn_effects

    // debug_assert!(utxo_sids.is_sorted());

    {
      // Update the UTXO bitmap
      // This is, unfortunately, some horrible index-walking messiness.
      // The core idea is that we walk over every new TXO SID (ix), tracking:
      //  - by `temp_sid_ix`, which transaction we're in
      //  - by `txo_sid_ix`, which UTXO within that transaction is next.
      let mut temp_sid_ix = 0;
      let mut txo_sid_ix = 0;

      // Find the first index that matters
      while temp_sid_ix < txn_temp_sids.len()
            && (temp_sid_map[&txn_temp_sids[temp_sid_ix]].1).is_empty()
      {
        temp_sid_ix += 1;
      }

      for ix in base_sid..max_sid {
        debug_assert!(temp_sid_ix < txn_temp_sids.len());

        let temp_sid = txn_temp_sids[temp_sid_ix];
        let utxo_sids = &temp_sid_map[&temp_sid].1;

        debug_assert!(txo_sid_ix < utxo_sids.len());

        // Only .set() extends the bitmap, so to append a 0 we currently
        // nead to .set() then .clear().
        //
        // TODO(joe): are these unwraps okay?
        self.utxo_map.set(ix as usize).unwrap();
        if let Some(TxoSID(utxo_sid)) = utxo_sids.get(txo_sid_ix) {
          if *utxo_sid != ix {
            self.utxo_map.clear(ix as usize).unwrap();
          } else {
            txo_sid_ix += 1;

            // We've reached the end of this UTXO list, search for the next
            // relevant one
            if txo_sid_ix == utxo_sids.len() {
              txo_sid_ix = 0;

              temp_sid_ix += 1;
              while temp_sid_ix < txn_temp_sids.len()
                    && (temp_sid_map[&txn_temp_sids[temp_sid_ix]].1).is_empty()
              {
                temp_sid_ix += 1;
              }
            }
          }
        }
      }
      debug_assert!(temp_sid_ix == txn_temp_sids.len());
      debug_assert!(txo_sid_ix == 0);
    }

    {
      let mut tx_block = Vec::new();

      // TODO(joe/keyao): reorder these so that we can drain things

      // Update the transaction Merkle tree and transaction log
      for (tmp_sid, txn) in block.temp_sids.iter().zip(block.txns.iter()) {
        let txn = txn.clone();
        let txn_sid = temp_sid_map.get(&tmp_sid).unwrap().0;

        // TODO(joe/jonathan): Since errors in the merkle tree are things like
        // corruption and I/O failure, we don't have a good recovery story. Is
        // panicking acceptable?
        let merkle_id = self.txn_merkle
                            .append_hash(&txn.hash(txn_sid).0.hash.into())
                            .unwrap();

        tx_block.push(FinalizedTransaction { txn,
                                             tx_id: txn_sid,
                                             merkle_id });
      }
      // Checkpoint
      let block_merkle_id = self.checkpoint(&block);
      block.temp_sids.clear();
      block.txns.clear();

      //Add block to txn history
      //TODO(joe/nathan): This ordering feels bad -- the txn log should probably be write-ahead,
      //but the state commitment you need doesn't exist yet! maybe these should be two different
      //logs, or the writing should be staggered in some way.
      if let Some((_, txn_log_fd)) = &mut self.txn_log {
        writeln!(txn_log_fd,"{}",serde_json::to_string(&LoggedBlock { block: block_txns, state: self.status.state_commitment_data.clone().unwrap() }).unwrap())
              .map_err(|e| std::io::Error::new(std::io::ErrorKind::Other,e)).unwrap();
        txn_log_fd.sync_data().unwrap();
      }

      self.blocks.push(FinalizedBlock { txns: tx_block,
                                        merkle_id: block_merkle_id });
    }

    debug_assert_eq!(block, Default::default());

    self.block_ctx = Some(block);

    Ok(temp_sid_map)
  }
}

impl LedgerUpdate<ChaChaRng> for LedgerStateChecker {
  type Block = BlockEffect;

  fn get_prng(&mut self) -> &mut ChaChaRng {
    self.0.get_prng()
  }

  fn start_block(&mut self) -> Result<BlockEffect, PlatformError> {
    self.0.start_block()
  }

  fn apply_transaction(&self,
                       block: &mut BlockEffect,
                       txn: TxnEffect)
                       -> Result<TxnTempSID, PlatformError> {
    // inputs must be listed as spent in the bitmap
    for (inp_sid, _) in txn.input_txos.iter() {
      if self.0.utxo_map.query(inp_sid.0 as usize).unwrap() {
        return Err(PlatformError::CheckedReplayError(format!("{}:{}:{}",
                                                             std::file!(),
                                                             std::line!(),
                                                             std::column!())));
      }
    }

    let base_ix = self.0.status.next_txo.0 + (block.txos.len() as u64);

    // internally-spent outputs must be listed as spent
    for (ix, txo) in txn.txos.iter().enumerate() {
      let live = self.0.utxo_map.query((base_ix + (ix as u64)) as usize)?;
      if txo.is_none() && live {
        return Err(PlatformError::CheckedReplayError(format!("{}:{}:{}",
                                                             std::file!(),
                                                             std::line!(),
                                                             std::column!())));
      }
    }

    /*
     * NOTE: validity checking of the bitmap is a little bit subtle
     *
     * The approach this code takes is:
     *  - Every TXO which is spent by some transaction is 0 in the bitmap
     *  - Once the log has been replayed, every remaining unspent TXO is 1
     *    in the bitmap
     *
     * This is basically the exact spec of bitmap correctness, but it
     * relies on the UTXO set in `LedgerStatus` being authoritative -- if
     * there is a bug in updating that set, then a bug in updating the UTXO
     * bitmap won't be detected by this code.
     */

    // The transaction must match its spot in the txn merkle tree
    let txn_sid = self.0.status.next_txn.0 + block.txns.len();
    let proof =
      ProofOf::<(TxnSID, Transaction)>::new(self.0.txn_merkle.get_proof(txn_sid as u64, 0)?);

    if !proof.0.verify(txn.txn.hash(TxnSID(txn_sid)).0) {
      return Err(PlatformError::CheckedReplayError(format!("{}:{}:{}",
                                                           std::file!(),
                                                           std::line!(),
                                                           std::column!())));
    }

    self.0.apply_transaction(block, txn)
  }

  // this shouldn't ever be called, since this type should only be used for
  // replaying a log, and there isn't a reason to abort
  fn abort_block(&mut self, _block: BlockEffect) -> HashMap<TxnTempSID, Transaction> {
    unimplemented!()
  }

  fn finish_block(&mut self,
                  block: BlockEffect)
                  -> Result<HashMap<TxnTempSID, (TxnSID, Vec<TxoSID>)>, std::io::Error> {
    let mut block = block;

    let block_id = self.0.blocks.len();

    let temp_sid_map = self.0.status.apply_block_effects(&mut block);

    {
      let mut tx_block = Vec::new();

      // TODO(joe/keyao): reorder these so that we can drain things

      // Update the transaction Merkle tree and transaction log
      for (tmp_sid, txn) in block.temp_sids.iter().zip(block.txns.iter()) {
        let txn = txn.clone();
        let txn_sid = temp_sid_map.get(&tmp_sid).unwrap().0;

        tx_block.push(FinalizedTransaction { txn,
                                             tx_id: txn_sid,
                                             merkle_id: txn_sid.0 as u64 });
      }

      self.0.blocks.push(FinalizedBlock { txns: tx_block,
                                          merkle_id: block_id as u64 });
    }

    block.txns.clear();
    block.temp_sids.clear();

    debug_assert_eq!(block, Default::default());

    self.0.block_ctx = Some(block);

    Ok(temp_sid_map)
  }
}

impl LedgerStateChecker {
  pub fn check_block(self, ix: u64, block: &BlockEffect) -> Result<Self, PlatformError> {
    // The block must match its spot in the block merkle tree
    let proof = ProofOf::<Vec<Transaction>>::new(self.0.block_merkle.get_proof(ix, 0)?);

    let block = block;

    let block_merkle_hash = block.compute_txns_in_block_hash();

    // dbg!(&self.0.block_merkle.state());
    // dbg!(&proof);
    // dbg!(&block_merkle_hash);
    if !proof.0.verify(block_merkle_hash.clone().0) {
      return Err(PlatformError::CheckedReplayError(format!("{}:{}:{}",
                                                           std::file!(),
                                                           std::line!(),
                                                           std::column!())));
    }

    let comm = (&self.0.status.state_commitment_data).as_ref().unwrap();
    if comm.txns_in_block_hash != block_merkle_hash {
      return Err(PlatformError::CheckedReplayError(format!("{}:{}:{}",
                                                           std::file!(),
                                                           std::line!(),
                                                           std::column!())));
    }

    // dbg!(&comm.txo_count);
    // dbg!(&self.0.status.next_txo.0);
    if comm.txo_count != self.0.status.next_txo.0 + block.txos.iter().flatten().count() as u64 {
      return Err(PlatformError::CheckedReplayError(format!("{}:{}:{}",
                                                           std::file!(),
                                                           std::line!(),
                                                           std::column!())));
    }

    Ok(self)
  }

  pub fn finish_check(mut self) -> Result<LedgerState, PlatformError> {
    // Check the UTXO set is all "on" in the bitmap, and check the top
    // level state commitment.

    for (ix, _) in self.0.status.utxos.iter() {
      let live = self.0.utxo_map.query(ix.0 as usize)?;
      if !live {
        return Err(PlatformError::CheckedReplayError(format!("{}:{}:{}",
                                                             std::file!(),
                                                             std::line!(),
                                                             std::column!())));
      }
    }

    match self.0.status.state_commitment_data.as_ref() {
      Some(comm) => {
        if self.0.utxo_map.compute_checksum() != comm.bitmap {
          return Err(PlatformError::CheckedReplayError(format!("{}:{}:{}",
                                                               std::file!(),
                                                               std::line!(),
                                                               std::column!())));
        }
        if self.0.block_merkle.get_root_hash() != comm.block_merkle {
          return Err(PlatformError::CheckedReplayError(format!("{}:{}:{}",
                                                               std::file!(),
                                                               std::line!(),
                                                               std::column!())));
        }
        if self.0.txn_merkle.get_root_hash() != comm.transaction_merkle_commitment {
          return Err(PlatformError::CheckedReplayError(format!("{}:{}:{}",
                                                               std::file!(),
                                                               std::line!(),
                                                               std::column!())));
        }
      }
      None => {
        if self.0.status.block_commit_count != 0 {
          return Err(PlatformError::CheckedReplayError(format!("{}:{}:{}",
                                                               std::file!(),
                                                               std::line!(),
                                                               std::column!())));
        }
      }
    }

    self.0.fast_invariant_check().unwrap();

    Ok(self.0)
  }
}

impl LedgerState {
  #[cfg(feature = "TESTING")]
  #[allow(non_snake_case)]
  pub fn TESTING_get_status(&self) -> &LedgerStatus {
    &self.status
  }

  pub fn txn_log_path(&self) -> Option<PathBuf> {
    Some(self.txn_log.as_ref()?.0.clone())
  }

  // Create a ledger for use by a unit test.
  pub fn test_ledger() -> LedgerState {
    let tmp_dir = utils::fresh_tmp_dir();

    let block_merkle_buf = tmp_dir.join("test_block_merkle");
    let block_merkle_path = block_merkle_buf.to_str().unwrap();

    let air_buf = tmp_dir.join("test_air");
    let air_path = air_buf.to_str().unwrap();

    let txn_merkle_buf = tmp_dir.join("test_txn_merkle");
    let txn_merkle_path = txn_merkle_buf.to_str().unwrap();

    let txn_buf = tmp_dir.join("test_txnlog");
    let txn_path = txn_buf.to_str().unwrap();

    // let snap_buf      = tmp_dir.join("test_ledger_snap");
    // let snap_path     = snap_buf.to_str().unwrap();

    let utxo_map_buf = tmp_dir.join("test_utxo_map");
    let utxo_map_path = utxo_map_buf.to_str().unwrap();

    let ret = LedgerState::new(&block_merkle_path,
                               &air_path,
                               &txn_merkle_path,
                               &txn_path,
                               &utxo_map_path,
                               None,
                               None).unwrap();

    let key_buf = tmp_dir.join("test_sig_key");
    let key_path = key_buf.to_str().unwrap();
    {
      let file = File::create(key_path).unwrap();
      {
        let mut writer = BufWriter::new(file);

        serde_json::to_writer::<&mut BufWriter<File>, XfrKeyPair>(&mut writer, &ret.signing_key).unwrap();
      }
    }

    ret
  }

  // TODO(joe): Make this an iterator of some sort so that we don't have to load the whole log
  // into memory
  fn load_transaction_log(path: &str) -> Result<Vec<LoggedBlock>, PlatformError> {
    let file = File::open(path)?;
    let reader = BufReader::new(file);
    let mut v = Vec::new();
    for l in reader.lines() {
      let l = l?;
      match serde_json::from_str::<LoggedBlock>(&l) {
        Ok(next_block) => {
          v.push(next_block);
        }
        Err(e) => {
          if l != "" {
            return Err(PlatformError::DeserializationError(format!("[{}]: {:?}",
                                                                   &error_location!(),
                                                                   e)));
          }
        }
      }
    }
    Ok(v)
  }

  fn save_utxo_map_version(&mut self) {
    if self.status.utxo_map_versions.len() >= MAX_VERSION {
      self.status.utxo_map_versions.pop_front();
    }

    self.status
        .utxo_map_versions
        .push_back((self.status.next_txn, self.utxo_map.compute_checksum()));
  }

  // In this functionn:
  //  1. Compute the hash of transactions in the block and update txns_in_block_hash
  //  2. Append txns_in_block_hash to block_merkle
  fn compute_and_append_txns_hash(&mut self, block: &BlockEffect) -> u64 {
    // 1. Compute the hash of transactions in the block and update txns_in_block_hash
    let txns_in_block_hash = block.compute_txns_in_block_hash();
    self.status.txns_in_block_hash = Some(txns_in_block_hash.clone());

    // 2. Append txns_in_block_hash to block_merkle
    //  2.1 Update the block Merkle tree
    let ret = self.block_merkle
                  .append_hash(&txns_in_block_hash.0.hash.into())
                  .unwrap();
    // dbg!(&block.txns);
    // dbg!(&txns_in_block_hash);
    debug_assert!(ProofOf::<Vec<Transaction>>::new(self.block_merkle
                                                       .get_proof(self.status.block_commit_count, 0)
                                                       .unwrap()).0
                                                                 .verify(txns_in_block_hash.0));
    ret
  }

  fn compute_and_save_state_commitment_data(&mut self) {
    let prev_commitment = HashOf::new(&self.status.state_commitment_data);
    self.status.state_commitment_data =
      Some(StateCommitmentData { bitmap: self.utxo_map.compute_checksum(),
                                 block_merkle: self.block_merkle.get_root_hash(),
                                 transaction_merkle_commitment: self.txn_merkle.get_root_hash(),
                                 air_commitment: *self.status.air.merkle_root(),
                                 txns_in_block_hash: self.status
                                                         .txns_in_block_hash
                                                         .as_ref()
                                                         .cloned()
                                                         .unwrap(),
                                 previous_state_commitment: prev_commitment,
                                 txo_count: self.status.next_txo.0,
                                 kv_store: *self.status.custom_data.merkle_root() });
    self.status.state_commitment_versions.push(self.status
                                                   .state_commitment_data
                                                   .as_ref()
                                                   .unwrap()
                                                   .compute_commitment());
    self.status.block_commit_count += 1;
  }

  // Initialize a logged Merkle tree for the ledger.  We might
  // be creating a new tree or opening an existing one.  We
  // always start a new log file.
  fn init_merkle_log(path: &str, create: bool) -> Result<AppendOnlyMerkle, std::io::Error> {
    // Create a merkle tree or open an existing one.
    let result = if create {
      AppendOnlyMerkle::create(path)
    } else {
      AppendOnlyMerkle::open(path)
    };

    info!("Using path {} for the Merkle tree.", path);

    let tree = match result {
      Err(x) => {
        return Err(x);
      }
      Ok(tree) => tree,
    };

    // Create a log for the tree.  The tree size ("state") is appended to
    // the end of the path.
    // TODO: START https://github.com/findoraorg/platform/issues/307
    // let next_id = tree.total_size();
    // let writer = LedgerState::create_merkle_log(path.to_owned(), next_id)?;
    // TODO: END This is being disabled as we decide what to do about about logging, archival, etc
    Ok(tree)
    // Ok(LoggedMerkle::new(tree, writer))
  }

  fn init_air_log(path: &str, create: bool) -> Result<AIR, std::io::Error> {
    // Create a merkle tree or open an existing one.
    let result = if create {
      Ok(AIR::default())
    } else {
      air::open(path)
    };

    info!("Using path {} for the Address Identity Registry.", path);

    let tree = match result {
      Err(x) => {
        return Err(x);
      }
      Ok(tree) => tree,
    };
    Ok(tree)
  }

  // Initialize a bitmap to track the unspent utxos.
  fn init_utxo_map(path: &str, create: bool) -> Result<BitMap, std::io::Error> {
    let file = OpenOptions::new().read(true)
                                 .write(true)
                                 .create_new(create)
                                 .open(path)?;

    if create {
      BitMap::create(file)
    } else {
      BitMap::open(file)
    }
  }

  // Initialize a new Ledger structure.
  pub fn new(block_merkle_path: &str,
             air_path: &str,
             txn_merkle_path: &str,
             txn_path: &str,
             utxo_map_path: &str,
             keypair: Option<XfrKeyPair>,
             prng_seed: Option<[u8; 32]>)
             -> Result<LedgerState, std::io::Error> {
    let mut prng = prng_seed.map(rand_chacha::ChaChaRng::from_seed)
                            .unwrap_or_else(ChaChaRng::from_entropy);
    let signing_key = keypair.unwrap_or_else(|| XfrKeyPair::generate(&mut prng));
    let ledger = LedgerState { status: LedgerStatus::new(block_merkle_path,
                                                         air_path,
                                                         txn_merkle_path,
                                                         txn_path,
                                                         utxo_map_path)?,
                               prng,
                               signing_key,
                               block_merkle: LedgerState::init_merkle_log(block_merkle_path,
                                                                          true)?,
                               txn_merkle: LedgerState::init_merkle_log(txn_merkle_path, true)?,
                               blocks: Vec::new(),
                               utxo_map: LedgerState::init_utxo_map(utxo_map_path, true)?,
                               txn_log: Some((txn_path.into(),
                                              std::fs::OpenOptions::new().create_new(true)
                                                                         .append(true)
                                                                         .open(txn_path)?)),
                               block_ctx: Some(BlockEffect::new()) };

    ledger.txn_log.as_ref().unwrap().1.sync_all()?;

    Ok(ledger)
  }

  pub fn load_checked_from_log(block_merkle_path: &str,
                               air_path: &str,
                               txn_merkle_path: &str,
                               txn_path: &str,
                               utxo_map_path: &str,
                               signing_key_path: Option<&str>,
                               prng_seed: Option<[u8; 32]>)
                               -> Result<LedgerState, PlatformError> {
    let mut prng = prng_seed.map(rand_chacha::ChaChaRng::from_seed)
                            .unwrap_or_else(ChaChaRng::from_entropy);
    let signing_key = match signing_key_path {
      Some(path) => {
        let ret = {
          let file = File::open(path)?;
          let mut reader = BufReader::new(file);
          serde_json::from_reader::<&mut BufReader<File>, XfrKeyPair>(&mut reader)
        };
        ret.or_else::<PlatformError,_>(|_| {
          let key = XfrKeyPair::generate(&mut prng);
          let file = File::create(path)?;
          let mut writer = BufWriter::new(file);

          serde_json::to_writer::<&mut BufWriter<File>, XfrKeyPair>(&mut writer, &key)
            .map_err(|e| PlatformError::SerializationError(format!("[{}]: {:?}",&error_location!(),e)))?;
          Ok(key)
        })?
      }
      None => XfrKeyPair::generate(&mut prng),
    };

    let blocks = LedgerState::load_transaction_log(txn_path)?;
    // dbg!(&blocks);
    let txn_log = (txn_path.into(), std::fs::OpenOptions::new().append(true).open(txn_path)?);
    // dbg!(&txn_log);
    let mut ledger =
      LedgerStateChecker(LedgerState { status: LedgerStatus::new(block_merkle_path,
                                                                 air_path,
                                                                 txn_merkle_path,
                                                                 txn_path,
                                                                 utxo_map_path)?,
                                       prng,
                                       signing_key,
                                       block_merkle:
                                         LedgerState::init_merkle_log(block_merkle_path, false)?,
                                       txn_merkle:
                                         LedgerState::init_merkle_log(txn_merkle_path, false)?,
                                       blocks: Vec::new(),
                                       utxo_map: LedgerState::init_utxo_map(utxo_map_path,
                                                                            false)?,
                                       txn_log: None,
                                       block_ctx: Some(BlockEffect::new()) });

    // dbg!(blocks.len());
    for (ix, logged_block) in blocks.into_iter().enumerate() {
      // dbg!(&ix);
      // dbg!(&logged_block);
      let (comm, block) = (logged_block.state, logged_block.block);
      let prev_commitment = HashOf::new(&ledger.0.status.state_commitment_data);
      if prev_commitment != comm.previous_state_commitment {
        return Err(PlatformError::CheckedReplayError(format!("{}:{}:{}",
                                                             std::file!(),
                                                             std::line!(),
                                                             std::column!())));
      }

      ledger.0.status.txns_in_block_hash = Some(comm.txns_in_block_hash.clone());
      ledger.0
            .status
            .state_commitment_versions
            .push(comm.compute_commitment());
      ledger.0.status.block_commit_count += 1;

      ledger.0.status.state_commitment_data = Some(comm);

      let mut block_builder = ledger.start_block().unwrap();
      for txn in block {
        let eff = TxnEffect::compute_effect(txn).map_err(|e| {
                                                  std::io::Error::new(std::io::ErrorKind::Other, e)
                                                })?;
        ledger.apply_transaction(&mut block_builder, eff)
              .map_err(|e| std::io::Error::new(std::io::ErrorKind::Other, e))?;
      }
      ledger = ledger.check_block(ix as u64, &block_builder)?;
      ledger.finish_block(block_builder).unwrap();

      ledger.0.fast_invariant_check()?;
    }

    ledger.0.txn_log = Some(txn_log);

    ledger.finish_check()
  }

  pub fn load_from_log(block_merkle_path: &str,
                       air_path: &str,
                       txn_merkle_path: &str,
                       txn_path: &str,
                       utxo_map_path: &str,
                       signing_key_path: Option<&str>,
                       prng_seed: Option<[u8; 32]>)
                       -> Result<LedgerState, PlatformError> {
    let mut prng = prng_seed.map(rand_chacha::ChaChaRng::from_seed)
                            .unwrap_or_else(ChaChaRng::from_entropy);
    let signing_key = match signing_key_path {
      Some(path) => {
        let ret = File::open(path).and_then(|file| {
                    let mut reader = BufReader::new(file);
                    serde_json::from_reader::<&mut BufReader<File>, XfrKeyPair>(&mut reader)
            .map_err(|e| std::io::Error::new(std::io::ErrorKind::Other,e))
                  });
        ret.or_else::<PlatformError, _>(|_| {
             let key = XfrKeyPair::generate(&mut prng);
             File::create(path).and_then(|file| {
               let mut writer = BufWriter::new(file);

               serde_json::to_writer::<&mut BufWriter<File>, XfrKeyPair>(&mut writer, &key)
              .map_err(|e| std::io::Error::new(std::io::ErrorKind::Other,e))
              .and_then(|_| Ok(key))
             })
             .map_err(|e| {
               PlatformError::SerializationError(format!("[{}]: {:?}", &error_location!(), e))
             })
           })
           .map_err(|e| std::io::Error::new(std::io::ErrorKind::Other, e))?
      }
      None => XfrKeyPair::generate(&mut prng),
    };

    let blocks = LedgerState::load_transaction_log(txn_path)?;
    let txn_log = (txn_path.into(), std::fs::OpenOptions::new().append(true).open(txn_path)?);
    let mut ledger =
      LedgerState { status: LedgerStatus::new(block_merkle_path,
                                              air_path,
                                              txn_merkle_path,
                                              txn_path,
                                              utxo_map_path)?,
                    prng,
                    signing_key,
                    block_merkle: LedgerState::init_merkle_log(block_merkle_path, true)?,
                    txn_merkle: LedgerState::init_merkle_log(txn_merkle_path, true)?,
                    blocks: Vec::new(),
                    utxo_map: LedgerState::init_utxo_map(utxo_map_path, true)?,
                    txn_log: None,
                    block_ctx: Some(BlockEffect::new()) };

    for logged_block in blocks.into_iter() {
      let block = logged_block.block;
      let mut block_builder = ledger.start_block().unwrap();
      for txn in block {
        let eff = TxnEffect::compute_effect(txn).map_err(|e| {
                                                  std::io::Error::new(std::io::ErrorKind::Other, e)
                                                })?;
        ledger.apply_transaction(&mut block_builder, eff)
              .map_err(|e| std::io::Error::new(std::io::ErrorKind::Other, e))?;
      }
      ledger.finish_block(block_builder).unwrap();
    }

    ledger.txn_log = Some(txn_log);
    ledger.fast_invariant_check()?;

    Ok(ledger)
  }

  pub fn load_or_init(base_dir: &Path) -> Result<LedgerState, PlatformError> {
    let block_buf = base_dir.join("block_merkle");
    let block_merkle = block_buf.to_str().unwrap();

    let air_buf = base_dir.join("air");
    let air = air_buf.to_str().unwrap();

    let txn_merkle_buf = base_dir.join("txn_merkle");
    let txn_merkle = txn_merkle_buf.to_str().unwrap();

    let txn_log_buf = base_dir.join("txn_log");
    let txn_log = txn_log_buf.to_str().unwrap();

    let utxo_map_buf = base_dir.join("utxo_map");
    let utxo_map = utxo_map_buf.to_str().unwrap();

    let sig_key_file_buf = base_dir.join("sig_key");
    let sig_key_file = sig_key_file_buf.to_str().unwrap();

    // TODO(joe): distinguish between the transaction log not existing
    // and it being corrupted
    LedgerState::load_from_log(&block_merkle, &air, &txn_merkle, &txn_log,
                &utxo_map, Some(sig_key_file), None)
    .or_else(|e| {
        log::info!("Replaying without merkle trees failed: {}",e);
        LedgerState::load_checked_from_log(&block_merkle, &air, &txn_merkle, &txn_log,
                &utxo_map, Some(sig_key_file), None)
    }).or_else(|e| {
        log::info!("Checking log against merkle trees failed: {}",e);
        let ret = LedgerState::new(&block_merkle, &air, &txn_merkle, &txn_log,
            &utxo_map, None, None)?;

        {
            let file = File::create(sig_key_file)?;
            let mut writer = BufWriter::new(file);

            serde_json::to_writer::<&mut BufWriter<File>, XfrKeyPair>(&mut writer, &ret.signing_key)
              .map_err(|e| PlatformError::SerializationError(format!("[{}]: {:?}",&error_location!(),e)))?;
        }

        Ok(ret)
    })
  }

  // Load a ledger given the paths to the various storage elements.
  #[allow(unused_variables)]
  pub fn load_from_snapshot(block_merkle_path: &str,
                            air_path: &str,
                            merkle_path: &str,
                            txn_path: &str,
                            utxo_map_path: &str,
                            prng_seed: Option<[u8; 32]>,
                            snapshot_path: &str)
                            -> Result<LedgerState, std::io::Error> {
    unimplemented!();

    // let block_merkle = LedgerState::init_merkle_log(block_merkle_path, false)?;
    // let txn_merkle = LedgerState::init_merkle_log(merkle_path, false)?;
    // let utxo_map = LedgerState::init_utxo_map(utxo_map_path, false)?;
    // let txs = LedgerState::load_transaction_log(txn_path)?;
    // let ledger_file = File::open(snapshot_path)?;
    // let status      = serde_json::from_reader
    //                          ::<BufReader<File>, LedgerStatus>(
    //                               BufReader::new(ledger_file)
    //                          ).map_err(|e|
    //                             std::io::Error::new(
    //                               std::io::ErrorKind::Other, e)
    //                          )?;
    // let txn_log = OpenOptions::new().append(true).open(txn_path)?;

    // // TODO(joe): thoughts about write-ahead transaction log so that
    // // recovery can happen between snapshots.
    // // for txn in &txs[ledger.txn_count..] {
    // //   ledger.apply_transaction(&txn);
    // // }

    // let prng =
    //     // TODO(joe): is this safe?
    //     rand_chacha::ChaChaRng::from_seed(prng_seed.unwrap_or([0u8;32]));

    // let ledger = LedgerState { status,
    //                            prng,
    //                            block_merkle,
    //                            txn_merkle,
    //                            txs,
    //                            utxo_map,
    //                            txn_log,
    //                            block_ctx: Some(BlockEffect::new()) };
    // assert!(ledger.txs.len() == ledger.status.next_txn.0);
    // Ok(ledger)
  }

  // Snapshot the block ledger state
  pub fn snapshot_block(&mut self) -> Result<SnapshotId, std::io::Error> {
    let state = self.block_merkle.state();
    // TODO: START https://github.com/findoraorg/platform/issues/307
    // let writer = LedgerState::create_merkle_log(self.status.block_merkle_path.clone(), state)?;
    // self.block_merkle.snapshot(writer)?;
    // TODO: END This is being disabled as we decide what to do about about logging, archival, etc
    Ok(SnapshotId { id: state })
  }

  // Snapshot the ledger state.  This involves synchronizing
  // the durable data structures to the disk and starting a
  // new log file for the logged Merkle tree.
  //
  // TODO(joe): Actually serialize the active ledger state.
  pub fn snapshot_txns(&mut self) -> Result<SnapshotId, std::io::Error> {
    let state = self.txn_merkle.state();
    // TODO: START https://github.com/findoraorg/platform/issues/307
    // let writer = LedgerState::create_merkle_log(self.status.txn_merkle_path.clone(), state)?;
    // self.txn_merkle.snapshot(writer)?;
    // TODO: END This is being disabled as we decide what to do about about logging, archival, etc

    Ok(SnapshotId { id: state })
  }

  // pub fn begin_commit(&mut self) {
  //   self.txn_base_sid.0 = self.max_applied_sid.0 + 1;
  // }
  //

  pub fn checkpoint(&mut self, block: &BlockEffect) -> u64 {
    self.save_utxo_map_version();
    let merkle_id = self.compute_and_append_txns_hash(&block);
    self.compute_and_save_state_commitment_data();
    self.utxo_map.write().unwrap();
    // TODO: START https://github.com/findoraorg/platform/issues/307
    // self.txn_merkle.flush().unwrap();
    // self.block_merkle.flush().unwrap();
    // TODO: END This is being disabled as we decide what to do about about logging, archival, etc
    merkle_id
  }

  // Create a file structure for a Merkle tree log.
  // Mostly just make a path of the form:
  //
  //     <tree_path>-log-<Merkle tree state>
  //
  /* TODO: Leaving this code here while https://github.com/findoraorg/platform/issues/307 gets worked out
  fn create_merkle_log(base_path: String, next_id: u64) -> Result<File, std::io::Error> {
    let log_path = base_path + "-log-" + &next_id.to_string();
    println!("merkle log:  {}", log_path);
    let result = OpenOptions::new().write(true)
                                   .create(true)
                                   .truncate(true)
                                   .open(&log_path);

    let file = match result {
      Ok(file) => file,
      Err(error) => {
        println!("File open failed for {}", log_path);
        return Err(error);
      }
    };

    Ok(file)
  }
  */
}

impl LedgerStatus {
  fn get_utxo(&self, addr: TxoSID) -> Option<&Utxo> {
    self.utxos.get(&addr)
  }

  fn get_issuance_num(&self, code: &AssetTypeCode) -> Option<u64> {
    self.issuance_num.get(code).copied()
  }

  fn get_asset_type(&self, code: &AssetTypeCode) -> Option<&AssetType> {
    self.asset_types.get(code)
  }
}

impl LedgerAccess for LedgerState {
  fn get_utxo(&self, addr: TxoSID) -> Option<&Utxo> {
    self.status.get_utxo(addr)
  }

  fn get_issuance_num(&self, code: &AssetTypeCode) -> Option<u64> {
    self.status.get_issuance_num(code)
  }

  fn get_asset_type(&self, code: &AssetTypeCode) -> Option<&AssetType> {
    self.status.get_asset_type(code)
  }

  fn get_block_commit_count(&self) -> u64 {
    self.status.block_commit_count
  }

  fn get_state_commitment(&self) -> (HashOf<Option<StateCommitmentData>>, u64) {
    let block_count = self.status.block_commit_count;
    let commitment = self.status
                         .state_commitment_versions
                         .last()
                         .cloned()
                         .unwrap_or_else(|| HashOf::new(&None));
    (commitment, block_count)
  }

  fn public_key(&self) -> &XfrPublicKey {
    self.signing_key.get_pk_ref()
  }

  fn sign_message<T: Serialize + serde::de::DeserializeOwned>(&self, msg: &T) -> SignatureOf<T> {
    SignatureOf::new(&self.signing_key, msg)
  }

  fn get_utxo_status(&mut self, addr: TxoSID) -> AuthenticatedUtxoStatus {
    let state_commitment_data = self.status.state_commitment_data.as_ref().unwrap();
    let utxo_map: Option<SparseMap>;
    let status;
    if addr.0 < state_commitment_data.txo_count {
      utxo_map = Some(SparseMap::new(&self.utxo_map.serialize(0)).unwrap());
      status = if utxo_map.as_ref().unwrap().query(addr.0).unwrap() {
        UtxoStatus::Unspent
      } else {
        UtxoStatus::Spent
      };
    } else {
      status = UtxoStatus::Nonexistent;
      utxo_map = None;
    }

    AuthenticatedUtxoStatus { status,
                              state_commitment_data: state_commitment_data.clone(),
                              state_commitment: state_commitment_data.compute_commitment(),
                              utxo_sid: addr,
                              utxo_map }
  }

  fn get_kv_entry(&self, addr: Key) -> AuthenticatedKVLookup {
    let (result, proof) = self.status.custom_data.get_with_proof(&addr);
    AuthenticatedKVLookup { key: addr,
                            result: result.cloned(),
                            state_commitment_data: self.status.state_commitment_data.clone(),
                            merkle_root: *self.status.custom_data.merkle_root(),
                            merkle_proof: proof,
                            state_commitment: self.get_state_commitment().0 }
  }
}

impl ArchiveAccess for LedgerState {
  fn get_transaction(&self, addr: TxnSID) -> Option<AuthenticatedTransaction> {
    let mut ix: usize = addr.0;
    for b in self.blocks.iter() {
      match b.txns.get(ix) {
        None => {
          debug_assert!(ix >= b.txns.len());
          ix -= b.txns.len();
        }
        v => {
          // Unwrap is safe because if transaction is on ledger there must be a state commitment
          let state_commitment_data = self.status.state_commitment_data.as_ref().unwrap().clone();
          let merkle = &self.txn_merkle;
          // TODO log error and recover?
          let proof = ProofOf::new(merkle.get_proof(v.unwrap().merkle_id, 0).unwrap());
          return Some(AuthenticatedTransaction { finalized_txn: v.unwrap().clone(),
                                                 txn_inclusion_proof: proof,
                                                 state_commitment_data:
                                                   state_commitment_data.clone(),
                                                 state_commitment:
                                                   state_commitment_data.compute_commitment() });
        }
      }
    }
    None
  }
  fn get_block(&self, addr: BlockSID) -> Option<AuthenticatedBlock> {
    match self.blocks.get(addr.0) {
      None => None,
      Some(finalized_block) => {
        debug_assert_eq!(addr.0 as u64, finalized_block.merkle_id);
        let block_inclusion_proof = ProofOf::new(self.block_merkle
                                                     .get_proof(finalized_block.merkle_id, 0)
                                                     .unwrap());
        let state_commitment_data = self.status.state_commitment_data.as_ref().unwrap().clone();
        Some(AuthenticatedBlock { block: finalized_block.clone(),
                                  block_inclusion_proof,
                                  state_commitment_data: state_commitment_data.clone(),
                                  state_commitment: state_commitment_data.compute_commitment() })
      }
    }
  }

  fn get_block_count(&self) -> usize {
    self.blocks.len()
  }
  fn get_transaction_count(&self) -> usize {
    self.status.next_txn.0
  }
  fn get_utxo_map(&self) -> &BitMap {
    &self.utxo_map
  }
  fn serialize_utxo_map(&mut self) -> Vec<u8> {
    self.utxo_map.serialize(self.get_transaction_count())
  }

  // TODO(joe): see notes in ArchiveAccess about these
  // fn get_utxo_map(&mut self) -> Option<Vec<u8>> {
  //   Some(self.utxo_map.as_mut().unwrap().serialize(self.txn_count))
  // }
  // fn get_utxos(&mut self, utxo_list: Vec<usize>) -> Option<Vec<u8>> {
  //   Some(self.utxo_map
  //            .as_mut()
  //            .unwrap()
  //            .serialize_partial(utxo_list, self.txn_count))
  // }

  fn get_utxo_checksum(&self, version: u64) -> Option<BitDigest> {
    for pair in self.status.utxo_map_versions.iter() {
      if (pair.0).0 as u64 == version {
        return Some(pair.1);
      }
    }

    None
  }

  fn get_state_commitment_at_block_height(&self,
                                          block_height: u64)
                                          -> Option<HashOf<Option<StateCommitmentData>>> {
    self.status
        .state_commitment_versions
        .get((block_height - 1) as usize)
        .cloned()
  }

  fn get_air_data(&self, key: &str) -> AuthenticatedAIRResult {
    let merkle_root = self.status.air.merkle_root();
    let (value, merkle_proof) = self.status.air.get_with_proof(key);
    let air_result = AIRResult { merkle_root: *merkle_root,
                                 key: key.to_string(),
                                 value: value.map(|s| s.to_string()),
                                 merkle_proof };
    AuthenticatedAIRResult { air_result,
                             state_commitment_data: self.status.state_commitment_data.clone(),
                             state_commitment: self.get_state_commitment().0 }
  }
}

pub mod helpers {
  use super::*;
  use crate::data_model::{
    Asset, AssetRules, ConfidentialMemo, DefineAsset, DefineAssetBody, IssuerPublicKey, Memo,
  };
  use zei::setup::PublicParams;
  use zei::xfr::asset_record::AssetRecordType;
  use zei::xfr::asset_record::{build_blind_asset_record, open_blind_asset_record};
  use zei::xfr::sig::{XfrKeyPair, XfrPublicKey};
  use zei::xfr::structs::{AssetRecord, AssetRecordTemplate};

  pub fn create_definition_transaction(code: &AssetTypeCode,
                                       keypair: &XfrKeyPair,
                                       asset_rules: AssetRules,
                                       memo: Option<Memo>,
                                       seq_id: u64)
                                       -> Result<Transaction, PlatformError> {
    let issuer_key = IssuerPublicKey { key: *keypair.get_pk_ref() };
    let asset_body = DefineAssetBody::new(&code, &issuer_key, asset_rules, memo, None, None)?;
    let asset_create = DefineAsset::new(asset_body, &IssuerKeyPair { keypair: &keypair })?;
    Ok(Transaction::from_operation(Operation::DefineAsset(asset_create), seq_id))
  }

  pub fn build_keys<R: CryptoRng + RngCore>(prng: &mut R) -> XfrKeyPair {
    XfrKeyPair::generate(prng)
  }

  pub fn asset_creation_body(token_code: &AssetTypeCode,
                             issuer_key: &XfrPublicKey,
                             asset_rules: AssetRules,
                             memo: Option<Memo>,
                             confidential_memo: Option<ConfidentialMemo>)
                             -> DefineAssetBody {
    let mut token_properties: Asset = Default::default();
    token_properties.code = *token_code;
    token_properties.issuer = IssuerPublicKey { key: *issuer_key };
    token_properties.asset_rules = asset_rules;

    if let Some(memo) = memo {
      token_properties.memo = memo;
    } else {
      token_properties.memo = Memo(String::from(""));
    }

    if let Some(confidential_memo) = confidential_memo {
      token_properties.confidential_memo = confidential_memo;
    } else {
      token_properties.confidential_memo = ConfidentialMemo {};
    }

    DefineAssetBody { asset: token_properties }
  }

  pub fn asset_creation_operation(asset_body: &DefineAssetBody,
                                  iss_key: &XfrKeyPair)
                                  -> DefineAsset {
    let signature = SignatureOf::new(iss_key, asset_body);
    DefineAsset { body: asset_body.clone(),
                  pubkey: IssuerPublicKey { key: *iss_key.get_pk_ref() },
                  signature }
  }

  pub fn apply_transaction(ledger: &mut LedgerState, tx: Transaction) -> (TxnSID, Vec<TxoSID>) {
    let effect = TxnEffect::compute_effect(tx).unwrap();

    let mut block = ledger.start_block().unwrap();
    let temp_sid = ledger.apply_transaction(&mut block, effect).unwrap();
    ledger.finish_block(block)
          .unwrap()
          .remove(&temp_sid)
          .unwrap()
  }

  pub fn create_issue_and_transfer_txn(ledger: &mut LedgerState,
                                       params: &PublicParams,
                                       code: &AssetTypeCode,
                                       amount: u64,
                                       issuer_keys: &XfrKeyPair,
                                       recipient_pk: &XfrPublicKey,
                                       seq_num: u64)
                                       -> (Transaction, AssetRecord) {
    // issue operation
    let ar_template = AssetRecordTemplate::with_no_asset_tracking(amount, code.val, AssetRecordType::NonConfidentialAmount_NonConfidentialAssetType, issuer_keys.get_pk());
    let (ba, _tracer_memo, owner_memo) =
      build_blind_asset_record(ledger.get_prng(), &params.pc_gens, &ar_template, vec![]);

<<<<<<< HEAD
    let asset_issuance_body = IssueAssetBody::new(&code, seq_num, &[TxOutput(ba.clone())]).unwrap();
=======
    let asset_issuance_body =
      IssueAssetBody::new(&code, seq_num, &[(TxOutput(ba.clone()), None)], None).unwrap();
>>>>>>> fc33fc8e
    let asset_issuance_operation =
      IssueAsset::new(asset_issuance_body,
                      &IssuerKeyPair { keypair: &issuer_keys }).unwrap();

    let issue_op = Operation::IssueAsset(asset_issuance_operation);

    // transfer operation
    let ar_template = AssetRecordTemplate::with_no_asset_tracking(amount, code.val, AssetRecordType::NonConfidentialAmount_NonConfidentialAssetType, *recipient_pk);
    let ar =
      AssetRecord::from_template_no_identity_tracking(ledger.get_prng(), &ar_template).unwrap();
    let mut transfer =
      TransferAsset::new(TransferAssetBody::new(ledger.get_prng(),
                                                vec![TxoRef::Relative(0)],
                                                &[AssetRecord::from_open_asset_record_no_asset_tracking(open_blind_asset_record(&ba, &owner_memo, &issuer_keys.get_sk_ref()).unwrap())],
                                                &[ar.clone()],
                                                None,
                                                TransferType::Standard).unwrap()
                         ).unwrap();

    transfer.sign(&issuer_keys);
    let mut tx = Transaction::from_operation(issue_op, seq_num);
    tx.add_operation(Operation::TransferAsset(transfer));
    (tx, ar)
  }

  #[allow(clippy::too_many_arguments)]
  pub fn create_issue_and_transfer_txn_with_asset_tracing(ledger: &mut LedgerState,
                                                          params: &PublicParams,
                                                          code: &AssetTypeCode,
                                                          amount: u64,
                                                          issuer_keys: &XfrKeyPair,
                                                          recipient_pk: &XfrPublicKey,
                                                          seq_num: u64,
                                                          tracing_policy: AssetTracingPolicy)
                                                          -> (Transaction, AssetRecord) {
    let tracing_policies = AssetTracingPolicies::from_policy(tracing_policy);
    let xfr_note_policies = XfrNotePoliciesNoRef::new(vec![tracing_policies.clone()],
                                                      vec![None],
                                                      vec![tracing_policies.clone()],
                                                      vec![None]);
    // issue operation
    let ar_template = AssetRecordTemplate::with_asset_tracking(amount, code.val, AssetRecordType::ConfidentialAmount_NonConfidentialAssetType, issuer_keys.get_pk(), tracing_policies.clone());
    let (ba, _tracer_memo, owner_memo) =
      build_blind_asset_record(ledger.get_prng(), &params.pc_gens, &ar_template, vec![None]);

    let asset_issuance_body = IssueAssetBody::new(&code, seq_num, &[TxOutput(ba.clone())]).unwrap();
    let asset_issuance_operation =
      IssueAsset::new(asset_issuance_body,
                      &IssuerKeyPair { keypair: &issuer_keys }).unwrap();

    let issue_op = Operation::IssueAsset(asset_issuance_operation);

    // transfer operation
    let ar_template = AssetRecordTemplate::with_asset_tracking(amount, code.val, AssetRecordType::ConfidentialAmount_NonConfidentialAssetType, *recipient_pk, tracing_policies.clone());
    let ar =
      AssetRecord::from_template_no_identity_tracking(ledger.get_prng(), &ar_template).unwrap();
    let mut transfer =
TransferAsset::new(TransferAssetBody::new(ledger.get_prng(),
             vec![TxoRef::Relative(0)],
             &[AssetRecord::from_open_asset_record_with_asset_tracking_but_no_identity(open_blind_asset_record(&ba, &owner_memo, &issuer_keys.get_sk_ref()).unwrap(), tracing_policies).unwrap()],
             &[ar.clone()],
             Some(xfr_note_policies), TransferType::Standard).unwrap()
).unwrap();

    transfer.sign(&issuer_keys);
    let mut tx = Transaction::from_operation(issue_op, seq_num);
    tx.add_operation(Operation::TransferAsset(transfer));
    (tx, ar)
  }

  pub fn create_issuance_txn(ledger: &mut LedgerState,
                             params: &PublicParams,
                             code: &AssetTypeCode,
                             amount: u64,
                             seq_num: u64,
                             record_type: AssetRecordType,
                             issuer_keys: &XfrKeyPair)
                             -> Transaction {
    // issue operation
    let ar_template = AssetRecordTemplate::with_no_asset_tracking(amount,
                                                                  code.val,
                                                                  record_type,
                                                                  issuer_keys.get_pk());
    let (ba, _tracer_memo, _owner_memo) =
      build_blind_asset_record(ledger.get_prng(), &params.pc_gens, &ar_template, vec![]);

<<<<<<< HEAD
    let asset_issuance_body = IssueAssetBody::new(&code, seq_num, &[TxOutput(ba)]).unwrap();
=======
    let asset_issuance_body =
      IssueAssetBody::new(&code, seq_num, &[(TxOutput(ba), None)], None).unwrap();
>>>>>>> fc33fc8e
    let asset_issuance_operation =
      IssueAsset::new(asset_issuance_body,
                      &IssuerKeyPair { keypair: &issuer_keys }).unwrap();

    let issue_op = Operation::IssueAsset(asset_issuance_operation);
    Transaction::from_operation(issue_op, seq_num)
  }
}

#[cfg(test)]
mod tests {
  use super::helpers::*;
  use super::*;
  use crate::policies::{calculate_fee, Fraction};
  use credentials::{
    credential_commit, credential_issuer_key_gen, credential_sign, credential_user_key_gen,
    Credential,
  };
  use rand_core::SeedableRng;
  use sparse_merkle_tree::helpers::l256;
  // use std::fs;
  use tempfile::tempdir;
  use zei::serialization::ZeiFromToBytes;
  use zei::setup::PublicParams;
  use zei::xfr::asset_record::{
    build_blind_asset_record, open_blind_asset_record, AssetRecordType,
  };
  use zei::xfr::asset_tracer::gen_asset_tracer_keypair;
  use zei::xfr::sig::{XfrKeyPair, XfrPublicKey};
  use zei::xfr::structs::{AssetRecord, AssetRecordTemplate};

  #[test]
  fn test_load_fake_transaction_log() {
    // Verify that loading transaction fails with incorrect path
    let result_err = LedgerState::load_transaction_log("incorrect/path");
    assert!(result_err.is_err());
  }

  #[test]
  fn test_save_utxo_map_version() {
    let mut ledger_state = LedgerState::test_ledger();
    let digest = BitDigest { 0: [0_u8; 32] };
    ledger_state.status.utxo_map_versions = vec![(TxnSID(0), digest); MAX_VERSION - 1].into_iter()
                                                                                      .collect();

    // Verify that save_utxo_map_version increases the size of utxo_map_versions by 1 if its length < MAX_VERSION
    ledger_state.save_utxo_map_version();
    assert_eq!(ledger_state.status.utxo_map_versions.len(), MAX_VERSION);

    // Verify that save_utxo_map_version doesn't change the size of utxo_map_versions if its length >= MAX_VERSION
    ledger_state.status
                .utxo_map_versions
                .push_back((TxnSID(0), digest));
    assert_eq!(ledger_state.status.utxo_map_versions.len(), MAX_VERSION + 1);
    ledger_state.save_utxo_map_version();
    assert_eq!(ledger_state.status.utxo_map_versions.len(), MAX_VERSION + 1);

    // Verify that the element pushed to the back is as expected
    let back = ledger_state.status.utxo_map_versions.get(MAX_VERSION);
    assert_eq!(back,
               Some(&(ledger_state.status.next_txn, ledger_state.utxo_map.compute_checksum())));
  }

  #[test]
  fn test_compute_and_save_block_hash() {
    let mut ledger_state = LedgerState::test_ledger();
    let mut data =
      StateCommitmentData { bitmap: ledger_state.utxo_map.compute_checksum(),
                            block_merkle: ledger_state.block_merkle.get_root_hash(),
                            txns_in_block_hash: HashOf::new(&vec![]),
                            previous_state_commitment: HashOf::new(&None),
                            transaction_merkle_commitment: ledger_state.txn_merkle
                                                                       .get_root_hash(),
                            air_commitment: *ledger_state.status.air.merkle_root(),
                            kv_store: *ledger_state.status.custom_data.merkle_root(),
                            txo_count: 0 };

    dbg!(&data);
    let count_original = ledger_state.status.block_commit_count;

    let b = ledger_state.start_block().unwrap();
    ledger_state.finish_block(b).unwrap();
    data.block_merkle = ledger_state.block_merkle.get_root_hash();

    let first_hash = data.compute_commitment();

    dbg!(&ledger_state.status.state_commitment_data);

    assert_eq!(ledger_state.status
                           .state_commitment_data
                           .clone()
                           .unwrap()
                           .compute_commitment(),
               first_hash);
    assert_eq!(ledger_state.get_state_commitment_at_block_height(1)
                           .unwrap(),
               first_hash);
    assert_eq!(ledger_state.status.block_commit_count, count_original + 1);
  }

  #[test]
  fn test_init_merkle_log() {
    let tmp_dir = tempdir().unwrap();
    let buf = tmp_dir.path().join("test_merkle");
    let path = buf.to_str().unwrap();

    // Verify that opening a non-existing Merkle tree fails
    let result_open_err = LedgerState::init_merkle_log(path, false);
    assert_eq!(result_open_err.err().unwrap().kind(),
               std::io::ErrorKind::NotFound);

    // Verify that creating a non-existing Merkle tree succeeds
    let result_create_ok = LedgerState::init_merkle_log(path, true);
    assert!(result_create_ok.is_ok());

    // Verify that opening an existing Merkle tree succeeds
    let result_open_ok = LedgerState::init_merkle_log(path, false);
    assert!(result_open_ok.is_ok());

    // Verify that creating an existing Merkle tree fails
    let result_create_err = LedgerState::init_merkle_log(path, true);
    assert_eq!(result_create_err.err().unwrap().kind(),
               std::io::ErrorKind::AlreadyExists);

    tmp_dir.close().unwrap();
  }

  #[test]
  fn test_init_utxo_map() {
    let tmp_dir = tempdir().unwrap();
    let buf = tmp_dir.path().join("test_init_bitmap");
    let path = buf.to_str().unwrap();

    // Verify that opening a non-existing bitmap fails
    let result_open_err = LedgerState::init_utxo_map(path, false);
    assert_eq!(result_open_err.err().unwrap().kind(),
               std::io::ErrorKind::NotFound);

    // Verify that creating a non-existing bitmap succeeds
    let result_create_ok = LedgerState::init_utxo_map(path, true);
    assert!(result_create_ok.is_ok());

    // Verify that creating an existing bitmap succeeds
    let result_open_ok = LedgerState::init_utxo_map(path, false);
    assert!(result_open_ok.is_ok());

    // Verify that opening an existing bitmap fails
    let result_create_err = LedgerState::init_utxo_map(path, true);
    assert_eq!(result_create_err.err().unwrap().kind(),
               std::io::ErrorKind::AlreadyExists);

    tmp_dir.close().unwrap();
  }

  #[test]
  fn test_snapshot() {
    let tmp_dir = tempdir().unwrap();
    let block_buf = tmp_dir.path().join("test_snapshot_block");
    let txn_buf = tmp_dir.path().join("test_snapshot_txns");
    let block_path = block_buf.to_str().unwrap();
    let txn_path = txn_buf.to_str().unwrap();

    let mut ledger_state = LedgerState::test_ledger();

    ledger_state.status.block_merkle_path = block_path.to_string();
    let block_result = ledger_state.snapshot_block();

    ledger_state.status.txn_merkle_path = txn_path.to_string();
    let txn_result = ledger_state.snapshot_txns();

    // Verify that the SnapshotId is correct
    assert_eq!(block_result.ok().unwrap().id, 0);
    assert_eq!(txn_result.ok().unwrap().id, 0);

    tmp_dir.close().unwrap();
  }

  #[test]
  fn test_checkpoint() {
    let mut ledger_state = LedgerState::test_ledger();

    let digest = BitDigest { 0: [0_u8; 32] };
    ledger_state.status.utxo_map_versions = vec![(TxnSID(0), digest); MAX_VERSION - 1].into_iter()
                                                                                      .collect();

    // Verify that checkpoint increases the size of utxo_map_versions by 1 if its length < MAX_VERSION
    ledger_state.checkpoint(&BlockEffect::new());
    assert_eq!(ledger_state.status.utxo_map_versions.len(), MAX_VERSION);

    let count_original = ledger_state.status.block_commit_count;
    let (commitment1, v1) = ledger_state.get_state_commitment();

    // Verify that end_commit doesn't change the size of utxo_map_versions if its length >= MAX_VERSION
    ledger_state.status
                .utxo_map_versions
                .push_back((TxnSID(0), digest));
    assert_eq!(ledger_state.status.utxo_map_versions.len(), MAX_VERSION + 1);
    ledger_state.checkpoint(&BlockEffect::new());
    assert_eq!(ledger_state.status.utxo_map_versions.len(), MAX_VERSION + 1);
    let (commitment2, v2) = ledger_state.get_state_commitment();

    // Verify that the element pushed to the back is as expected
    let back = ledger_state.status.utxo_map_versions.get(MAX_VERSION);
    assert_eq!(back,
               Some(&(ledger_state.status.next_txn, ledger_state.utxo_map.compute_checksum())));

    // Verify that the status is saved as expected
    assert_eq!(ledger_state.status.txns_in_block_hash.clone().unwrap(),
               BlockEffect::new().compute_txns_in_block_hash());
    assert_eq!(ledger_state.status.block_commit_count, count_original + 1);
    // Check state commitment history
    assert_eq!(ledger_state.get_state_commitment_at_block_height(v1)
                           .unwrap(),
               commitment1);
    assert_eq!(ledger_state.get_state_commitment_at_block_height(v2)
                           .unwrap(),
               commitment2);
  }

  /*
    #[test]
    fn test_create_merkle_log() {
      let tmp_dir = tempdir().unwrap();
      let buf = tmp_dir.path().join("merkle_log");
      let base_path = buf.to_str().unwrap();

      let result = LedgerState::create_merkle_log(base_path.to_string(), 0);
      assert!(result.is_ok());

      let path = base_path.to_owned() + "-log-0";
      assert!(fs::metadata(path).is_ok());

      tmp_dir.close().unwrap();
    }
  */

  #[test]
  fn test_asset_creation_valid() {
    let mut prng = ChaChaRng::from_entropy();
    let mut state = LedgerState::test_ledger();

    let token_code1 = AssetTypeCode { val: [1; 16] };
    let keypair = build_keys(&mut prng);

    let asset_body = asset_creation_body(&token_code1,
                                         keypair.get_pk_ref(),
                                         AssetRules::default(),
                                         None,
                                         None);
    let asset_create = asset_creation_operation(&asset_body, &keypair);
    let tx = Transaction::from_operation(Operation::DefineAsset(asset_create),
                                         state.get_block_commit_count());

    let effect = TxnEffect::compute_effect(tx).unwrap();
    {
      let mut block = state.start_block().unwrap();
      state.apply_transaction(&mut block, effect).unwrap();
      state.finish_block(block).unwrap();
    }

    assert!(state.get_asset_type(&token_code1).is_some());

    assert_eq!(asset_body.asset,
               state.get_asset_type(&token_code1).unwrap().properties);

    assert_eq!(0, state.get_asset_type(&token_code1).unwrap().units);
  }

  #[test]
  fn test_kv_store() {
    let mut prng = ChaChaRng::from_entropy();
    let mut ledger = LedgerState::test_ledger();
    let kp1 = XfrKeyPair::generate(&mut prng);
    let kp2 = XfrKeyPair::generate(&mut prng);

    let data1 = [0u8, 16];

    let key1 = l256("01");

    let hash = KVHash::new(&data1, None);
    let update = KVUpdate::new((key1, Some(hash)), 0, &kp1);
    let tx = Transaction::from_operation(Operation::KVStoreUpdate(update.clone()),
                                         ledger.get_block_commit_count());

    {
      let effect = TxnEffect::compute_effect(tx).unwrap();
      let mut block = ledger.start_block().unwrap();
      ledger.apply_transaction(&mut block, effect).unwrap();
      ledger.finish_block(block).unwrap();
    }

    let auth_entry = ledger.get_kv_entry(key1);
    assert!(auth_entry.is_valid(ledger.get_state_commitment().0));

    let entry = auth_entry.result.unwrap().deserialize().1;
    assert!(&entry == update.get_entry());

    // Assert that nobody else can update that key and that reply isn't possible
    let bad_seq_update = KVUpdate::new((key1, None), 0, &kp1);
    let bad_seq_tx = Transaction::from_operation(Operation::KVStoreUpdate(bad_seq_update.clone()),
                                                 ledger.get_block_commit_count());
    let wrong_key_update = KVUpdate::new((key1, None), 1, &kp2);
    let wrong_key_tx =
      Transaction::from_operation(Operation::KVStoreUpdate(wrong_key_update.clone()),
                                  ledger.get_block_commit_count());

    let mut block = ledger.start_block().unwrap();
    {
      let effect = TxnEffect::compute_effect(bad_seq_tx).unwrap();
      let res = ledger.apply_transaction(&mut block, effect);
      assert!(res.is_err());

      let effect = TxnEffect::compute_effect(wrong_key_tx).unwrap();
      let res = ledger.apply_transaction(&mut block, effect);
      assert!(res.is_err());
    }

    // Now update, this time with a blind
    let data2 = [0u8, 16];
    let hash = KVHash::new(&data2, Some(&KVBlind::gen_random()));
    let update = KVUpdate::new((key1, Some(hash)), 1, &kp1);
    let tx = Transaction::from_operation(Operation::KVStoreUpdate(update.clone()),
                                         ledger.get_block_commit_count());

    {
      let effect = TxnEffect::compute_effect(tx).unwrap();
      ledger.apply_transaction(&mut block, effect).unwrap();
      ledger.finish_block(block).unwrap();
    }

    let auth_entry = ledger.get_kv_entry(key1);
    assert!(auth_entry.is_valid(ledger.get_state_commitment().0));

    let entry = auth_entry.result.unwrap().deserialize().1;
    assert!(&entry == update.get_entry());
  }

  // Change the signature to have the wrong public key
  #[test]
  fn test_asset_creation_invalid_public_key() {
    // Create a valid asset creation operation.
    let token_code1 = AssetTypeCode { val: [1; 16] };
    let mut prng = ChaChaRng::from_entropy();
    let keypair = build_keys(&mut prng);
    let asset_body = asset_creation_body(&token_code1,
                                         keypair.get_pk_ref(),
                                         AssetRules::default(),
                                         None,
                                         None);
    let mut asset_create = asset_creation_operation(&asset_body, &keypair);

    // Now re-sign the operation with the wrong key.
    let mut prng = ChaChaRng::from_seed([1u8; 32]);
    let keypair = build_keys(&mut prng);

    asset_create.pubkey.key = *keypair.get_pk_ref();
    let tx = Transaction::from_operation(Operation::DefineAsset(asset_create), 0);

    assert!(TxnEffect::compute_effect(tx).is_err());
  }

  #[test]
  fn test_asset_transfer() {
    let mut ledger = LedgerState::test_ledger();
    let params = PublicParams::new();

    let code = AssetTypeCode { val: [1; 16] };
    let mut prng = ChaChaRng::from_entropy();
    let key_pair = XfrKeyPair::generate(&mut prng);
    let key_pair_adversary = XfrKeyPair::generate(ledger.get_prng());

    let tx = create_definition_transaction(&code,
                                           &key_pair,
                                           AssetRules::default(),
                                           None,
                                           ledger.get_block_commit_count()).unwrap();

    let effect = TxnEffect::compute_effect(tx).unwrap();
    {
      let mut block = ledger.start_block().unwrap();
      ledger.apply_transaction(&mut block, effect).unwrap();
      ledger.finish_block(block).unwrap();
    }

    // Issuance with two outputs
    let art = AssetRecordType::NonConfidentialAmount_NonConfidentialAssetType;
    let template =
      AssetRecordTemplate::with_no_asset_tracking(100, code.val, art, key_pair.get_pk());
    let (ba, _, _) =
      build_blind_asset_record(ledger.get_prng(), &params.pc_gens, &template, vec![]);
    let second_ba = ba.clone();

<<<<<<< HEAD
    let asset_issuance_body =
      IssueAssetBody::new(&code, 0, &[TxOutput(ba), TxOutput(second_ba)]).unwrap();
=======
    let asset_issuance_body = IssueAssetBody::new(&code,
                                                  0,
                                                  &[(TxOutput(ba), None),
                                                    (TxOutput(second_ba), None)],
                                                  None).unwrap();
>>>>>>> fc33fc8e
    let asset_issuance_operation =
      IssueAsset::new(asset_issuance_body, &IssuerKeyPair { keypair: &key_pair }).unwrap();

    let issue_op = Operation::IssueAsset(asset_issuance_operation);

    let tx = Transaction::from_operation(issue_op, ledger.get_block_commit_count());

    // Commit issuance to block
    let effect = TxnEffect::compute_effect(tx).unwrap();

    let mut block = ledger.start_block().unwrap();
    let temp_sid = ledger.apply_transaction(&mut block, effect).unwrap();

    let (_txn_sid, txos) = ledger.finish_block(block)
                                 .unwrap()
                                 .remove(&temp_sid)
                                 .unwrap();
    let state_commitment = ledger.get_state_commitment().0;

    for txo_id in &txos {
      assert!(ledger.status.utxos.contains_key(&txo_id));
      let utxo_status = ledger.get_utxo_status(*txo_id);
      assert!(utxo_status.is_valid(state_commitment.clone()));
      assert!(utxo_status.status == UtxoStatus::Unspent);
    }

    // Store txo_sids for subsequent transfers
    let txo_sid = txos[0];
    let second_txo_id = txos[1];

    // Construct transfer operation
    let input_bar = ((ledger.get_utxo(txo_sid).unwrap().0).0).clone();
    let input_oar = open_blind_asset_record(&input_bar, &None, &key_pair.get_sk_ref()).unwrap();

    let output_template =
      AssetRecordTemplate::with_no_asset_tracking(100, code.val, art, key_pair_adversary.get_pk());
    let output_ar =
      AssetRecord::from_template_no_identity_tracking(ledger.get_prng(), &output_template).unwrap();
    let input_ar = AssetRecord::from_open_asset_record_no_asset_tracking(input_oar.clone());

    let mut transfer =
      TransferAsset::new(TransferAssetBody::new(ledger.get_prng(),
                                                vec![TxoRef::Absolute(txo_sid)],
                                                &[input_ar],
                                                &[output_ar],
                                                None,
                                                TransferType::Standard).unwrap()).unwrap();

    let mut second_transfer = transfer.clone();
    transfer.sign(&key_pair);
    let tx = Transaction::from_operation(Operation::TransferAsset(transfer),
                                         ledger.get_block_commit_count());

    // Commit first transfer
    let effect = TxnEffect::compute_effect(tx).unwrap();
    let mut block = ledger.start_block().unwrap();
    let temp_sid = ledger.apply_transaction(&mut block, effect).unwrap();

    let (_txn_sid, _txos) = ledger.finish_block(block)
                                  .unwrap()
                                  .remove(&temp_sid)
                                  .unwrap();
    // Ensure that previous txo is now spent
    let state_commitment = ledger.get_state_commitment().0;
    let utxo_status = ledger.get_utxo_status(TxoSID(0));
    assert!(utxo_status.is_valid(state_commitment));
    assert!(utxo_status.status == UtxoStatus::Spent);

    // Adversary will attempt to spend the same blind asset record at another index
    second_transfer.body.inputs = vec![TxoRef::Absolute(second_txo_id)];

    // Submit spend of same asset at second sid without signature
    second_transfer.body_signatures = Vec::new();
    let tx = Transaction::from_operation(Operation::TransferAsset(second_transfer),
                                         ledger.get_block_commit_count());

    let effect = TxnEffect::compute_effect(tx);
    assert!(effect.is_err());
  }

  // Sign with the wrong key.
  #[test]
  fn test_asset_creation_invalid_signature() {
    // Create a valid operation.
    let token_code1 = AssetTypeCode { val: [1; 16] };

    let mut prng = ChaChaRng::from_entropy();
    let keypair1 = build_keys(&mut prng);

    let asset_body = asset_creation_body(&token_code1,
                                         keypair1.get_pk_ref(),
                                         AssetRules::default(),
                                         None,
                                         None);
    let mut asset_create = asset_creation_operation(&asset_body, &keypair1);

    // Re-sign the operation with the wrong key.
    let mut prng = ChaChaRng::from_seed([1u8; 32]);
    let keypair2 = build_keys(&mut prng);

    asset_create.pubkey.key = *keypair2.get_pk_ref();
    let tx = Transaction::from_operation(Operation::DefineAsset(asset_create), 0); // OK because no ledger interaction

    assert!(TxnEffect::compute_effect(tx).is_err());
  }

  #[test]
  fn asset_issued() {
    let mut ledger = LedgerState::test_ledger();

    let params = PublicParams::new();

    assert!(ledger.get_state_commitment() == (HashOf::new(&None), 0));
    let token_code1 = AssetTypeCode { val: [1; 16] };
    let keypair = build_keys(&mut ledger.get_prng());

    let tx = create_definition_transaction(&token_code1,
                                           &keypair,
                                           AssetRules::default(),
                                           None,
                                           ledger.get_block_commit_count()).unwrap();

    let effect = TxnEffect::compute_effect(tx).unwrap();
    {
      let mut block = ledger.start_block().unwrap();
      ledger.apply_transaction(&mut block, effect).unwrap();
      ledger.finish_block(block).unwrap();
    }

    let art = AssetRecordType::NonConfidentialAmount_NonConfidentialAssetType;
    let ar =
      AssetRecordTemplate::with_no_asset_tracking(100, token_code1.val, art, *keypair.get_pk_ref());

    let (ba, _, _) = build_blind_asset_record(ledger.get_prng(), &params.pc_gens, &ar, vec![]);
<<<<<<< HEAD
    let asset_issuance_body = IssueAssetBody::new(&token_code1, 0, &[TxOutput(ba)]).unwrap();
=======
    let asset_issuance_body =
      IssueAssetBody::new(&token_code1, 0, &[(TxOutput(ba), None)], None).unwrap();
>>>>>>> fc33fc8e
    let asset_issuance_operation =
      IssueAsset::new(asset_issuance_body, &IssuerKeyPair { keypair: &keypair }).unwrap();

    let issue_op = Operation::IssueAsset(asset_issuance_operation);

    let tx = Transaction::from_operation(issue_op, ledger.get_block_commit_count());
    let second_tx = tx.clone();

    let effect = TxnEffect::compute_effect(tx).unwrap();

    let mut block = ledger.start_block().unwrap();
    let temp_sid = ledger.apply_transaction(&mut block, effect).unwrap();

    let (txn_sid, txos) = ledger.finish_block(block)
                                .unwrap()
                                .remove(&temp_sid)
                                .unwrap();

    // shouldn't be able to replay issuance
    let effect = TxnEffect::compute_effect(second_tx).unwrap();
    let mut block = ledger.start_block().unwrap();
    let result = ledger.apply_transaction(&mut block, effect);
    assert!(result.is_err());
    ledger.abort_block(block);

    let transaction = ledger.get_transaction(txn_sid).unwrap();
    let txn_id = transaction.finalized_txn.tx_id;
    let state_commitment_and_version = ledger.get_state_commitment();

    println!("utxos = {:?}", ledger.status.utxos);
    for txo_id in txos {
      assert!(ledger.status.utxos.contains_key(&txo_id));
      let utxo_status = ledger.get_utxo_status(txo_id);
      assert!(utxo_status.is_valid(state_commitment_and_version.0.clone()));
      assert!(utxo_status.status == UtxoStatus::Unspent);
    }

    match ledger.get_block(BlockSID(0)) {
      Some(authenticated_block) => {
        assert!(authenticated_block.is_valid(state_commitment_and_version.0.clone()));
      }
      None => panic!("get_proof failed for block id 0"),
    }

    match ledger.get_transaction(txn_id) {
      Some(authenticated_txn) => {
        assert!(authenticated_txn.txn_inclusion_proof.0.proof.tx_id
                == authenticated_txn.finalized_txn.merkle_id);
        assert!(authenticated_txn.is_valid(state_commitment_and_version.0.clone()));
        assert!(transaction.finalized_txn == authenticated_txn.finalized_txn);
      }
      None => {
        panic!("get_proof failed for tx_id {}, merkle_id {}, block state {}, transaction state {}",
               transaction.finalized_txn.tx_id.0,
               transaction.finalized_txn.merkle_id,
               ledger.block_merkle.state(),
               ledger.txn_merkle.state());
      }
    }

    // We don't actually have anything to commmit yet,
    // but this will save the empty checksum, which is
    // enough for a bit of a test.
    assert!(&state_commitment_and_version
            == &(ledger.status
                       .state_commitment_data
                       .clone()
                       .unwrap()
                       .compute_commitment(),
                 2));
    let query_result = ledger.get_utxo_checksum(ledger.status.next_txn.0 as u64)
                             .unwrap();
    let compute_result = ledger.utxo_map.compute_checksum();
    println!("query_result = {:?}, compute_result = {:?}",
             query_result, compute_result);

    assert!(query_result == compute_result);

    match ledger.snapshot_txns() {
      Ok(n) => {
        assert!(n.id == 2);
      }
      Err(x) => {
        panic!("snapshot failed:  {}", x);
      }
    }

    match ledger.snapshot_block() {
      Ok(n) => {
        assert!(n.id == 2);
      }
      Err(x) => {
        panic!("snapshot failed:  {}", x);
      }
    }
  }

  #[test]
  /// Tests that a valid AIR credential can be appended to the AIR with the air_assign operation.
  pub fn test_air_assign_operation() {
    let mut ledger = LedgerState::test_ledger();
    let dl = String::from("dl");
    let cred_issuer_key = credential_issuer_key_gen(&mut ledger.get_prng(), &[(dl.clone(), 8)]);
    let cred_user_key = credential_user_key_gen(&mut ledger.get_prng(), &cred_issuer_key.0);
    let user_kp = XfrKeyPair::generate(&mut ledger.get_prng());

    // Construct credential
    let dl_attr = b"A1903479";
    let attr_map = vec![(dl.clone(), dl_attr.to_vec())];
    let attributes = [(dl.clone(), &dl_attr[..])];
    let signature = credential_sign(&mut ledger.get_prng(),
                                    &cred_issuer_key.1,
                                    &cred_user_key.0,
                                    &attributes).unwrap();
    let credential = Credential { signature: signature.clone(),
                                  attributes: attr_map,
                                  issuer_pub_key: cred_issuer_key.0.clone() };
    let (commitment, pok, _key) = credential_commit(&mut ledger.get_prng(),
                                                    &cred_user_key.1,
                                                    &credential,
                                                    user_kp.get_pk_ref().as_bytes()).unwrap();
    let air_assign_op = AIRAssign::new(AIRAssignBody::new(cred_user_key.0.clone(),
                                                          commitment,
                                                          cred_issuer_key.0,
                                                          pok).unwrap(),
                                       &user_kp).unwrap();
    let mut adversarial_op = air_assign_op.clone();
    adversarial_op.pubkey = XfrKeyPair::generate(&mut ledger.get_prng()).get_pk();
    let tx = Transaction::from_operation(Operation::AIRAssign(air_assign_op),
                                         ledger.get_block_commit_count());
    apply_transaction(&mut ledger, tx);
    let tx = Transaction::from_operation(Operation::AIRAssign(adversarial_op),
                                         ledger.get_block_commit_count());
    let effect = TxnEffect::compute_effect(tx);
    assert!(effect.is_err());
    let authenticated_air_res =
      ledger.get_air_data(&serde_json::to_string(&cred_user_key.0).unwrap());
    assert!(authenticated_air_res.is_valid(ledger.get_state_commitment().0));
  }

  #[test]
  pub fn test_transferable() {
    let mut ledger = LedgerState::test_ledger();
    let params = PublicParams::new();

    let issuer = XfrKeyPair::generate(&mut ledger.get_prng());
    let alice = XfrKeyPair::generate(&mut ledger.get_prng());
    let bob = XfrKeyPair::generate(&mut ledger.get_prng());

    // Define fiat token
    let code = AssetTypeCode { val: [1; 16] };
    let tx = create_definition_transaction(&code,
                                           &issuer,
                                           AssetRules::default().set_transferable(false).clone(),
                                           Some(Memo("test".to_string())),
                                           ledger.get_block_commit_count()).unwrap();
    apply_transaction(&mut ledger, tx);
    let (tx, _) = create_issue_and_transfer_txn(&mut ledger,
                                                &params,
                                                &code,
                                                100,
                                                &issuer,
                                                alice.get_pk_ref(),
                                                0);
    let (_, sids) = apply_transaction(&mut ledger, tx);
    let sid = sids[0];

    let bar = ((ledger.get_utxo(sid).unwrap().0).0).clone();

    let transfer_template= AssetRecordTemplate::with_no_asset_tracking(100,
                                                                             code.val,
                                                                             AssetRecordType::NonConfidentialAmount_NonConfidentialAssetType,
                                                                             bob.get_pk_ref().clone());
    let record = AssetRecord::from_template_no_identity_tracking(ledger.get_prng(),
                                                                 &transfer_template).unwrap();

    // Cant transfer non-transferable asset
    let mut transfer = TransferAsset::new(TransferAssetBody::new(ledger.get_prng(),
                                                                 vec![TxoRef::Absolute(sid)],
                                                                 &[AssetRecord::from_open_asset_record_no_asset_tracking(open_blind_asset_record(&bar, &None, &alice.get_sk_ref()).unwrap())],
                                                                 &[record.clone()],
                                                                 None, TransferType::Standard).unwrap()
                                          ).unwrap();
    transfer.sign(&alice);
    let tx = Transaction::from_operation(Operation::TransferAsset(transfer),
                                         ledger.get_block_commit_count());
    let effect = TxnEffect::compute_effect(tx.clone()).unwrap();

    let mut block = ledger.start_block().unwrap();
    let res = ledger.apply_transaction(&mut block, effect);
    assert!(res.is_err());
    // Cant transfer by making asset confidential
    let transfer_template = AssetRecordTemplate::with_no_asset_tracking(100, code.val,
                                                                             AssetRecordType::ConfidentialAmount_ConfidentialAssetType,
                                                                             bob.get_pk_ref().clone());
    let record = AssetRecord::from_template_no_identity_tracking(ledger.get_prng(),
                                                                 &transfer_template).unwrap();

    // Cant transfer non-transferable asset
    let mut transfer = TransferAsset::new(TransferAssetBody::new(ledger.get_prng(),
                             vec![TxoRef::Absolute(sid)],
                             &[AssetRecord::from_open_asset_record_no_asset_tracking(open_blind_asset_record(&bar, &None, &alice.get_sk_ref()).unwrap())],
                             &[record.clone()],
                             None, TransferType::Standard).unwrap()).unwrap();
    transfer.sign(&alice);
    let tx = Transaction::from_operation(Operation::TransferAsset(transfer),
                                         ledger.get_block_commit_count());
    let effect = TxnEffect::compute_effect(tx.clone()).unwrap();

    let res = ledger.apply_transaction(&mut block, effect);
    assert!(res.is_err());
    // Cant transfer non-transferable asset through some intermediate operation
    // In this case, alice attempts to spend her non-transferable asset in the same transaction it
    // was issued.
    let second_transfer_template= AssetRecordTemplate::with_no_asset_tracking(100,
                                                                              code.val,
                                                                              AssetRecordType::NonConfidentialAmount_NonConfidentialAssetType,
                                                                              bob.get_pk_ref().clone());
    let second_record = AssetRecord::from_template_no_identity_tracking(ledger.get_prng(),
                                                                  &second_transfer_template).unwrap();
    let (mut tx, ar) = create_issue_and_transfer_txn(&mut ledger,
                                                     &params,
                                                     &code,
                                                     100,
                                                     &issuer,
                                                     alice.get_pk_ref(),
                                                     1);
    let mut transfer = TransferAsset::new(TransferAssetBody::new(ledger.get_prng(),
                                                                 vec![TxoRef::Relative(0)],
                                                                 &[AssetRecord::from_open_asset_record_no_asset_tracking(ar.open_asset_record)],
                                                                 &[second_record],
                                                                 None,
                                          TransferType::Standard).unwrap()).unwrap();
    transfer.sign(&alice);
    tx.body.operations.push(Operation::TransferAsset(transfer));
    let effect = TxnEffect::compute_effect(tx).unwrap();
    let res = ledger.apply_transaction(&mut block, effect);
    assert!(res.is_err());
  }

  #[test]
  pub fn test_tracing_policy() {
    let mut ledger = LedgerState::test_ledger();
    let params = PublicParams::new();

    let issuer = XfrKeyPair::generate(&mut ledger.get_prng());
    let recipient = XfrKeyPair::generate(&mut ledger.get_prng());

    // Set tracing policies
    let tracer_kp = gen_asset_tracer_keypair(&mut ledger.get_prng());
    let tracing_policy = AssetTracingPolicy { enc_keys: tracer_kp.enc_key.clone(),
                                              asset_tracking: true,
                                              identity_tracking: None };
    let unmatched_tracing_policy = AssetTracingPolicy { enc_keys: tracer_kp.enc_key.clone(),
                                                        asset_tracking: false,
                                                        identity_tracking: None };

    // Define an asset without a tracing policy
    let code = AssetTypeCode { val: [0; 16] };
    let tx = create_definition_transaction(&code,
                                           &issuer,
                                           AssetRules::default(),
                                           Some(Memo("test".to_string())),
                                           ledger.get_block_commit_count()).unwrap();
    apply_transaction(&mut ledger, tx);

    // Issue and transfer the asset without a tracing policy
    // Should succeed
    let (tx, _) = create_issue_and_transfer_txn(&mut ledger,
                                                &params,
                                                &code,
                                                100,
                                                &issuer,
                                                recipient.get_pk_ref(),
                                                0);
    apply_transaction(&mut ledger, tx);

    // Define an asset with the tracing policy
    let code = AssetTypeCode { val: [1; 16] };
    let tx = create_definition_transaction(&code,
                                           &issuer,
                                           AssetRules::default().add_tracing_policy(tracing_policy.clone()).clone(),
                                           Some(Memo("test".to_string())),
                                           ledger.get_block_commit_count()).unwrap();
    apply_transaction(&mut ledger, tx);

    // Issue and transfer the asset without a tracing policy
    // Should fail
    let (tx, _) = create_issue_and_transfer_txn(&mut ledger,
                                                &params,
                                                &code,
                                                100,
                                                &issuer,
                                                recipient.get_pk_ref(),
                                                0);
    let mut block = ledger.start_block().unwrap();
    let effect = TxnEffect::compute_effect(tx.clone()).unwrap();
    let res = ledger.apply_transaction(&mut block, effect);
    assert!(res.is_err());

    // Issue and transfer the asset to with the unmatched tracing policy
    // Should fail
    let (tx, _) = create_issue_and_transfer_txn_with_asset_tracing(&mut ledger,
                                                                   &params,
                                                                   &code,
                                                                   100,
                                                                   &issuer,
                                                                   recipient.get_pk_ref(),
                                                                   0,
                                                                   unmatched_tracing_policy);
    let effect = TxnEffect::compute_effect(tx.clone()).unwrap();
    let res = ledger.apply_transaction(&mut block, effect);
    assert!(res.is_err());

    // Issue and transfer the asset with the correct tracing policy
    // Should pass
    let (tx, _) = create_issue_and_transfer_txn_with_asset_tracing(&mut ledger,
                                                                   &params,
                                                                   &code,
                                                                   100,
                                                                   &issuer,
                                                                   recipient.get_pk_ref(),
                                                                   0,
                                                                   tracing_policy);
    let effect = TxnEffect::compute_effect(tx.clone()).unwrap();
    let res = ledger.apply_transaction(&mut block, effect);
    dbg!(&res);
    assert!(res.is_ok());
  }

  #[test]
  pub fn test_max_units() {
    let mut ledger = LedgerState::test_ledger();
    let params = PublicParams::new();

    let issuer = XfrKeyPair::generate(&mut ledger.get_prng());

    // Define fiat token
    let code = AssetTypeCode { val: [1; 16] };
    let tx = create_definition_transaction(&code,
                                           &issuer,
                                           AssetRules::default().set_max_units(Some(100)).clone(),
                                           Some(Memo("test".to_string())),
                                           ledger.get_block_commit_count()).unwrap();
    apply_transaction(&mut ledger, tx);
    let tx = create_issuance_txn(&mut ledger,
                                 &params,
                                 &code,
                                 50,
                                 0,
                                 AssetRecordType::NonConfidentialAmount_NonConfidentialAssetType,
                                 &issuer);
    apply_transaction(&mut ledger, tx);
    {
      // Ensure that a single overlfowing transaction fails
      let tx = create_issuance_txn(&mut ledger,
                                   &params,
                                   &code,
                                   51,
                                   1,
                                   AssetRecordType::NonConfidentialAmount_NonConfidentialAssetType,
                                   &issuer);
      let effect = TxnEffect::compute_effect(tx).unwrap();

      let mut block = ledger.start_block().unwrap();
      let res = ledger.apply_transaction(&mut block, effect);
      assert!(res.is_err());

      // Ensure that cap can be reached
      let tx = create_issuance_txn(&mut ledger,
                                   &params,
                                   &code,
                                   50,
                                   1,
                                   AssetRecordType::NonConfidentialAmount_NonConfidentialAssetType,
                                   &issuer);
      let effect = TxnEffect::compute_effect(tx).unwrap();
      ledger.apply_transaction(&mut block, effect).unwrap();
      ledger.finish_block(block).unwrap();

      // Cant try to exceed asset cap by issuing confidentially
      let tx = create_issuance_txn(&mut ledger,
                                   &params,
                                   &code,
                                   1,
                                   2,
                                   AssetRecordType::ConfidentialAmount_NonConfidentialAssetType,
                                   &issuer);
      let effect = TxnEffect::compute_effect(tx).unwrap();
      let mut block = ledger.start_block().unwrap();
      let res = ledger.apply_transaction(&mut block, effect);
      assert!(res.is_err());
    }
  }

  // Co_signers is a array of (signs, weight) pairs representing cosigners. If signs is true, that cosigner signs the
  // transaction.
  fn cosignature_transfer_succeeds(co_signers: &[(bool, u64)],
                                   threshold: u64,
                                   confidential: bool)
                                   -> bool {
    let mut ledger = LedgerState::test_ledger();
    let params = PublicParams::new();

    let code = AssetTypeCode { val: [1; 16] };
    let mut prng = ChaChaRng::from_entropy();
    let keys: Vec<XfrKeyPair> = (0..co_signers.len()).map(|_| XfrKeyPair::generate(&mut prng))
                                                     .collect();
    let alice = XfrKeyPair::generate(&mut prng); // Asset owner
    let bob = XfrKeyPair::generate(&mut prng); // Asset recipient

    let sig_rules =
      SignatureRules { threshold,
                       weights: co_signers.iter()
                                          .zip(keys.iter())
                                          .map(|((_, weight), kp)| (*kp.get_pk_ref(), *weight))
                                          .collect() };

    let tx =
      create_definition_transaction(&code,
                                    &alice,
                                    AssetRules::default().set_transfer_multisig_rules(Some(sig_rules))
                                                         .clone(),
                                    None, ledger.get_block_commit_count()).unwrap();

    let effect = TxnEffect::compute_effect(tx).unwrap();
    {
      let mut block = ledger.start_block().unwrap();
      ledger.apply_transaction(&mut block, effect).unwrap();
      ledger.finish_block(block).unwrap();
    }

    // Issuance with two outputs
    let art = if let true = confidential {
      AssetRecordType::ConfidentialAmount_ConfidentialAssetType
    } else {
      AssetRecordType::NonConfidentialAmount_ConfidentialAssetType
    };
    let template = AssetRecordTemplate::with_no_asset_tracking(100, code.val, AssetRecordType::NonConfidentialAmount_NonConfidentialAssetType, alice.get_pk());
    let (ba, _, _) =
      build_blind_asset_record(ledger.get_prng(), &params.pc_gens, &template, vec![]);

<<<<<<< HEAD
    let asset_issuance_body = IssueAssetBody::new(&code, 0, &[TxOutput(ba)]).unwrap();
=======
    let asset_issuance_body = IssueAssetBody::new(&code, 0, &[(TxOutput(ba), None)], None).unwrap();
>>>>>>> fc33fc8e
    let asset_issuance_operation =
      IssueAsset::new(asset_issuance_body, &IssuerKeyPair { keypair: &alice }).unwrap();

    let issue_op = Operation::IssueAsset(asset_issuance_operation);

    let tx = Transaction::from_operation(issue_op, ledger.get_block_commit_count());

    // Commit issuance to block
    let effect = TxnEffect::compute_effect(tx).unwrap();

    let mut block = ledger.start_block().unwrap();
    let temp_sid = ledger.apply_transaction(&mut block, effect).unwrap();

    let (_txn_sid, txos) = ledger.finish_block(block)
                                 .unwrap()
                                 .remove(&temp_sid)
                                 .unwrap();
    let txo_sid = txos[0];

    // Construct transfer operation
    let mut block = ledger.start_block().unwrap();
    let input_bar = ((ledger.get_utxo(txo_sid).unwrap().0).0).clone();
    let input_oar = open_blind_asset_record(&input_bar, &None, &alice.get_sk_ref()).unwrap();

    let output_template =
      AssetRecordTemplate::with_no_asset_tracking(100, code.val, art, bob.get_pk());
    let output_ar =
      AssetRecord::from_template_no_identity_tracking(ledger.get_prng(), &output_template).unwrap();

    let mut transfer = TransferAsset::new(TransferAssetBody::new(ledger.get_prng(),
                                                                 vec![TxoRef::Absolute(txo_sid)],
                                                                 &[AssetRecord::from_open_asset_record_no_asset_tracking(input_oar)],
                                                                 &[output_ar],
                                                                 None,
                                          TransferType::Standard).unwrap()).unwrap();

    transfer.sign(&alice);
    for (i, (signs, _)) in co_signers.iter().enumerate() {
      if *signs {
        transfer.add_cosignature(&keys[i], 0);
      }
    }
    let tx = Transaction::from_operation(Operation::TransferAsset(transfer),
                                         ledger.get_block_commit_count());
    let effect = TxnEffect::compute_effect(tx).unwrap();
    ledger.apply_transaction(&mut block, effect).is_ok()
  }

  #[test]
  pub fn test_update_memo() {
    let mut ledger = LedgerState::test_ledger();
    let _params = PublicParams::new();

    let creator = XfrKeyPair::generate(&mut ledger.get_prng());
    let adversary = XfrKeyPair::generate(&mut ledger.get_prng());

    // Define fiat token
    let code = AssetTypeCode { val: [1; 16] };
    let tx = create_definition_transaction(&code,
                                           &creator,
                                           AssetRules::default().set_updatable(true).clone(),
                                           Some(Memo("test".to_string())),
                                           ledger.get_block_commit_count()).unwrap();
    apply_transaction(&mut ledger, tx);
    let mut block = ledger.start_block().unwrap();
    let new_memo = Memo("new_memo".to_string());
    let mut memo_update = UpdateMemo::new(UpdateMemoBody { new_memo: new_memo.clone(),
                                                           asset_type: code },
                                          &creator);
    // Ensure that invalid signature fails
    memo_update.pubkey = adversary.get_pk();
    let tx = Transaction::from_operation(Operation::UpdateMemo(memo_update.clone()),
                                         ledger.get_block_commit_count());
    assert!(TxnEffect::compute_effect(tx).is_err());

    // Only the asset creator can change the memo
    let memo_update_wrong_creator = UpdateMemo::new(UpdateMemoBody { new_memo: new_memo.clone(),
                                                                     asset_type: code },
                                                    &adversary);
    let tx = Transaction::from_operation(Operation::UpdateMemo(memo_update_wrong_creator),
                                         ledger.get_block_commit_count());
    let effect = TxnEffect::compute_effect(tx).unwrap();
    assert!(ledger.apply_transaction(&mut block, effect).is_err());

    // Cant change memo more than once in the same block
    memo_update.pubkey = creator.get_pk();
    let tx = Transaction::from_operation(Operation::UpdateMemo(memo_update.clone()),
                                         ledger.get_block_commit_count());
    let effect = TxnEffect::compute_effect(tx).unwrap();
    ledger.apply_transaction(&mut block, effect.clone())
          .unwrap();
    assert!(ledger.apply_transaction(&mut block, effect).is_err());
    ledger.finish_block(block).unwrap();

    // Ensure memo is updated
    assert!(ledger.get_asset_type(&code).unwrap().properties.memo == new_memo);
  }

  #[test]
  pub fn test_cosignature_restrictions() {
    // Simple
    assert!(!cosignature_transfer_succeeds(&[(false, 1), (false, 1)], 1, false));
    assert!(!cosignature_transfer_succeeds(&[(false, 1), (false, 1)], 1, true));
    assert!(cosignature_transfer_succeeds(&[(false, 1), (true, 1)], 1, false));
    assert!(cosignature_transfer_succeeds(&[(true, 1)], 1, false));
    assert!(cosignature_transfer_succeeds(&[], 0, false));

    // More complex
    assert!(!cosignature_transfer_succeeds(&[(false, 1),
                                             (true, 1),
                                             (false, 5),
                                             (true, 10),
                                             (false, 18)],
                                           16,
                                           false));
    assert!(cosignature_transfer_succeeds(&[(false, 1),
                                            (true, 1),
                                            (true, 5),
                                            (true, 10),
                                            (false, 18)],
                                          16,
                                          false));
    // Needlessly complex
    assert!(cosignature_transfer_succeeds(&[(false, 18888888),
                                            (true, 1),
                                            (true, 5),
                                            (false, 12320),
                                            (true, 13220),
                                            (true, 100000),
                                            (true, 12320),
                                            (true, 134440),
                                            (false, 18)],
                                          232323,
                                          false));
  }

  #[test]
  pub fn test_debt_transfer() {
    // Setup
    let mut ledger = LedgerState::test_ledger();
    let params = PublicParams::new();
    let interest_rate = Fraction::new(1, 10); // Interest rate of 10%
    let loan_amount = 1000;
    let loan_burn_amount = 200;
    let payment_amount = calculate_fee(loan_amount, interest_rate) + loan_burn_amount;
    let fiat_refund = 1000;
    let fiat_amount = payment_amount + fiat_refund;

    // Users
    let fiat_issuer_key_pair = XfrKeyPair::generate(&mut ledger.get_prng());
    let borrower_key_pair = XfrKeyPair::generate(&mut ledger.get_prng());
    let lender_key_pair = XfrKeyPair::generate(&mut ledger.get_prng());

    // Define fiat token
    let fiat_code = AssetTypeCode { val: [1; 16] };
    let tx = create_definition_transaction(&fiat_code,
                                           &fiat_issuer_key_pair,
                                           AssetRules::default(),
                                           Some(Memo("fiat".to_string())),
                                           ledger.get_block_commit_count()).unwrap();
    apply_transaction(&mut ledger, tx);

    // Define debt token
    let debt_code = AssetTypeCode { val: [2; 16] };
    let debt_memo = DebtMemo { interest_rate,
                               fiat_code,
                               loan_amount: loan_amount as u64 };
    let tx = create_definition_transaction(&debt_code,
                                           &borrower_key_pair,
                                           AssetRules::default(),
                                           Some(Memo(serde_json::to_string(&debt_memo).unwrap())),
                                           ledger.get_block_commit_count()).unwrap();
    apply_transaction(&mut ledger, tx);

    // Issue and transfer fiat tokens to lender
    let (tx, _) = create_issue_and_transfer_txn(&mut ledger,
                                                &params,
                                                &fiat_code,
                                                fiat_amount,
                                                &fiat_issuer_key_pair,
                                                lender_key_pair.get_pk_ref(),
                                                0);

    let (_txn_sid, txo_sids) = apply_transaction(&mut ledger, tx);
    let fiat_sid = txo_sids[0];

    // Issue and transfer debt tokens to borrower
    let (tx, _) = create_issue_and_transfer_txn(&mut ledger,
                                                &params,
                                                &debt_code,
                                                loan_amount,
                                                &borrower_key_pair,
                                                borrower_key_pair.get_pk_ref(),
                                                0);
    let (_txn_sid, txo_sids) = apply_transaction(&mut ledger, tx);
    let debt_sid = txo_sids[0];

    let loan_transfer_template = AssetRecordTemplate::with_no_asset_tracking(loan_amount,
                                                                             debt_code.val,
                                                                             AssetRecordType::NonConfidentialAmount_NonConfidentialAssetType,
                                                                             lender_key_pair.get_pk_ref().clone());
    let fiat_transfer_template = AssetRecordTemplate::with_no_asset_tracking(fiat_amount,
                                                                             fiat_code.val,
                                                                             AssetRecordType::NonConfidentialAmount_NonConfidentialAssetType,
                                                                             borrower_key_pair.get_pk_ref().clone());

    let loan_transfer_record = AssetRecord::from_template_no_identity_tracking(
      ledger.get_prng(), &loan_transfer_template).unwrap();

    let fiat_transfer_record = AssetRecord::from_template_no_identity_tracking(
      ledger.get_prng(), &fiat_transfer_template).unwrap();

    let fiat_bar = ((ledger.get_utxo(fiat_sid).unwrap().0).0).clone();
    let debt_bar = ((ledger.get_utxo(debt_sid).unwrap().0).0).clone();

    let mut transfer = TransferAsset::new(TransferAssetBody::new(ledger.get_prng(),
                                          vec![TxoRef::Absolute(fiat_sid), TxoRef::Absolute(debt_sid)],
                                          &[AssetRecord::from_open_asset_record_no_asset_tracking(open_blind_asset_record(&fiat_bar, &None, &lender_key_pair.get_sk_ref()).unwrap()),
                                          AssetRecord::from_open_asset_record_no_asset_tracking(open_blind_asset_record(&debt_bar, &None, &borrower_key_pair.get_sk_ref()).unwrap())],
                                          &[fiat_transfer_record, loan_transfer_record],
                                          None,
                       TransferType::Standard).unwrap()).unwrap();
    transfer.sign(&lender_key_pair);
    transfer.sign(&borrower_key_pair);
    let tx = Transaction::from_operation(Operation::TransferAsset(transfer),
                                         ledger.get_block_commit_count());

    let (_txn_sid, txo_sids) = apply_transaction(&mut ledger, tx);
    let fiat_sid = txo_sids[0];
    let debt_sid = txo_sids[1];

    // Attempt to pay off debt with correct interest payment
    let null_public_key = XfrPublicKey::zei_from_bytes(&[0; 32]);
    let mut block = ledger.start_block().unwrap();
    let fiat_bar = ((ledger.get_utxo(fiat_sid).unwrap().0).0).clone();
    let debt_bar = ((ledger.get_utxo(debt_sid).unwrap().0).0).clone();

    let payment_template = AssetRecordTemplate::with_no_asset_tracking(
      payment_amount,
      fiat_code.val,
      AssetRecordType::NonConfidentialAmount_NonConfidentialAssetType,
      lender_key_pair.get_pk_ref().clone());
    let payment_record = AssetRecord::from_template_no_identity_tracking(
      ledger.get_prng(),
      &payment_template
    ).unwrap();

    let burned_debt_template = AssetRecordTemplate::with_no_asset_tracking(
      loan_burn_amount,
      debt_code.val,
      AssetRecordType::NonConfidentialAmount_NonConfidentialAssetType,
      null_public_key);
    let burned_debt_record = AssetRecord::from_template_no_identity_tracking(
      ledger.get_prng(),
      &burned_debt_template
    ).unwrap();

    let returned_debt_template = AssetRecordTemplate::with_no_asset_tracking(
      loan_amount - loan_burn_amount,
      debt_code.val,
      AssetRecordType::NonConfidentialAmount_NonConfidentialAssetType,
      lender_key_pair.get_pk_ref().clone());
    let returned_debt_record = AssetRecord::from_template_no_identity_tracking(
      ledger.get_prng(),
      &returned_debt_template
    ).unwrap();

    let returned_fiat_template = AssetRecordTemplate::with_no_asset_tracking(
      fiat_amount - payment_amount,
      fiat_code.val,
      AssetRecordType::NonConfidentialAmount_NonConfidentialAssetType,
      borrower_key_pair.get_pk_ref().clone());

    let returned_fiat_record = AssetRecord::from_template_no_identity_tracking(
      ledger.get_prng(),
      &returned_fiat_template
    ).unwrap();

    let transfer_body =
      TransferAssetBody::new(ledger.get_prng(),
                             vec![TxoRef::Absolute(debt_sid), TxoRef::Absolute(fiat_sid)],
                             &[AssetRecord::from_open_asset_record_no_asset_tracking(open_blind_asset_record(&debt_bar,
                                                       &None,
                                                       &lender_key_pair.get_sk_ref()).unwrap()),
                               AssetRecord::from_open_asset_record_no_asset_tracking(open_blind_asset_record(&fiat_bar,
                                                       &None,
                                                       &borrower_key_pair.get_sk_ref()).unwrap())],
                             &[payment_record,
                               burned_debt_record,
                               returned_debt_record,
                               returned_fiat_record],
                             None,
                                                        TransferType::DebtSwap).unwrap();

    let tx = Transaction::from_operation(Operation::TransferAsset(TransferAsset::new(transfer_body).unwrap()), ledger.get_block_commit_count());

    let effect = TxnEffect::compute_effect(tx).unwrap();
    let result = ledger.apply_transaction(&mut block, effect);
    assert!(result.is_ok());
  }
}<|MERGE_RESOLUTION|>--- conflicted
+++ resolved
@@ -2037,12 +2037,8 @@
     let (ba, _tracer_memo, owner_memo) =
       build_blind_asset_record(ledger.get_prng(), &params.pc_gens, &ar_template, vec![]);
 
-<<<<<<< HEAD
-    let asset_issuance_body = IssueAssetBody::new(&code, seq_num, &[TxOutput(ba.clone())]).unwrap();
-=======
     let asset_issuance_body =
-      IssueAssetBody::new(&code, seq_num, &[(TxOutput(ba.clone()), None)], None).unwrap();
->>>>>>> fc33fc8e
+      IssueAssetBody::new(&code, seq_num, &[(TxOutput(ba.clone()), None)]).unwrap();
     let asset_issuance_operation =
       IssueAsset::new(asset_issuance_body,
                       &IssuerKeyPair { keypair: &issuer_keys }).unwrap();
@@ -2088,7 +2084,8 @@
     let (ba, _tracer_memo, owner_memo) =
       build_blind_asset_record(ledger.get_prng(), &params.pc_gens, &ar_template, vec![None]);
 
-    let asset_issuance_body = IssueAssetBody::new(&code, seq_num, &[TxOutput(ba.clone())]).unwrap();
+    let asset_issuance_body =
+      IssueAssetBody::new(&code, seq_num, &[(TxOutput(ba.clone()), None)]).unwrap();
     let asset_issuance_operation =
       IssueAsset::new(asset_issuance_body,
                       &IssuerKeyPair { keypair: &issuer_keys }).unwrap();
@@ -2129,12 +2126,7 @@
     let (ba, _tracer_memo, _owner_memo) =
       build_blind_asset_record(ledger.get_prng(), &params.pc_gens, &ar_template, vec![]);
 
-<<<<<<< HEAD
-    let asset_issuance_body = IssueAssetBody::new(&code, seq_num, &[TxOutput(ba)]).unwrap();
-=======
-    let asset_issuance_body =
-      IssueAssetBody::new(&code, seq_num, &[(TxOutput(ba), None)], None).unwrap();
->>>>>>> fc33fc8e
+    let asset_issuance_body = IssueAssetBody::new(&code, seq_num, &[(TxOutput(ba), None)]).unwrap();
     let asset_issuance_operation =
       IssueAsset::new(asset_issuance_body,
                       &IssuerKeyPair { keypair: &issuer_keys }).unwrap();
@@ -2527,16 +2519,10 @@
       build_blind_asset_record(ledger.get_prng(), &params.pc_gens, &template, vec![]);
     let second_ba = ba.clone();
 
-<<<<<<< HEAD
-    let asset_issuance_body =
-      IssueAssetBody::new(&code, 0, &[TxOutput(ba), TxOutput(second_ba)]).unwrap();
-=======
     let asset_issuance_body = IssueAssetBody::new(&code,
                                                   0,
                                                   &[(TxOutput(ba), None),
-                                                    (TxOutput(second_ba), None)],
-                                                  None).unwrap();
->>>>>>> fc33fc8e
+                                                    (TxOutput(second_ba), None)]).unwrap();
     let asset_issuance_operation =
       IssueAsset::new(asset_issuance_body, &IssuerKeyPair { keypair: &key_pair }).unwrap();
 
@@ -2671,12 +2657,8 @@
       AssetRecordTemplate::with_no_asset_tracking(100, token_code1.val, art, *keypair.get_pk_ref());
 
     let (ba, _, _) = build_blind_asset_record(ledger.get_prng(), &params.pc_gens, &ar, vec![]);
-<<<<<<< HEAD
-    let asset_issuance_body = IssueAssetBody::new(&token_code1, 0, &[TxOutput(ba)]).unwrap();
-=======
     let asset_issuance_body =
-      IssueAssetBody::new(&token_code1, 0, &[(TxOutput(ba), None)], None).unwrap();
->>>>>>> fc33fc8e
+      IssueAssetBody::new(&token_code1, 0, &[(TxOutput(ba), None)]).unwrap();
     let asset_issuance_operation =
       IssueAsset::new(asset_issuance_body, &IssuerKeyPair { keypair: &keypair }).unwrap();
 
@@ -3119,11 +3101,7 @@
     let (ba, _, _) =
       build_blind_asset_record(ledger.get_prng(), &params.pc_gens, &template, vec![]);
 
-<<<<<<< HEAD
-    let asset_issuance_body = IssueAssetBody::new(&code, 0, &[TxOutput(ba)]).unwrap();
-=======
-    let asset_issuance_body = IssueAssetBody::new(&code, 0, &[(TxOutput(ba), None)], None).unwrap();
->>>>>>> fc33fc8e
+    let asset_issuance_body = IssueAssetBody::new(&code, 0, &[(TxOutput(ba), None)]).unwrap();
     let asset_issuance_operation =
       IssueAsset::new(asset_issuance_body, &IssuerKeyPair { keypair: &alice }).unwrap();
 
