--- conflicted
+++ resolved
@@ -647,7 +647,8 @@
     for ((op_idx, input_idx), key_set) in txn.cosig_keys.iter() {
       let op = &txn.txn.body.operations[*op_idx];
       if let Operation::TransferAsset(xfr) = op {
-        if let XfrAssetType::NonConfidential(val) = xfr.body.note.inputs[*input_idx].asset_type {
+        if let XfrAssetType::NonConfidential(val) = xfr.body.transfer.inputs[*input_idx].asset_type
+        {
           let code = AssetTypeCode { val };
           let signature_rules = &self.asset_types
                                      .get(&code)
@@ -2601,12 +2602,8 @@
     let second_txo_id = txos[1];
 
     // Construct transfer operation
-<<<<<<< HEAD
-    let input_bar = ((ledger.get_utxo(txo_sid).unwrap().0).record).clone();
-=======
     let input_bar_proof = ledger.get_utxo(txo_sid).unwrap();
-    let input_bar = (input_bar_proof.clone().utxo.0).0;
->>>>>>> cfc3d4e2
+    let input_bar = (input_bar_proof.clone().utxo.0).record;
     let input_oar = open_blind_asset_record(&input_bar, &None, &key_pair.get_sk_ref()).unwrap();
     assert!(input_bar_proof.is_valid(state_commitment.clone()));
 
@@ -2884,11 +2881,7 @@
     let (_, sids) = apply_transaction(&mut ledger, tx);
     let sid = sids[0];
 
-<<<<<<< HEAD
-    let bar = ((ledger.get_utxo(sid).unwrap().0).record).clone();
-=======
-    let bar = ((ledger.get_utxo(sid).unwrap().utxo.0).0).clone();
->>>>>>> cfc3d4e2
+    let bar = ((ledger.get_utxo(sid).unwrap().utxo.0).record).clone();
 
     let transfer_template= AssetRecordTemplate::with_no_asset_tracking(100,
                                                                              code.val,
@@ -3189,11 +3182,7 @@
 
     // Construct transfer operation
     let mut block = ledger.start_block().unwrap();
-<<<<<<< HEAD
-    let input_bar = ((ledger.get_utxo(txo_sid).unwrap().0).record).clone();
-=======
-    let input_bar = ((ledger.get_utxo(txo_sid).unwrap().utxo.0).0).clone();
->>>>>>> cfc3d4e2
+    let input_bar = ((ledger.get_utxo(txo_sid).unwrap().utxo.0).record).clone();
     let input_oar = open_blind_asset_record(&input_bar, &None, &alice.get_sk_ref()).unwrap();
 
     let output_template =
@@ -3384,13 +3373,8 @@
     let fiat_transfer_record = AssetRecord::from_template_no_identity_tracking(
       ledger.get_prng(), &fiat_transfer_template).unwrap();
 
-<<<<<<< HEAD
-    let fiat_bar = ((ledger.get_utxo(fiat_sid).unwrap().0).record).clone();
-    let debt_bar = ((ledger.get_utxo(debt_sid).unwrap().0).record).clone();
-=======
-    let fiat_bar = ((ledger.get_utxo(fiat_sid).unwrap().utxo.0).0).clone();
-    let debt_bar = ((ledger.get_utxo(debt_sid).unwrap().utxo.0).0).clone();
->>>>>>> cfc3d4e2
+    let fiat_bar = ((ledger.get_utxo(fiat_sid).unwrap().utxo.0).record).clone();
+    let debt_bar = ((ledger.get_utxo(debt_sid).unwrap().utxo.0).record).clone();
 
     let mut transfer = TransferAsset::new(TransferAssetBody::new(ledger.get_prng(),
                                           vec![TxoRef::Absolute(fiat_sid), TxoRef::Absolute(debt_sid)],
@@ -3411,13 +3395,8 @@
     // Attempt to pay off debt with correct interest payment
     let null_public_key = XfrPublicKey::zei_from_bytes(&[0; 32]).unwrap();
     let mut block = ledger.start_block().unwrap();
-<<<<<<< HEAD
-    let fiat_bar = ((ledger.get_utxo(fiat_sid).unwrap().0).record).clone();
-    let debt_bar = ((ledger.get_utxo(debt_sid).unwrap().0).record).clone();
-=======
-    let fiat_bar = ((ledger.get_utxo(fiat_sid).unwrap().utxo.0).0).clone();
-    let debt_bar = ((ledger.get_utxo(debt_sid).unwrap().utxo.0).0).clone();
->>>>>>> cfc3d4e2
+    let fiat_bar = ((ledger.get_utxo(fiat_sid).unwrap().utxo.0).record).clone();
+    let debt_bar = ((ledger.get_utxo(debt_sid).unwrap().utxo.0).record).clone();
 
     let payment_template = AssetRecordTemplate::with_no_asset_tracking(
       payment_amount,
