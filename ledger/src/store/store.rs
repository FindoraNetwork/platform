--- conflicted
+++ resolved
@@ -146,38 +146,12 @@
   fn get_air_data(&self, address: &str) -> AIRResult;
 }
 
-<<<<<<< HEAD
-=======
-#[repr(C)]
-#[derive(Clone, Debug, Serialize, Deserialize, PartialEq)]
-// TODO (Keyao):
-// Are the four fields below all necessary?
-// Can we remove one of txns_in_block_hash and global_block_hash?
-// Both of them contain the information of the previous state
-pub struct StateCommitmentData {
-  pub bitmap: BitDigest,                        // The checksum of the utxo_map
-  pub block_merkle: HashValue,                  // The root hash of the block Merkle tree
-  pub txns_in_block_hash: BitDigest,            // The hash of the transactions in the block
-  pub previous_state_commitment: BitDigest,     // The prior global block hash
-  pub transaction_merkle_commitment: HashValue, // The root hash of the transaction Merkle tree
-  pub air_commitment: air::Digest,              // The root hash of the AIR sparse Merkle tree
-  pub txo_count: u64, // Number of transaction outputs. Used to provide proof that a utxo does not exist
-}
-
-impl StateCommitmentData {
-  pub fn compute_commitment(&self) -> BitDigest {
-    let serialized = bincode::serialize(&self).unwrap();
-    sha256::hash(&serialized)
-  }
-}
-
 #[derive(Clone, Debug, Serialize, Deserialize, PartialEq)]
 pub struct LoggedBlock {
   pub block: Vec<Transaction>,
   pub state: StateCommitmentData,
 }
 
->>>>>>> 2df3994b
 const MAX_VERSION: usize = 100;
 
 // Parts of the current ledger state which can be restored from a snapshot
