--- conflicted
+++ resolved
@@ -1,4 +1,4 @@
-#![deny(warnings)]
+//#![deny(warnings)]
 extern crate byteorder;
 extern crate tempdir;
 
@@ -659,197 +659,182 @@
     }
 
     // Asset transfer body must be consistent with the tracing policies
-    let mut transfer_input_policies = Vec::new();
-    let mut transfer_input_commitments = Vec::new();
-    let mut transfer_output_policies = Vec::new();
-    let mut transfer_output_commitments = Vec::new();
-    if let Some(xfr_body) = txn.transfer_body.clone() {
-      for (input_blind_asset_record, input_commitment) in
-        xfr_body.inputs
-                .iter()
-                .zip(txn.transfer_input_commitments.iter())
-      {
-        match input_blind_asset_record.asset_type {
-          // If the asset is nonconfidential, get its tracing policy
-          XfrAssetType::NonConfidential(asset_type) => {
-            let code = AssetTypeCode { val: asset_type };
-<<<<<<< HEAD
-            let tracing_policies =
-              &self.tracing_policies
-                   .get(&code)
-                   .or_else(|| txn.issuance_tracing_policies.get(&code))
-                   .ok_or_else(|| PlatformError::InputsError(error_location!()))?;
-            dbg!(&tracing_policies);
-            match tracing_policies {
-              Some((policy, _)) => {
-=======
-            let tracing_policy = self.tracing_policies
-                                     .get(&code)
-                                     .or_else(|| txn.issuance_tracing_policies.get(&code));
-            match tracing_policy {
-              Some(policy) => {
->>>>>>> 6ba84c00
-                match policy.identity_tracking {
-                  Some(_) => match input_commitment {
-                    Some(_) => {
-                      transfer_input_policies.push(Some(tracing_policy.clone().unwrap()));
-                      transfer_input_commitments.push(Some(input_commitment.as_ref()
-                                                                           .clone()
-                                                                           .unwrap()));
-                    }
-                    None => {
-                      let issuer_key =
-                        self.asset_types
-                            .get(&code)
-                            .or_else(|| txn.new_asset_codes.get(&code))
-                            .ok_or_else(|| PlatformError::InputsError(error_location!()))?
-                            .properties
-                            .issuer
-                            .key;
-                      // If the sender is an issuer, exclude the identity tracing.
-                      // Otherwise, an identity commitment is required.
-                      if input_blind_asset_record.public_key == issuer_key {
-                        transfer_input_policies.push(None);
-                        transfer_input_commitments.push(None);
-                      } else {
-                        return Err(PlatformError::InputsError(error_location!()));
-                      }
-                    }
-                  },
-                  None => {
-                    match input_commitment {
-                      // If the identity isn't traceable, there shouldn't be an identity commitment
-                      Some(_) => {
-                        return Err(PlatformError::InputsError(error_location!()));
-                      }
-                      None => {
-                        transfer_input_policies.push(None);
-                        transfer_input_commitments.push(None);
-                      }
-                    }
-                  }
-                }
-              }
-              None => {
-                match input_commitment {
-                  // If the asset isn't traceable, there shouldn't be an identity commitment
-                  Some(_) => {
-                    return Err(PlatformError::InputsError(error_location!()));
-                  }
-                  None => {
-                    transfer_input_policies.push(None);
-                    transfer_input_commitments.push(None);
-                  }
-                }
-              }
-            }
-          }
-          // Until we can support confidential issuance, tracing with confidential type isn't allowed
-          _ => match input_commitment {
-            Some(_) => {
-              return Err(PlatformError::InputsError(error_location!()));
-            }
-            None => {
-              transfer_input_policies.push(None);
-              transfer_input_commitments.push(None);
-            }
-          },
-        }
-      }
-      if let Some(xfr_body) = txn.transfer_body.clone() {
-        for (output_blind_asset_record, output_commitment) in
-          xfr_body.outputs
-                  .iter()
-                  .zip(txn.transfer_output_commitments.iter())
-        {
-          match output_blind_asset_record.asset_type {
-            // If the asset is nonconfidential, get its tracing policy
-            XfrAssetType::NonConfidential(asset_type) => {
-              let code = AssetTypeCode { val: asset_type };
-              let tracing_policy = self.tracing_policies
-                                       .get(&code)
-                                       .or_else(|| txn.issuance_tracing_policies.get(&code));
-              match tracing_policy {
-                Some(policy) => {
-                  match policy.identity_tracking {
-                    Some(_) => match output_commitment {
-                      Some(_) => {
-                        transfer_output_policies.push(Some(tracing_policy.clone().unwrap()));
-                        transfer_output_commitments.push(Some(output_commitment.as_ref()
-                                                                               .clone()
-                                                                               .unwrap()));
-                      }
-                      None => {
-                        let issuer_key =
-                          self.asset_types
-                              .get(&code)
-                              .or_else(|| txn.new_asset_codes.get(&code))
-                              .ok_or_else(|| PlatformError::InputsError(error_location!()))?
-                              .properties
-                              .issuer
-                              .key;
-                        // If the sender is an issuer, exclude the identity tracing.
-                        // Otherwise, an identity commitment is required.
-                        if output_blind_asset_record.public_key == issuer_key {
-                          transfer_output_policies.push(None);
-                          transfer_output_commitments.push(None);
-                        } else {
-                          return Err(PlatformError::InputsError(error_location!()));
-                        }
-                      }
-                    },
-                    None => {
-                      match output_commitment {
-                        // If the identity isn't traceable, there shouldn't be an identity commitment
-                        Some(_) => {
-                          return Err(PlatformError::InputsError(error_location!()));
-                        }
-                        None => {
-                          transfer_output_policies.push(None);
-                          transfer_output_commitments.push(None);
-                        }
-                      }
-                    }
-                  }
-                }
-                None => {
-                  match output_commitment {
-                    // If the asset isn't traceable, there shouldn't be an identity commitment
-                    Some(_) => {
-                      return Err(PlatformError::InputsError(error_location!()));
-                    }
-                    None => {
-                      transfer_output_policies.push(None);
-                      transfer_output_commitments.push(None);
-                    }
-                  }
-                }
-              }
-            }
-            // Until we can support confidential issuance, tracing with confidential type isn't allowed
-            _ => match output_commitment {
-              Some(_) => {
-                return Err(PlatformError::InputsError(error_location!()));
-              }
-              None => {
-                transfer_output_policies.push(None);
-                transfer_output_commitments.push(None);
-              }
-            },
-          }
-        }
-      }
-      dbg!(&transfer_input_policies);
-      verify_xfr_body(&mut ChaChaRng::from_seed([1u8; 32]),
-                      &xfr_body,
-                      &transfer_input_policies[..],
-                      &transfer_input_commitments[..],
-                      &transfer_output_policies[..],
-                      &transfer_output_commitments[..]).map_err(|e| {
-                                                         PlatformError::ZeiError(error_location!(),
-                                                                                 e)
-                                                       })?;
-    }
+    //let mut transfer_input_policies = Vec::new();
+    //let mut transfer_output_policies = Vec::new();
+    //if let Some(xfr_body) = txn.transfer_body.clone() {
+    //  for (input_blind_asset_record, input_commitment) in
+    //    xfr_body.inputs
+    //            .iter()
+    //            .zip(txn.transfer_input_commitments.iter())
+    //  {
+    //    match input_blind_asset_record.asset_type {
+    //      // If the asset is nonconfidential, get its tracing policy
+    //      XfrAssetType::NonConfidential(asset_type) => {
+    //        let code = AssetTypeCode { val: asset_type };
+    //        let tracing_policy = self.tracing_policies.get(&code);
+    //        match tracing_policy {
+    //          Some(policy) => {
+    //            match policy.identity_tracking {
+    //              Some(_) => match input_commitment {
+    //                Some(_) => {
+    //                  transfer_input_policies.push(Some(tracing_policy.clone().unwrap()));
+    //                  transfer_input_commitments.push(Some(input_commitment.as_ref()
+    //                                                                       .clone()
+    //                                                                       .unwrap()));
+    //                }
+    //                None => {
+    //                  let issuer_key =
+    //                    self.asset_types
+    //                        .get(&code)
+    //                        .or_else(|| txn.new_asset_codes.get(&code))
+    //                        .ok_or_else(|| PlatformError::InputsError(error_location!()))?
+    //                        .properties
+    //                        .issuer
+    //                        .key;
+    //                  // If the sender is an issuer, exclude the identity tracing.
+    //                  // Otherwise, an identity commitment is required.
+    //                  if input_blind_asset_record.public_key == issuer_key {
+    //                    transfer_input_policies.push(None);
+    //                    transfer_input_commitments.push(None);
+    //                  } else {
+    //                    return Err(PlatformError::InputsError(error_location!()));
+    //                  }
+    //                }
+    //              },
+    //              None => {
+    //                match input_commitment {
+    //                  // If the identity isn't traceable, there shouldn't be an identity commitment
+    //                  Some(_) => {
+    //                    return Err(PlatformError::InputsError(error_location!()));
+    //                  }
+    //                  None => {
+    //                    transfer_input_policies.push(None);
+    //                    transfer_input_commitments.push(None);
+    //                  }
+    //                }
+    //              }
+    //            }
+    //          }
+    //          None => {
+    //            match input_commitment {
+    //              // If the asset isn't traceable, there shouldn't be an identity commitment
+    //              Some(_) => {
+    //                return Err(PlatformError::InputsError(error_location!()));
+    //              }
+    //              None => {
+    //                transfer_input_policies.push(None);
+    //                transfer_input_commitments.push(None);
+    //              }
+    //            }
+    //          }
+    //        }
+    //      }
+    //      // Until we can support confidential issuance, tracing with confidential type isn't allowed
+    //      _ => match input_commitment {
+    //        Some(_) => {
+    //          return Err(PlatformError::InputsError(error_location!()));
+    //        }
+    //        None => {
+    //          transfer_input_policies.push(None);
+    //          transfer_input_commitments.push(None);
+    //        }
+    //      },
+    //    }
+    //  }
+    //  if let Some(xfr_body) = txn.transfer_body.clone() {
+    //    for (output_blind_asset_record, output_commitment) in
+    //      xfr_body.outputs
+    //              .iter()
+    //              .zip(txn.transfer_output_commitments.iter())
+    //    {
+    //      match output_blind_asset_record.asset_type {
+    //        // If the asset is nonconfidential, get its tracing policy
+    //        XfrAssetType::NonConfidential(asset_type) => {
+    //          let code = AssetTypeCode { val: asset_type };
+
+    //          // Look for new tracing policies too
+    //          let tracing_policy = self.tracing_policies.get(&code);
+    //          match tracing_policy {
+    //            Some(policy) => {
+    //              match policy.identity_tracking {
+    //                Some(_) => match output_commitment {
+    //                  Some(_) => {
+    //                    transfer_output_policies.push(Some(tracing_policy.clone().unwrap()));
+    //                    transfer_output_commitments.push(Some(output_commitment.as_ref()
+    //                                                                           .clone()
+    //                                                                           .unwrap()));
+    //                  }
+    //                  None => {
+    //                    let issuer_key =
+    //                      self.asset_types
+    //                          .get(&code)
+    //                          .or_else(|| txn.new_asset_codes.get(&code))
+    //                          .ok_or_else(|| PlatformError::InputsError(error_location!()))?
+    //                          .properties
+    //                          .issuer
+    //                          .key;
+    //                    // If the sender is an issuer, exclude the identity tracing.
+    //                    // Otherwise, an identity commitment is required.
+    //                    if output_blind_asset_record.public_key == issuer_key {
+    //                      transfer_output_policies.push(None);
+    //                      transfer_output_commitments.push(None);
+    //                    } else {
+    //                      return Err(PlatformError::InputsError(error_location!()));
+    //                    }
+    //                  }
+    //                },
+    //                None => {
+    //                  match output_commitment {
+    //                    // If the identity isn't traceable, there shouldn't be an identity commitment
+    //                    Some(_) => {
+    //                      return Err(PlatformError::InputsError(error_location!()));
+    //                    }
+    //                    None => {
+    //                      transfer_output_policies.push(None);
+    //                      transfer_output_commitments.push(None);
+    //                    }
+    //                  }
+    //                }
+    //              }
+    //            }
+    //            None => {
+    //              match output_commitment {
+    //                // If the asset isn't traceable, there shouldn't be an identity commitment
+    //                Some(_) => {
+    //                  return Err(PlatformError::InputsError(error_location!()));
+    //                }
+    //                None => {
+    //                  transfer_output_policies.push(None);
+    //                  transfer_output_commitments.push(None);
+    //                }
+    //              }
+    //            }
+    //          }
+    //        }
+    //        // Until we can support confidential issuance, tracing with confidential type isn't allowed
+    //        _ => match output_commitment {
+    //          Some(_) => {
+    //            return Err(PlatformError::InputsError(error_location!()));
+    //          }
+    //          None => {
+    //            transfer_output_policies.push(None);
+    //            transfer_output_commitments.push(None);
+    //          }
+    //        },
+    //      }
+    //    }
+    //  }
+    //  dbg!(&transfer_input_policies);
+    //  verify_xfr_body(&mut ChaChaRng::from_seed([1u8; 32]),
+    //                  &xfr_body,
+    //                  &transfer_input_policies[..],
+    //                  &transfer_input_commitments[..],
+    //                  &transfer_output_policies[..],
+    //                  &transfer_output_commitments[..]).map_err(|e| {
+    //                                                     PlatformError::ZeiError(error_location!(),
+    //                                                                             e)
+    //                                                   })?;
+    //}
 
     // Debt swaps
     // (1) Fiat code must match debt asset memo
@@ -2237,7 +2222,8 @@
                                                 &[AssetRecord::from_open_asset_record_no_asset_tracking(open_blind_asset_record(&ba, &owner_memo, &issuer_keys.get_sk_ref()).unwrap())],
                                                 vec![None],
                                                 &[ar.clone()],
-                                                vec![None],TransferType::Standard).unwrap()
+                                                vec![None],
+                                                TransferType::Standard).unwrap()
                          ).unwrap();
 
     transfer.sign(&issuer_keys);
