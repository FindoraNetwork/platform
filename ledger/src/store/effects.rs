#![deny(warnings)]
use crate::data_model::errors::PlatformError;
use crate::data_model::*;
use crate::policies::{compute_debt_swap_effect, DebtSwapEffect};
use crate::policy_script::{run_txn_check, TxnCheckInputs, TxnPolicyData};
use cryptohash::sha256;
use cryptohash::sha256::Digest as BitDigest;
use findora::HasInvariants;
use rand_core::{CryptoRng, RngCore, SeedableRng};
use std::collections::{HashMap, HashSet};
use zei::serialization::ZeiFromToBytes;
use zei::xfr::lib::verify_xfr_body;
use zei::xfr::structs::BlindAssetRecord;

#[derive(Debug, Clone, Eq, PartialEq)]
pub struct TxnEffect {
  // The Transaction object this represents
  pub txn: Transaction,
  // Internally-spent TXOs are None, UTXOs are Some(...)
  pub txos: Vec<Option<TxOutput>>,
  // Which TXOs this consumes
  pub input_txos: HashMap<TxoSID, BlindAssetRecord>,
  // Which new asset types this defines
  pub new_asset_codes: HashMap<AssetTypeCode, AssetType>,
  // Which new TXO issuance sequence numbers are used, in sorted order
  // The vec should be nonempty unless this asset code is being created in
  // this transaction.
  pub new_issuance_nums: HashMap<AssetTypeCode, Vec<u64>>,
  // Which public key is being used to issue each asset type
  pub issuance_keys: HashMap<AssetTypeCode, IssuerPublicKey>,
  // Debt swap information that must be externally validated
  pub debt_effects: HashMap<AssetTypeCode, DebtSwapEffect>,

  pub asset_types_involved: HashSet<AssetTypeCode>,
  pub custom_policy_asset_types: HashMap<AssetTypeCode, TxnCheckInputs>,
  // Updates to the AIR
<<<<<<< HEAD
  pub air_updates: HashMap<BitDigest, String>,
=======
  pub air_updates: HashMap<String, String>,
>>>>>>> 75a1a1f2
}

// Internally validates the transaction as well.
// If the transaction is invalid, it is dropped, so if you need to inspect
// the transaction in order to diagnose the error, clone it first!
impl TxnEffect {
  pub fn compute_effect<R: CryptoRng + RngCore>(prng: &mut R,
                                                txn: Transaction)
                                                -> Result<TxnEffect, PlatformError> {
    let mut txo_count: usize = 0;
    let mut txos: Vec<Option<TxOutput>> = Vec::new();
    let mut input_txos: HashMap<TxoSID, BlindAssetRecord> = HashMap::new();
    let mut new_asset_codes: HashMap<AssetTypeCode, AssetType> = HashMap::new();
    let mut new_issuance_nums: HashMap<AssetTypeCode, Vec<u64>> = HashMap::new();
    let mut issuance_keys: HashMap<AssetTypeCode, IssuerPublicKey> = HashMap::new();
    let mut debt_effects: HashMap<AssetTypeCode, DebtSwapEffect> = HashMap::new();
<<<<<<< HEAD
    let mut asset_types_involved: HashSet<AssetTypeCode> = HashSet::new();

    let custom_policy_asset_types = txn.policy_options
                                       .clone()
                                       .unwrap_or_else(TxnPolicyData::default)
                                       .0
                                       .drain(..)
                                       .collect::<HashMap<_, _>>();

    let mut air_updates: HashMap<BitDigest, String> = HashMap::new();
=======
    let mut air_updates: HashMap<String, String> = HashMap::new();
>>>>>>> 75a1a1f2

    // Sequentially go through the operations, validating intrinsic or
    // local-to-the-transaction properties, then recording effects and
    // external properties.
    //
    // Incrementally recording operations in this way is necessary since
    // validity can depend upon earlier operations within a single
    // transaction (eg, a single transaction containing two Transfers which
    // consume the same TXO is invalid).
    //
    // This process should be a complete internal check of a transaction.
    // In particular, functions consuming a TxnEffect should be able to
    // assume that all internal consistency checks are valid, and that the
    // validity of the whole transaction now only depends on the
    // relationship between the outside world and the TxnEffect's fields
    // (eg, any input TXO SIDs of a Transfer should be recorded in
    // `input_txos` and that Transfer should be valid if all those TXO SIDs
    // exist unspent in the ledger and correspond to the correct
    // BlindAssetRecord).
    for op in txn.operations.iter() {
      assert!(txo_count == txos.len());

      match op {
        // An asset creation is valid iff:
        //     1) The signature is valid.
        //         - Fully checked here
        //     2) The token id is available.
        //         - Partially checked here
        //     3) The policy, if provided, passes its init check
        //         - Fully checked here
        Operation::DefineAsset(def) => {
          // (1)
          // TODO(joe?): like the note in data_model, should the public key
          // used here match `def.body.asset.issuer`?
          def.pubkey
             .key
             .verify(&serde_json::to_vec(&def.body).unwrap(), &def.signature)?;

          let code = def.body.asset.code;
          let token = AssetType { properties: def.body.asset.clone(),
                                  ..Default::default() };

          // (2), only within this transaction
          if new_asset_codes.contains_key(&code) || new_issuance_nums.contains_key(&code) {
            return Err(PlatformError::InputsError);
          }

          // (3)
          if let Some((ref pol, ref globals)) = def.body.asset.policy {
            let globals = globals.clone();
            run_txn_check(&pol.init_check,
                          globals.id_vars,
                          globals.rt_vars,
                          globals.amt_vars,
                          globals.frac_vars,
                          &Transaction::default())?;
          }

          issuance_keys.insert(code, token.properties.issuer.clone());
          new_asset_codes.insert(code, token);
          new_issuance_nums.insert(code, vec![]);
        }

        // The asset issuance is valid iff:
        //      1) The operation is unique (not a replay).
        //          - Partially checked here
        //      2) The signature is valid.
        //          - Fully checked here
        //      3) The signature belongs to the anchor (the issuer).
        //          - Either checked here or recorded in `new_issuance_keys`
        //      4) The assets in the TxOutputs are owned by the signatory.
        //          - Fully checked here
        //      5) The assets in the TxOutputs have a non-confidential
        //         asset type which agrees with the stated asset type.
        //          - Fully checked here
        //      TODO(joe): tracking!
        Operation::IssueAsset(iss) => {
          if iss.body.num_outputs != iss.body.records.len() {
            return Err(PlatformError::InputsError);
          }

          assert!(iss.body.num_outputs == iss.body.records.len());

          let code = iss.body.code;
          let seq_num = iss.body.seq_num;

          asset_types_involved.insert(code);

          // (1), within this transaction
          let iss_nums = new_issuance_nums.entry(code).or_insert_with(|| vec![]);

          if let Some(last_num) = iss_nums.last() {
            if seq_num <= *last_num {
              return Err(PlatformError::InputsError);
            }
          }
          iss_nums.push(seq_num);

          // (2)
          iss.pubkey
             .key
             .verify(&serde_json::to_vec(&iss.body).unwrap(), &iss.signature)?;

          // (3)
          if let Some(prior_key) = issuance_keys.get(&code) {
            if iss.pubkey != *prior_key {
              return Err(PlatformError::InputsError);
            }
          } else {
            issuance_keys.insert(code, iss.pubkey.clone());
          }

          txos.reserve(iss.body.records.len());
          for output in iss.body.records.iter() {
            // (4)
            if (output.0).public_key != iss.pubkey.key {
              return Err(PlatformError::InputsError);
            }

            // (5)
            if (output.0).asset_type != Some(code.val) {
              return Err(PlatformError::InputsError);
            }

            txos.push(Some(output.clone()));
            txo_count += 1;
          }
        }

        // An asset transfer is valid iff:
        //     1) The signatures on the body (a) all are valid and (b)
        //        there is a signature for each non-custom-policy input key
        //          - Fully checked here
        //     2) The UTXOs (a) exist on the ledger and (b) match the zei transaction.
        //          - Partially checked here -- anything which hasn't
        //            been checked will appear in `input_txos`
        //     3) The zei transaction is valid.
        //          - Fully checked here
        Operation::TransferAsset(trn) => {
          if trn.body.inputs.len() != trn.body.transfer.inputs.len() {
            return Err(PlatformError::InputsError);
          }
          if trn.body.num_outputs != trn.body.transfer.outputs.len() {
            return Err(PlatformError::InputsError);
          }
          assert!(trn.body.inputs.len() == trn.body.transfer.inputs.len());
          assert!(trn.body.num_outputs == trn.body.transfer.outputs.len());

          match trn.transfer_type {
            TransferType::DebtSwap => {
              let (debt_type, debt_swap_effect) = compute_debt_swap_effect(&trn.body.transfer)?;

              if debt_effects.contains_key(&debt_type) {
                return Err(PlatformError::InputsError);
              }
              debt_effects.insert(debt_type, debt_swap_effect);
            }
            TransferType::Standard => {
              // (1a) all body signatures are valid
              let mut sig_keys = HashSet::new();
              for sig in &trn.body_signatures {
                if !sig.verify(&serde_json::to_vec(&trn.body).unwrap()) {
                  return Err(PlatformError::InputsError);
                }
                sig_keys.insert(sig.address.key.zei_to_bytes());
              }

              // (1b) all input record owners (for non-custom-policy
              //      assets) have signed
              for record in &trn.body.transfer.inputs {
                // skip signature checking for custom-policy assets
                if let Some(inp_code) = record.asset_type {
                  if custom_policy_asset_types.get(&AssetTypeCode { val: inp_code })
                                              .is_some()
                  {
                    continue;
                  }
                }
                if !sig_keys.contains(&record.public_key.zei_to_bytes()) {
                  return Err(PlatformError::InputsError);
                }
              }
            }
          }
          // (3)
          // TODO: implement real policies
          let null_policies = vec![];
          let null_commitments = vec![];
          verify_xfr_body(prng, &trn.body.transfer, &null_policies, &null_commitments)?;

          for (inp, record) in trn.body.inputs.iter().zip(trn.body.transfer.inputs.iter()) {
            if let Some(inp_code) = record.asset_type {
              asset_types_involved.insert(AssetTypeCode { val: inp_code });
            }

            // (2), checking within this transaction and recording
            // external UTXOs
            match *inp {
              TxoRef::Relative(offs) => {
                // (2).(a)
                if offs as usize >= txo_count {
                  return Err(PlatformError::InputsError);
                }
                let ix = (txo_count - 1) - (offs as usize);
                match &txos[ix] {
                  None => {
                    return Err(PlatformError::InputsError);
                  }
                  Some(TxOutput(inp_record)) => {
                    // (2).(b)
                    if inp_record != record {
                      return Err(PlatformError::InputsError);
                    }
                  }
                }
                txos[ix] = None;
              }
              TxoRef::Absolute(txo_sid) => {
                // (2).(a), partially
                if input_txos.contains_key(&txo_sid) {
                  return Err(PlatformError::InputsError);
                }

                input_txos.insert(txo_sid, record.clone());
              }
            }
          }

          txos.reserve(trn.body.transfer.outputs.len());
          for out in trn.body.transfer.outputs.iter() {
            if let Some(out_code) = out.asset_type {
              asset_types_involved.insert(AssetTypeCode { val: out_code });
            }
            txos.push(Some(TxOutput(out.clone())));
            txo_count += 1;
          }
        }

        Operation::AIRAssign(air_assign) => {
<<<<<<< HEAD
          // unimplemented!("AIRAssign {:?}", air_assign);
          air_updates.insert(air_assign.body.addr, air_assign.body.data.clone());
=======
          // Is this like DefineAsset, and doesn't increment txo_count?
          air_updates.insert(air_assign.body.addr.clone(), air_assign.body.data.clone());
>>>>>>> 75a1a1f2
        }
      } // end -- match op {
    } // end -- for op in txn.operations.iter() {

    Ok(TxnEffect { txn,
                   txos,
                   input_txos,
                   new_asset_codes,
                   new_issuance_nums,
                   issuance_keys,
                   debt_effects,
                   asset_types_involved,
                   custom_policy_asset_types,
                   air_updates })
  }
}

impl HasInvariants<PlatformError> for TxnEffect {
  fn fast_invariant_check(&self) -> Result<(), PlatformError> {
    Ok(())
  }

  fn deep_invariant_check(&self) -> Result<(), PlatformError> {
    // Kinda messy, but the intention of this loop is to encode: For
    // every external input of a TxnEffect, there is exactly one
    // TransferAsset which consumes it.
    for (txo_sid, record) in self.input_txos.iter() {
      let mut found = false;
      for op in self.txn.operations.iter() {
        if let Operation::TransferAsset(trn) = op {
          if trn.body.inputs.len() != trn.body.transfer.inputs.len() {
            return Err(PlatformError::InvariantError(None));
          }
          for (ix, inp_record) in trn.body.inputs.iter().zip(trn.body.transfer.inputs.iter()) {
            if let TxoRef::Absolute(input_tid) = ix {
              if input_tid == txo_sid {
                if inp_record != record {
                  return Err(PlatformError::InvariantError(None));
                }
                if found {
                  return Err(PlatformError::InvariantError(None));
                }
                found = true;
              }
            } else if inp_record == record {
              return Err(PlatformError::InvariantError(None));
            }
          }
        }
      }
      if !found {
        return Err(PlatformError::InvariantError(None));
      }
    }

    // TODO(joe): Every Utxo corresponds to exactly one TranferAsset or
    // IssueAsset, and does not appear in any inputs

    // TODO(joe): other checks?
    {
      // Slightly cheating
      let mut prng = rand_chacha::ChaChaRng::from_entropy();
      if TxnEffect::compute_effect(&mut prng, self.txn.clone())? != *self {
        return Err(PlatformError::InvariantError(None));
      }
    }

    Ok(())
  }
}

#[derive(Debug, Clone, Eq, PartialEq, Default, Serialize)]
pub struct BlockEffect {
  // All Transaction objects validated in this block
  pub txns: Vec<Transaction>,
  // Identifiers within this block for each transaction
  // (currently just an index into `txns`)
  pub temp_sids: Vec<TxnTempSID>,
  // Internally-spent TXOs are None, UTXOs are Some(...)
  // Should line up element-wise with `txns`
  pub txos: Vec<Vec<Option<TxOutput>>>,
  // Which TXOs this consumes
  pub input_txos: HashMap<TxoSID, BlindAssetRecord>,
  // Which new asset types this defines
  pub new_asset_codes: HashMap<AssetTypeCode, AssetType>,
  // Which new TXO issuance sequence numbers are used, in sorted order
  // The vec should be nonempty unless this asset code is being created in
  // this transaction.
  pub new_issuance_nums: HashMap<AssetTypeCode, Vec<u64>>,
  // Which public key is being used to issue each asset type
  pub issuance_keys: HashMap<AssetTypeCode, IssuerPublicKey>,
  // Updates to the AIR
  pub air_updates: HashMap<String, String>,
}

impl BlockEffect {
  pub fn new() -> BlockEffect {
    Default::default()
  }

  // Combine a TxnEffect into this block.
  //
  // NOTE: this does not check the TxnEffect against the rest of the ledger
  // state, so each TxnEffect should be passed through
  // LedgerStatus::check_txn_effects *first*.
  //
  // Returns:
  //   if `txn` would not interfere with any transaction in the block, the
  //       new temp SID representing the transaction.
  //   Otherwise, Err(...)
  pub fn add_txn_effect(&mut self, txn: TxnEffect) -> Result<TxnTempSID, PlatformError> {
    // Check that no inputs are consumed twice
    for (input_sid, _) in txn.input_txos.iter() {
      if self.input_txos.contains_key(&input_sid) {
        return Err(PlatformError::InputsError);
      }
    }

    // Check that no AssetType is affected by both the block so far and
    // this transaction
    {
      for (type_code, _) in txn.new_asset_codes.iter() {
        if self.new_asset_codes.contains_key(&type_code)
           || self.new_issuance_nums.contains_key(&type_code)
        {
          return Err(PlatformError::InputsError);
        }
      }

      for (type_code, nums) in txn.new_issuance_nums.iter() {
        if self.new_asset_codes.contains_key(&type_code)
           || self.new_issuance_nums.contains_key(&type_code)
        {
          return Err(PlatformError::InputsError);
        }

        // Debug-check that issued assets are registered in `issuance_keys`
        if !nums.is_empty() {
          debug_assert!(txn.issuance_keys.contains_key(&type_code));
        }
      }
    }

    // == All validation done, apply `txn` to this block ==
    let temp_sid = TxnTempSID(self.txns.len());
    self.txns.push(txn.txn);
    self.temp_sids.push(temp_sid);
    self.txos.push(txn.txos);

    for (input_sid, record) in txn.input_txos {
      // dbg!(&input_sid);
      debug_assert!(!self.input_txos.contains_key(&input_sid));
      self.input_txos.insert(input_sid, record);
    }

    for (type_code, asset_type) in txn.new_asset_codes {
      debug_assert!(!self.new_asset_codes.contains_key(&type_code));
      self.new_asset_codes.insert(type_code, asset_type);
    }

    for (type_code, issuance_nums) in txn.new_issuance_nums {
      debug_assert!(!self.new_issuance_nums.contains_key(&type_code));
      self.new_issuance_nums.insert(type_code, issuance_nums);
    }

    for (addr, data) in txn.air_updates {
      debug_assert!(!self.air_updates.contains_key(&addr));
      self.air_updates.insert(addr, data);
    }

    Ok(temp_sid)
  }

  pub fn compute_txns_in_block_hash(&self) -> BitDigest {
    let serialized = bincode::serialize(&self.txns).unwrap();

    sha256::hash(&serialized)
  }
}<|MERGE_RESOLUTION|>--- conflicted
+++ resolved
@@ -34,11 +34,7 @@
   pub asset_types_involved: HashSet<AssetTypeCode>,
   pub custom_policy_asset_types: HashMap<AssetTypeCode, TxnCheckInputs>,
   // Updates to the AIR
-<<<<<<< HEAD
-  pub air_updates: HashMap<BitDigest, String>,
-=======
   pub air_updates: HashMap<String, String>,
->>>>>>> 75a1a1f2
 }
 
 // Internally validates the transaction as well.
@@ -55,7 +51,6 @@
     let mut new_issuance_nums: HashMap<AssetTypeCode, Vec<u64>> = HashMap::new();
     let mut issuance_keys: HashMap<AssetTypeCode, IssuerPublicKey> = HashMap::new();
     let mut debt_effects: HashMap<AssetTypeCode, DebtSwapEffect> = HashMap::new();
-<<<<<<< HEAD
     let mut asset_types_involved: HashSet<AssetTypeCode> = HashSet::new();
 
     let custom_policy_asset_types = txn.policy_options
@@ -65,10 +60,7 @@
                                        .drain(..)
                                        .collect::<HashMap<_, _>>();
 
-    let mut air_updates: HashMap<BitDigest, String> = HashMap::new();
-=======
     let mut air_updates: HashMap<String, String> = HashMap::new();
->>>>>>> 75a1a1f2
 
     // Sequentially go through the operations, validating intrinsic or
     // local-to-the-transaction properties, then recording effects and
@@ -308,13 +300,8 @@
         }
 
         Operation::AIRAssign(air_assign) => {
-<<<<<<< HEAD
-          // unimplemented!("AIRAssign {:?}", air_assign);
-          air_updates.insert(air_assign.body.addr, air_assign.body.data.clone());
-=======
           // Is this like DefineAsset, and doesn't increment txo_count?
           air_updates.insert(air_assign.body.addr.clone(), air_assign.body.data.clone());
->>>>>>> 75a1a1f2
         }
       } // end -- match op {
     } // end -- for op in txn.operations.iter() {
