--- conflicted
+++ resolved
@@ -10,18 +10,13 @@
 use serde::Serialize;
 use sparse_merkle_tree::Key;
 use std::collections::{HashMap, HashSet};
-use std::iter::once;
+// use std::iter::once;
 use utils::{HasInvariants, HashOf, SignatureOf};
 use zei::serialization::ZeiFromToBytes;
-<<<<<<< HEAD
-use zei::xfr::lib::verify_xfr_body_no_policies;
-use zei::xfr::sig::XfrPublicKey;
-use zei::xfr::structs::{AssetTracingPolicy, XfrAmount, XfrAssetType, XfrBody};
-=======
 use zei::xfr::lib::{verify_xfr_body, XfrNotePolicies};
 use zei::xfr::sig::XfrPublicKey;
-use zei::xfr::structs::{AssetTracingPolicies, BlindAssetRecord, XfrAmount, XfrAssetType};
->>>>>>> ac61282f
+// use zei::xfr::structs::{AssetTracingPolicies, BlindAssetRecord, XfrAmount, XfrAssetType};
+use zei::xfr::structs::{AssetTracingPolicies, XfrAmount, XfrAssetType};
 
 #[derive(Debug, Clone, Eq, PartialEq)]
 pub struct TxnEffect {
@@ -73,18 +68,11 @@
 #[allow(clippy::cognitive_complexity)]
 impl TxnEffect {
   pub fn compute_effect(txn: Transaction) -> Result<TxnEffect, PlatformError> {
-    let mut prng = ChaChaRng::from_entropy();
-
     let mut txo_count: usize = 0;
     let mut op_idx: usize = 0;
     let mut txos: Vec<Option<TxOutput>> = Vec::new();
     let mut internally_spent_txos = Vec::new();
-<<<<<<< HEAD
     let mut input_txos: HashMap<TxoSID, TxOutput> = HashMap::new();
-    let mut memo_updates = Vec::new();
-=======
-    let mut input_txos: HashMap<TxoSID, BlindAssetRecord> = HashMap::new();
->>>>>>> ac61282f
     let mut new_asset_codes: HashMap<AssetTypeCode, AssetType> = HashMap::new();
     let mut cosig_keys = HashMap::new();
     let mut memo_updates = Vec::new();
@@ -92,11 +80,7 @@
     let mut issuance_keys: HashMap<AssetTypeCode, IssuerPublicKey> = HashMap::new();
     let mut issuance_amounts = HashMap::new();
     let mut debt_effects: HashMap<AssetTypeCode, DebtSwapEffect> = HashMap::new();
-<<<<<<< HEAD
-
-=======
     let mut tracing_policies: HashMap<AssetTypeCode, AssetTracingPolicies> = HashMap::new();
->>>>>>> ac61282f
     let mut asset_types_involved: HashSet<AssetTypeCode> = HashSet::new();
     let mut confidential_issuance_types = HashSet::new();
     let mut kv_updates =
@@ -276,17 +260,6 @@
             txos.push(Some(output.clone()));
             txo_count += 1;
           }
-<<<<<<< HEAD
-
-          // (6)
-          match &iss.body.tracing_policy {
-            Some(policy) => {
-              issuance_tracing_policies.insert(code, policy.as_ref().clone());
-            }
-            None => {}
-          }
-=======
->>>>>>> ac61282f
         }
 
         // An asset transfer is valid iff:
@@ -307,12 +280,18 @@
           if trn.body.inputs.len() != trn.body.note.inputs.len() {
             return Err(inp_fail!());
           }
-<<<<<<< HEAD
-          if trn.body.num_outputs != trn.body.note.outputs.len() {
+          if trn.body.outputs.len() != trn.body.note.outputs.len() {
             return Err(inp_fail!());
           }
           assert!(trn.body.inputs.len() == trn.body.note.inputs.len());
-          assert!(trn.body.num_outputs == trn.body.note.outputs.len());
+          assert!(trn.body.outputs.len() == trn.body.note.outputs.len());
+
+          // Transfer outputs must match outputs zei transaction
+          for (output, record) in trn.body.outputs.iter().zip(trn.body.note.outputs.iter()) {
+            if output.record != *record {
+              return Err(inp_fail!());
+            }
+          }
 
           // Simplify (4)
           if !trn.body.lien_assignments.is_empty()
@@ -347,24 +326,6 @@
             }
             (inps, outs)
           };
-=======
-          if trn.body.outputs.len() != trn.body.transfer.outputs.len() {
-            return Err(inp_fail!());
-          }
-          assert!(trn.body.inputs.len() == trn.body.transfer.inputs.len());
-          assert!(trn.body.outputs.len() == trn.body.transfer.outputs.len());
-
-          // Transfer outputs must match outputs zei transaction
-          for (output, record) in trn.body
-                                     .outputs
-                                     .iter()
-                                     .zip(trn.body.transfer.outputs.iter())
-          {
-            if output.0 != *record {
-              return Err(inp_fail!());
-            }
-          }
->>>>>>> ac61282f
 
           match trn.body.transfer_type {
             TransferType::DebtSwap => {
@@ -412,7 +373,7 @@
               let policies = XfrNotePolicies::from_policies_no_ref(&trn.body.policies);
               verify_xfr_body(&mut prng,
                               &mut params,
-                              &trn.body.transfer,
+                              &trn.body.note,
                               &policies).map_err(|e| {
                                           PlatformError::ZeiError(error_location!(), e)
                                         })?;
@@ -422,12 +383,12 @@
                                                  .policies
                                                  .inputs_tracking_policies
                                                  .iter()
-                                                 .zip(trn.body.transfer.inputs.iter())
+                                                 .zip(trn.body.note.inputs.iter())
                                                  .chain(trn.body
                                                            .policies
                                                            .outputs_tracking_policies
                                                            .iter()
-                                                           .zip(trn.body.transfer.outputs.iter()))
+                                                           .zip(trn.body.note.outputs.iter()))
               {
                 // Only non-confidential assets can be traced
                 if let Some(inp_code) = record.asset_type.get_asset_type() {
@@ -443,18 +404,6 @@
             }
           }
           // (3)
-          // TODO: implement real policies
-<<<<<<< HEAD
-          transfer_input_commitments = trn.body.input_identity_commitments.clone();
-          transfer_output_commitments = trn.body.output_identity_commitments.clone();
-          transfer_body = Some(trn.body.note.clone());
-
-          // patch for https://github.com/findoraorg/platform/issues/363
-          verify_xfr_body_no_policies(&mut prng, &trn.body.note)
-            .map_err(|e| PlatformError::ZeiError(error_location!(),e))?;
-
-=======
->>>>>>> ac61282f
           let mut input_types = HashSet::new();
           for ((inp, record), lien) in trn.body
                                           .inputs
@@ -583,180 +532,182 @@
         //          - Checked here (although the TxoSID <-> TxOutput match
         //            isn't checked until later)
         //
-        Operation::BindAssets(bind_assets) => {
-          if 1 + bind_assets.body.inputs.len() != bind_assets.body.note.inputs.len() {
-            return Err(inp_fail!());
-          }
-          if bind_assets.body.note.outputs.len() != 1 {
-            return Err(inp_fail!());
-          }
-          assert!(1 + bind_assets.body.inputs.len() == bind_assets.body.note.inputs.len());
-          assert!(1 == bind_assets.body.note.outputs.len());
-
-          // 2(b)
-          if bind_assets.body.note.inputs[0].asset_type
-                                            .get_asset_type()
-                                            .is_none()
-             || bind_assets.body.note.inputs[0].asset_type
-                != bind_assets.body.note.outputs[0].asset_type
-          {
-            return Err(inp_fail!());
-          }
-
-          // setup for (3)
-          // NOTE: `lien_inputs` doesn't include the contract
-          let lien_inputs = {
-            let mut inps = bind_assets.body
-                                      .note
-                                      .inputs
-                                      .iter()
-                                      .skip(1)
-                                      .map(|_| None)
-                                      .collect::<Vec<_>>();
-            for (inp_ix, hash) in bind_assets.body.input_liens.iter() {
-              let inp_ix = *inp_ix;
-              match inps.get(inp_ix) {
-                Some(None) => {
-                  inps[inp_ix] = Some(hash);
-                }
-                _ => {
-                  return Err(inp_fail!());
-                }
-              }
-            }
-            inps
-          };
-
-          assert!(lien_inputs.len() == bind_assets.body.inputs.len());
-
-          let mut input_keys = HashSet::new();
-          // (1a) all body signatures are valid
-          for sig in &bind_assets.body_signatures {
-            if !bind_assets.body.verify_body_signature(sig) {
-              return Err(inp_fail!());
-            }
-            if let Some(input_idx) = sig.input_idx {
-              let sig_keys = cosig_keys.entry((op_idx, input_idx))
-                                       .or_insert_with(HashSet::new);
-              (*sig_keys).insert(sig.address.key.zei_to_bytes());
-            } else {
-              input_keys.insert(sig.address.key.zei_to_bytes());
-            }
-          }
-
-          // (1b) all input record owners (for non-custom-policy
-          //      assets) have signed
-          for (input_idx, record) in bind_assets.body.note.inputs.iter().enumerate() {
-            // skip signature checking for custom-policy assets
-            if let Some(inp_code) = record.asset_type.get_asset_type() {
-              if custom_policy_asset_types.get(&AssetTypeCode { val: inp_code })
-                                          .is_some()
-              {
-                // (2)
-                if input_idx != 0 {
-                  return Err(inp_fail!());
-                }
-
-                continue;
-              }
-            }
-            if !input_keys.contains(&record.public_key.zei_to_bytes()) {
-              return Err(inp_fail!());
-            }
-            cosig_keys.entry((op_idx, input_idx))
-                      .or_insert_with(HashSet::new);
-          }
-
-          // (3)
-          // TODO(joe): support identity tracing in Bind/Release
-          // TODO: implement real policies
-          verify_xfr_body_no_policies(&mut prng, &bind_assets.body.note)
-            .map_err(|e| PlatformError::ZeiError(error_location!(),e))?;
-
-          // The vec of TxOutputs corresponding to the lien
-          let bound_inputs = bind_assets.body
-                                        .note
-                                        .inputs
-                                        .iter()
-                                        .zip(lien_inputs.iter())
-                                        .map(|(ar, lien)| TxOutput { record: ar.clone(),
-                                                                     lien: lien.cloned() })
-                                        .collect::<Vec<_>>();
-
-          // (5) NOTE: the inputs are [contract] + inputs, and the contract is
-          // not allowed to have a lien bound to it already (hence
-          // once(None))
-          let mut input_types = HashSet::new();
-          for ((inp, record), lien) in
-            once(&bind_assets.body.contract).chain(bind_assets.body.inputs.iter())
-                                            .zip(bind_assets.body.note.inputs.iter())
-                                            .zip(once(None).chain(lien_inputs.into_iter()))
-          {
-            // NOTE: We assume that any confidential-type asset records
-            // have no atypical transfer restrictions. Be careful!
-            if let Some(inp_code) = record.asset_type.get_asset_type() {
-              input_types.insert(AssetTypeCode { val: inp_code });
-              //asset_types_involved.insert(AssetTypeCode { val: inp_code });
-            }
-
-            // (2), checking within this transaction and recording
-            // external UTXOs
-            match *inp {
-              TxoRef::Relative(offs) => {
-                // (2).(a)
-                if offs as usize >= txo_count {
-                  return Err(inp_fail!());
-                }
-                let ix = (txo_count - 1) - (offs as usize);
-                match &txos[ix] {
-                  None => {
-                    return Err(inp_fail!());
-                  }
-                  Some(txo) => {
-                    let TxOutput { record: inp_record,
-                                   lien: inp_lien, } = &txo;
-                    // (2).(b)
-                    if inp_record != record || inp_lien != &lien.cloned() {
-                      return Err(inp_fail!());
-                    }
-                    internally_spent_txos.push(txo.clone());
-                  }
-                }
-                txos[ix] = None;
-              }
-              TxoRef::Absolute(txo_sid) => {
-                // (2).(a), partially
-                if input_txos.contains_key(&txo_sid) {
-                  return Err(inp_fail!());
-                }
-
-                input_txos.insert(txo_sid,
-                                  TxOutput { record: record.clone(),
-                                             lien: lien.cloned() });
-              }
-            }
-          }
-
-          // A bind has exactly one output: the lien
-          txos.reserve(1);
-          assert_eq!(bind_assets.body.note.outputs.len(), 1);
-
-          {
-            assert_eq!(bind_assets.body.note.inputs[0].asset_type,
-                       bind_assets.body.note.outputs[0].asset_type);
-            let (out, lien) = (&bind_assets.body.note.outputs[0], Some(HashOf::new(&bound_inputs)));
-            asset_types_involved.insert(AssetTypeCode { val: out.asset_type
-                                                                .get_asset_type()
-                                                                .unwrap() });
-            txos.push(Some(TxOutput { record: out.clone(),
-                                      lien }));
-            txo_count += 1;
-          }
-
-          // Until we can distinguish assets that have policies that invoke transfer restrictions
-          // from those that don't, make note of all non-confidential inputs of confidential
-          // transfers
-          asset_types_involved.extend(&input_types);
+        Operation::BindAssets(_bind_assets) => {
+          unimplemented!();
+
+          //if 1 + bind_assets.body.inputs.len() != bind_assets.body.note.inputs.len() {
+          //  return Err(inp_fail!());
+          //}
+          //if bind_assets.body.note.outputs.len() != 1 {
+          //  return Err(inp_fail!());
+          //}
+          //assert!(1 + bind_assets.body.inputs.len() == bind_assets.body.note.inputs.len());
+          //assert!(1 == bind_assets.body.note.outputs.len());
+
+          //// 2(b)
+          //if bind_assets.body.note.inputs[0].asset_type
+          //                                  .get_asset_type()
+          //                                  .is_none()
+          //   || bind_assets.body.note.inputs[0].asset_type
+          //      != bind_assets.body.note.outputs[0].asset_type
+          //{
+          //  return Err(inp_fail!());
+          //}
+
+          //// setup for (3)
+          //// NOTE: `lien_inputs` doesn't include the contract
+          //let lien_inputs = {
+          //  let mut inps = bind_assets.body
+          //                            .note
+          //                            .inputs
+          //                            .iter()
+          //                            .skip(1)
+          //                            .map(|_| None)
+          //                            .collect::<Vec<_>>();
+          //  for (inp_ix, hash) in bind_assets.body.input_liens.iter() {
+          //    let inp_ix = *inp_ix;
+          //    match inps.get(inp_ix) {
+          //      Some(None) => {
+          //        inps[inp_ix] = Some(hash);
+          //      }
+          //      _ => {
+          //        return Err(inp_fail!());
+          //      }
+          //    }
+          //  }
+          //  inps
+          //};
+
+          //assert!(lien_inputs.len() == bind_assets.body.inputs.len());
+
+          //let mut input_keys = HashSet::new();
+          //// (1a) all body signatures are valid
+          //for sig in &bind_assets.body_signatures {
+          //  if !bind_assets.body.verify_body_signature(sig) {
+          //    return Err(inp_fail!());
+          //  }
+          //  if let Some(input_idx) = sig.input_idx {
+          //    let sig_keys = cosig_keys.entry((op_idx, input_idx))
+          //                             .or_insert_with(HashSet::new);
+          //    (*sig_keys).insert(sig.address.key.zei_to_bytes());
+          //  } else {
+          //    input_keys.insert(sig.address.key.zei_to_bytes());
+          //  }
+          //}
+
+          //// (1b) all input record owners (for non-custom-policy
+          ////      assets) have signed
+          //for (input_idx, record) in bind_assets.body.note.inputs.iter().enumerate() {
+          //  // skip signature checking for custom-policy assets
+          //  if let Some(inp_code) = record.asset_type.get_asset_type() {
+          //    if custom_policy_asset_types.get(&AssetTypeCode { val: inp_code })
+          //                                .is_some()
+          //    {
+          //      // (2)
+          //      if input_idx != 0 {
+          //        return Err(inp_fail!());
+          //      }
+
+          //      continue;
+          //    }
+          //  }
+          //  if !input_keys.contains(&record.public_key.zei_to_bytes()) {
+          //    return Err(inp_fail!());
+          //  }
+          //  cosig_keys.entry((op_idx, input_idx))
+          //            .or_insert_with(HashSet::new);
+          //}
+
+          //// (3)
+          //// TODO(joe): support identity tracing in Bind/Release
+          //// TODO: implement real policies
+          //verify_xfr_body_no_policies(&mut prng, &bind_assets.body.note)
+          //  .map_err(|e| PlatformError::ZeiError(error_location!(),e))?;
+
+          //// The vec of TxOutputs corresponding to the lien
+          //let bound_inputs = bind_assets.body
+          //                              .note
+          //                              .inputs
+          //                              .iter()
+          //                              .zip(lien_inputs.iter())
+          //                              .map(|(ar, lien)| TxOutput { record: ar.clone(),
+          //                                                           lien: lien.cloned() })
+          //                              .collect::<Vec<_>>();
+
+          //// (5) NOTE: the inputs are [contract] + inputs, and the contract is
+          //// not allowed to have a lien bound to it already (hence
+          //// once(None))
+          //let mut input_types = HashSet::new();
+          //for ((inp, record), lien) in
+          //  once(&bind_assets.body.contract).chain(bind_assets.body.inputs.iter())
+          //                                  .zip(bind_assets.body.note.inputs.iter())
+          //                                  .zip(once(None).chain(lien_inputs.into_iter()))
+          //{
+          //  // NOTE: We assume that any confidential-type asset records
+          //  // have no atypical transfer restrictions. Be careful!
+          //  if let Some(inp_code) = record.asset_type.get_asset_type() {
+          //    input_types.insert(AssetTypeCode { val: inp_code });
+          //    //asset_types_involved.insert(AssetTypeCode { val: inp_code });
+          //  }
+
+          //  // (2), checking within this transaction and recording
+          //  // external UTXOs
+          //  match *inp {
+          //    TxoRef::Relative(offs) => {
+          //      // (2).(a)
+          //      if offs as usize >= txo_count {
+          //        return Err(inp_fail!());
+          //      }
+          //      let ix = (txo_count - 1) - (offs as usize);
+          //      match &txos[ix] {
+          //        None => {
+          //          return Err(inp_fail!());
+          //        }
+          //        Some(txo) => {
+          //          let TxOutput { record: inp_record,
+          //                         lien: inp_lien, } = &txo;
+          //          // (2).(b)
+          //          if inp_record != record || inp_lien != &lien.cloned() {
+          //            return Err(inp_fail!());
+          //          }
+          //          internally_spent_txos.push(txo.clone());
+          //        }
+          //      }
+          //      txos[ix] = None;
+          //    }
+          //    TxoRef::Absolute(txo_sid) => {
+          //      // (2).(a), partially
+          //      if input_txos.contains_key(&txo_sid) {
+          //        return Err(inp_fail!());
+          //      }
+
+          //      input_txos.insert(txo_sid,
+          //                        TxOutput { record: record.clone(),
+          //                                   lien: lien.cloned() });
+          //    }
+          //  }
+          //}
+
+          //// A bind has exactly one output: the lien
+          //txos.reserve(1);
+          //assert_eq!(bind_assets.body.note.outputs.len(), 1);
+
+          //{
+          //  assert_eq!(bind_assets.body.note.inputs[0].asset_type,
+          //             bind_assets.body.note.outputs[0].asset_type);
+          //  let (out, lien) = (&bind_assets.body.note.outputs[0], Some(HashOf::new(&bound_inputs)));
+          //  asset_types_involved.insert(AssetTypeCode { val: out.asset_type
+          //                                                      .get_asset_type()
+          //                                                      .unwrap() });
+          //  txos.push(Some(TxOutput { record: out.clone(),
+          //                            lien }));
+          //  txo_count += 1;
+          //}
+
+          //// Until we can distinguish assets that have policies that invoke transfer restrictions
+          //// from those that don't, make note of all non-confidential inputs of confidential
+          //// transfers
+          //asset_types_involved.extend(&input_types);
         }
 
         // A release is valid iff:
@@ -775,191 +726,193 @@
         //     3) The zei transaction is valid.
         //          - Fully checked here
         //
-        Operation::ReleaseAssets(release_assets) => {
-          if release_assets.body.note.inputs.is_empty() {
-            return Err(inp_fail!());
-          }
-          if release_assets.body.num_outputs != release_assets.body.note.outputs.len() {
-            return Err(inp_fail!());
-          }
-          assert!(!release_assets.body.note.inputs.is_empty());
-          assert!(release_assets.body.num_outputs == release_assets.body.note.outputs.len());
-
-          // setup for (2)
-          let (lien_inputs, lien_outputs) = {
-            let mut inps = release_assets.body
-                                         .note
-                                         .inputs
-                                         .iter()
-                                         .map(|_| None)
-                                         .collect::<Vec<_>>();
-            let mut outs = release_assets.body
-                                         .note
-                                         .outputs
-                                         .iter()
-                                         .map(|_| None)
-                                         .collect::<Vec<_>>();
-            for (inp_ix, out_ix, hash) in release_assets.body.lien_assignments.iter() {
-              let (inp_ix, out_ix) = (*inp_ix, *out_ix);
-              // The contract input is a special case
-              if inp_ix == 0 {
-                return Err(inp_fail!());
-              }
-              match (inps.get(inp_ix), outs.get(out_ix)) {
-                (Some(None), Some(None)) => {
-                  inps[inp_ix] = Some(hash);
-                  outs[out_ix] = Some(hash);
-                }
-                _ => {
-                  return Err(inp_fail!());
-                }
-              }
-            }
-            (inps, outs)
-          };
-
-          assert!(lien_inputs.len() == release_assets.body.note.inputs.len());
-
-          // TODO(joe): Can this safely be removed?
-          //  - It *SHOULD* be enforced by BindAssets validation
-          //  - If there's a bug in BindAssets validation that allows a
-          //    confidential asset type on the contract, what is the sane
-          //    behavior?
-          //  - Rejecting later transactions that use such a lien seems
-          //    like a "fail-safe" option -- is that right?
-          if release_assets.body.note.inputs[0].asset_type
-                                               .get_asset_type()
-                                               .is_none()
-          {
-            return Err(inp_fail!());
-          }
-
-          let mut input_keys = HashSet::new();
-          // (1a) all body signatures are valid
-          for sig in &release_assets.body_signatures {
-            if !release_assets.body.verify_body_signature(sig) {
-              return Err(inp_fail!());
-            }
-            if let Some(input_idx) = sig.input_idx {
-              let sig_keys = cosig_keys.entry((op_idx, input_idx))
-                                       .or_insert_with(HashSet::new);
-              (*sig_keys).insert(sig.address.key.zei_to_bytes());
-            } else {
-              input_keys.insert(sig.address.key.zei_to_bytes());
-            }
-          }
-
-          // (1b) the contract input record owners (for non-custom-policy
-          //      assets) have signed
-          for (input_idx, record) in once(&release_assets.body.note.inputs[0]).enumerate() {
-            // skip signature checking for custom-policy assets
-            if let Some(inp_code) = record.asset_type.get_asset_type() {
-              if custom_policy_asset_types.get(&AssetTypeCode { val: inp_code })
-                                          .is_some()
-              {
-                continue;
-              }
-            } else {
-              panic!("{}", inp_fail!());
-            }
-            if !input_keys.contains(&record.public_key.zei_to_bytes()) {
-              return Err(inp_fail!());
-            }
-            cosig_keys.entry((op_idx, input_idx))
-                      .or_insert_with(HashSet::new);
-          }
-
-          // (3)
-          // TODO: implement real policies
-          // patch for https://github.com/findoraorg/platform/issues/363
-          verify_xfr_body_no_policies(&mut prng, &release_assets.body.note)
-            .map_err(|e| PlatformError::ZeiError(error_location!(),e))?;
-
-          // The vec of TxOutputs corresponding to the lien
-          let bound_inputs = release_assets.body
-                                           .note
-                                           .inputs
-                                           .iter()
-                                           .zip(lien_inputs.iter().skip(1))
-                                           // Skipping the contract
-                                           .skip(1)
-                                           .map(|(ar, lien)| TxOutput { record: ar.clone(),
-                                                                        lien: lien.cloned() })
-                                           .collect::<Vec<_>>();
-
-          let mut input_types = HashSet::new();
-          for record in release_assets.body.note.inputs.iter() {
-            // NOTE: We assume that any confidential-type asset records
-            // have no atypical transfer restrictions. Be careful!
-            if let Some(inp_code) = record.asset_type.get_asset_type() {
-              input_types.insert(AssetTypeCode { val: inp_code });
-              //asset_types_involved.insert(AssetTypeCode { val: inp_code });
-            }
-          }
-
-          {
-            let (inp, record) =
-              (&release_assets.body.contract, &release_assets.body.note.inputs[0]);
-            let lien = Some(HashOf::new(&bound_inputs));
-
-            // (2), checking within this transaction and recording
-            // external UTXOs
-            match *inp {
-              TxoRef::Relative(offs) => {
-                // (2).(a)
-                if offs as usize >= txo_count {
-                  return Err(inp_fail!());
-                }
-                let ix = (txo_count - 1) - (offs as usize);
-                match &txos[ix] {
-                  None => {
-                    return Err(inp_fail!());
-                  }
-                  Some(txo) => {
-                    let TxOutput { record: inp_record,
-                                   lien: inp_lien, } = &txo;
-                    // (2).(b)
-                    if inp_record != record || inp_lien != &lien {
-                      return Err(inp_fail!());
-                    }
-                    internally_spent_txos.push(txo.clone());
-                  }
-                }
-                txos[ix] = None;
-              }
-              TxoRef::Absolute(txo_sid) => {
-                // (2).(a), partially
-                if input_txos.contains_key(&txo_sid) {
-                  return Err(inp_fail!());
-                }
-
-                input_txos.insert(txo_sid,
-                                  TxOutput { record: record.clone(),
-                                             lien });
-              }
-            }
-          }
-
-          txos.reserve(release_assets.body.note.outputs.len());
-          let mut conf_transfer = false;
-          for (out, lien) in release_assets.body.note.outputs.iter().zip(lien_outputs) {
-            if let XfrAssetType::Confidential(_) = out.asset_type {
-              conf_transfer = true;
-            }
-            if let Some(out_code) = out.asset_type.get_asset_type() {
-              asset_types_involved.insert(AssetTypeCode { val: out_code });
-            }
-            txos.push(Some(TxOutput { record: out.clone(),
-                                      lien: lien.cloned() }));
-            txo_count += 1;
-          }
-          // Until we can distinguish assets that have policies that invoke transfer restrictions
-          // from those that don't, make note of all non-confidential inputs of confidential
-          // transfers
-          asset_types_involved.extend(&input_types);
-          if conf_transfer {
-            confidential_transfer_inputs.extend(&input_types);
-          }
+        Operation::ReleaseAssets(_release_assets) => {
+          unimplemented!();
+
+          //if release_assets.body.note.inputs.is_empty() {
+          //  return Err(inp_fail!());
+          //}
+          //if release_assets.body.num_outputs != release_assets.body.note.outputs.len() {
+          //  return Err(inp_fail!());
+          //}
+          //assert!(!release_assets.body.note.inputs.is_empty());
+          //assert!(release_assets.body.num_outputs == release_assets.body.note.outputs.len());
+
+          //// setup for (2)
+          //let (lien_inputs, lien_outputs) = {
+          //  let mut inps = release_assets.body
+          //                               .note
+          //                               .inputs
+          //                               .iter()
+          //                               .map(|_| None)
+          //                               .collect::<Vec<_>>();
+          //  let mut outs = release_assets.body
+          //                               .note
+          //                               .outputs
+          //                               .iter()
+          //                               .map(|_| None)
+          //                               .collect::<Vec<_>>();
+          //  for (inp_ix, out_ix, hash) in release_assets.body.lien_assignments.iter() {
+          //    let (inp_ix, out_ix) = (*inp_ix, *out_ix);
+          //    // The contract input is a special case
+          //    if inp_ix == 0 {
+          //      return Err(inp_fail!());
+          //    }
+          //    match (inps.get(inp_ix), outs.get(out_ix)) {
+          //      (Some(None), Some(None)) => {
+          //        inps[inp_ix] = Some(hash);
+          //        outs[out_ix] = Some(hash);
+          //      }
+          //      _ => {
+          //        return Err(inp_fail!());
+          //      }
+          //    }
+          //  }
+          //  (inps, outs)
+          //};
+
+          //assert!(lien_inputs.len() == release_assets.body.note.inputs.len());
+
+          //// TODO(joe): Can this safely be removed?
+          ////  - It *SHOULD* be enforced by BindAssets validation
+          ////  - If there's a bug in BindAssets validation that allows a
+          ////    confidential asset type on the contract, what is the sane
+          ////    behavior?
+          ////  - Rejecting later transactions that use such a lien seems
+          ////    like a "fail-safe" option -- is that right?
+          //if release_assets.body.note.inputs[0].asset_type
+          //                                     .get_asset_type()
+          //                                     .is_none()
+          //{
+          //  return Err(inp_fail!());
+          //}
+
+          //let mut input_keys = HashSet::new();
+          //// (1a) all body signatures are valid
+          //for sig in &release_assets.body_signatures {
+          //  if !release_assets.body.verify_body_signature(sig) {
+          //    return Err(inp_fail!());
+          //  }
+          //  if let Some(input_idx) = sig.input_idx {
+          //    let sig_keys = cosig_keys.entry((op_idx, input_idx))
+          //                             .or_insert_with(HashSet::new);
+          //    (*sig_keys).insert(sig.address.key.zei_to_bytes());
+          //  } else {
+          //    input_keys.insert(sig.address.key.zei_to_bytes());
+          //  }
+          //}
+
+          //// (1b) the contract input record owners (for non-custom-policy
+          ////      assets) have signed
+          //for (input_idx, record) in once(&release_assets.body.note.inputs[0]).enumerate() {
+          //  // skip signature checking for custom-policy assets
+          //  if let Some(inp_code) = record.asset_type.get_asset_type() {
+          //    if custom_policy_asset_types.get(&AssetTypeCode { val: inp_code })
+          //                                .is_some()
+          //    {
+          //      continue;
+          //    }
+          //  } else {
+          //    panic!("{}", inp_fail!());
+          //  }
+          //  if !input_keys.contains(&record.public_key.zei_to_bytes()) {
+          //    return Err(inp_fail!());
+          //  }
+          //  cosig_keys.entry((op_idx, input_idx))
+          //            .or_insert_with(HashSet::new);
+          //}
+
+          //// (3)
+          //// TODO: implement real policies
+          //// patch for https://github.com/findoraorg/platform/issues/363
+          //verify_xfr_body_no_policies(&mut prng, &release_assets.body.note)
+          //  .map_err(|e| PlatformError::ZeiError(error_location!(),e))?;
+
+          //// The vec of TxOutputs corresponding to the lien
+          //let bound_inputs = release_assets.body
+          //                                 .note
+          //                                 .inputs
+          //                                 .iter()
+          //                                 .zip(lien_inputs.iter().skip(1))
+          //                                 // Skipping the contract
+          //                                 .skip(1)
+          //                                 .map(|(ar, lien)| TxOutput { record: ar.clone(),
+          //                                                              lien: lien.cloned() })
+          //                                 .collect::<Vec<_>>();
+
+          //let mut input_types = HashSet::new();
+          //for record in release_assets.body.note.inputs.iter() {
+          //  // NOTE: We assume that any confidential-type asset records
+          //  // have no atypical transfer restrictions. Be careful!
+          //  if let Some(inp_code) = record.asset_type.get_asset_type() {
+          //    input_types.insert(AssetTypeCode { val: inp_code });
+          //    //asset_types_involved.insert(AssetTypeCode { val: inp_code });
+          //  }
+          //}
+
+          //{
+          //  let (inp, record) =
+          //    (&release_assets.body.contract, &release_assets.body.note.inputs[0]);
+          //  let lien = Some(HashOf::new(&bound_inputs));
+
+          //  // (2), checking within this transaction and recording
+          //  // external UTXOs
+          //  match *inp {
+          //    TxoRef::Relative(offs) => {
+          //      // (2).(a)
+          //      if offs as usize >= txo_count {
+          //        return Err(inp_fail!());
+          //      }
+          //      let ix = (txo_count - 1) - (offs as usize);
+          //      match &txos[ix] {
+          //        None => {
+          //          return Err(inp_fail!());
+          //        }
+          //        Some(txo) => {
+          //          let TxOutput { record: inp_record,
+          //                         lien: inp_lien, } = &txo;
+          //          // (2).(b)
+          //          if inp_record != record || inp_lien != &lien {
+          //            return Err(inp_fail!());
+          //          }
+          //          internally_spent_txos.push(txo.clone());
+          //        }
+          //      }
+          //      txos[ix] = None;
+          //    }
+          //    TxoRef::Absolute(txo_sid) => {
+          //      // (2).(a), partially
+          //      if input_txos.contains_key(&txo_sid) {
+          //        return Err(inp_fail!());
+          //      }
+
+          //      input_txos.insert(txo_sid,
+          //                        TxOutput { record: record.clone(),
+          //                                   lien });
+          //    }
+          //  }
+          //}
+
+          //txos.reserve(release_assets.body.note.outputs.len());
+          //let mut conf_transfer = false;
+          //for (out, lien) in release_assets.body.note.outputs.iter().zip(lien_outputs) {
+          //  if let XfrAssetType::Confidential(_) = out.asset_type {
+          //    conf_transfer = true;
+          //  }
+          //  if let Some(out_code) = out.asset_type.get_asset_type() {
+          //    asset_types_involved.insert(AssetTypeCode { val: out_code });
+          //  }
+          //  txos.push(Some(TxOutput { record: out.clone(),
+          //                            lien: lien.cloned() }));
+          //  txo_count += 1;
+          //}
+          //// Until we can distinguish assets that have policies that invoke transfer restrictions
+          //// from those that don't, make note of all non-confidential inputs of confidential
+          //// transfers
+          //asset_types_involved.extend(&input_types);
+          //if conf_transfer {
+          //  confidential_transfer_inputs.extend(&input_types);
+          //}
         }
       } // end -- match op {
       op_idx += 1;
