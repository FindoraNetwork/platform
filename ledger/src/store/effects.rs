#![deny(warnings)]
use crate::data_model::errors::PlatformError;
use crate::data_model::*;
use crate::utils::sha256;
use crate::utils::sha256::Digest as BitDigest;
use findora::HasInvariants;
use rand::SeedableRng;
use rand::{CryptoRng, Rng};
use std::collections::{HashMap, HashSet};
use zei::serialization::ZeiFromToBytes;
use zei::xfr::lib::verify_xfr_note;
use zei::xfr::structs::BlindAssetRecord;

#[derive(Debug, Clone, Eq, PartialEq)]
pub struct TxnEffect {
  // The Transaction object this represents
  pub txn: Transaction,
  // Internally-spent TXOs are None, UTXOs are Some(...)
  pub txos: Vec<Option<TxOutput>>,
  // Which TXOs this consumes
  pub input_txos: HashMap<TxoSID, BlindAssetRecord>,
  // Which new asset types this defines
  pub new_asset_codes: HashMap<AssetTypeCode, AssetType>,
  // Which new TXO issuance sequence numbers are used, in sorted order
  // The vec should be nonempty unless this asset code is being created in
  // this transaction.
  pub new_issuance_nums: HashMap<AssetTypeCode, Vec<u64>>,
  // Which public key is being used to issue each asset type
  pub issuance_keys: HashMap<AssetTypeCode, IssuerPublicKey>,
  // Debt swap information that must be externally validated
  pub debt_effects: HashMap<AssetTypeCode, DebtSwapEffect>,
}

// Internally validates the transaction as well.
// If the transaction is invalid, it is dropped, so if you need to inspect
// the transaction in order to diagnose the error, clone it first!
impl TxnEffect {
  pub fn compute_effect<R: CryptoRng + Rng>(prng: &mut R,
                                            txn: Transaction)
                                            -> Result<TxnEffect, PlatformError> {
    let mut txo_count: usize = 0;
    let mut txos: Vec<Option<TxOutput>> = Vec::new();
    let mut input_txos: HashMap<TxoSID, BlindAssetRecord> = HashMap::new();
    let mut new_asset_codes: HashMap<AssetTypeCode, AssetType> = HashMap::new();
    let mut new_issuance_nums: HashMap<AssetTypeCode, Vec<u64>> = HashMap::new();
    let mut issuance_keys: HashMap<AssetTypeCode, IssuerPublicKey> = HashMap::new();

    // Sequentially go through the operations, validating intrinsic or
    // local-to-the-transaction properties, then recording effects and
    // external properties.
    //
    // Incrementally recording operations in this way is necessary since
    // validity can depend upon earlier operations within a single
    // transaction (eg, a single transaction containing two Transfers which
    // consume the same TXO is invalid).
    //
    // This process should be a complete internal check of a transaction.
    // In particular, functions consuming a TxnEffect should be able to
    // assume that all internal consistency checks are valid, and that the
    // validity of the whole transaction now only depends on the
    // relationship between the outside world and the TxnEffect's fields
    // (eg, any input TXO SIDs of a Transfer should be recorded in
    // `input_txos` and that Transfer should be valid if all those TXO SIDs
    // exist unspent in the ledger and correspond to the correct
    // BlindAssetRecord).
    for op in txn.operations.iter() {
      assert!(txo_count == txos.len());

      match op {
        // An asset creation is valid iff:
        //     1) The signature is valid.
        //         - Fully checked here
        //     2) The token id is available.
        //         - Partially checked here
        Operation::DefineAsset(def) => {
          // (1)
          // TODO(joe?): like the note in data_model, should the public key
          // used here match `def.body.asset.issuer`?
          def.pubkey
             .key
             .verify(&serde_json::to_vec(&def.body).unwrap(), &def.signature)?;

          let code = def.body.asset.code;
          let token = AssetType { properties: def.body.asset.clone(),
                                  ..Default::default() };

          // (2), only within this transaction
          if new_asset_codes.contains_key(&code) || new_issuance_nums.contains_key(&code) {
            return Err(PlatformError::InputsError);
          }

          issuance_keys.insert(code, token.properties.issuer.clone());
          new_asset_codes.insert(code, token);
          new_issuance_nums.insert(code, vec![]);
        }

        // The asset issuance is valid iff:
        //      1) The operation is unique (not a replay).
        //          - Partially checked here
        //      2) The signature is valid.
        //          - Fully checked here
        //      3) The signature belongs to the anchor (the issuer).
        //          - Either checked here or recorded in `new_issuance_keys`
        //      4) The assets in the TxOutputs are owned by the signatory.
        //          - Fully checked here
        //      TODO(joe): tracking!
        Operation::IssueAsset(iss) => {
          if iss.body.num_outputs != iss.body.records.len() {
            return Err(PlatformError::InputsError);
          }

          assert!(iss.body.num_outputs == iss.body.records.len());

          let code = iss.body.code;
          let seq_num = iss.body.seq_num;

          // (1), within this transaction
          let iss_nums = new_issuance_nums.entry(code).or_insert_with(|| vec![]);

          if let Some(last_num) = iss_nums.last() {
            if seq_num <= *last_num {
              return Err(PlatformError::InputsError);
            }
          }
          iss_nums.push(seq_num);

          // (2)
          iss.pubkey
             .key
             .verify(&serde_json::to_vec(&iss.body).unwrap(), &iss.signature)?;

          // (3)
          if let Some(prior_key) = issuance_keys.get(&code) {
            if iss.pubkey != *prior_key {
              return Err(PlatformError::InputsError);
            }
          } else {
            issuance_keys.insert(code, iss.pubkey.clone());
          }

          txos.reserve(iss.body.records.len());
          for output in iss.body.records.iter() {
            // (4)
            if (output.0).public_key != iss.pubkey.key {
              return Err(PlatformError::InputsError);
            }

            txos.push(Some(output.clone()));
            txo_count += 1;
          }
        }

        // An asset transfer is valid iff:
        //     1) The signatures on the body all are valid and there is a signature for each input
        //       key
        //          - Fully checked here
        //     2) The UTXOs (a) exist on the ledger and (b) match the zei transaction.
        //          - Partially checked here -- anything which hasn't
        //            been checked will appear in `input_txos`
        //     3) The zei transaction is valid.
        //          - Fully checked here
        Operation::TransferAsset(trn) => {
          if trn.body.inputs.len() != trn.body.transfer.body.inputs.len() {
            return Err(PlatformError::InputsError);
          }
          if trn.body.num_outputs != trn.body.transfer.body.outputs.len() {
            return Err(PlatformError::InputsError);
          }
          assert!(trn.body.inputs.len() == trn.body.transfer.body.inputs.len());
          assert!(trn.body.num_outputs == trn.body.transfer.body.outputs.len());

<<<<<<< HEAD
          // (1)
          // TODO: (noah/joe) ensure that all relevant public keys have signed transfer body
=======
          // (1a) all body signatures are valid
          let mut sig_keys = HashSet::new();
>>>>>>> 5f24e68b
          for sig in &trn.body_signatures {
            if !sig.verify(&serde_json::to_vec(&trn.body).unwrap()) {
              return Err(PlatformError::InputsError);
            }
            sig_keys.insert(sig.address.key.zei_to_bytes());
          }
          // (1b) all input record owners have signed
          for record in &trn.body.transfer.body.inputs {
            if !sig_keys.contains(&record.public_key.zei_to_bytes()) {
              return Err(PlatformError::InputsError);
            }
          }
          let null_policies = vec![];

          if trn.is_debt_swap {
            let (debt_type, debt_swap_effect) = compute_debt_swap_effect(&trn.body)?;

            if debt_effects.contains_key(&debt_type) {
              return Err(PlatformError::InputsError);
            }
            debt_effects.insert(&debt_type, debt_swap_effect);

            verify_xfr_body(prng, &trn.body.transfer.body, &null_policies)?;
          } else {
            // (3)
            // TODO: implement real policies
            verify_xfr_note(prng, &trn.body.transfer, &null_policies)?;
          }

          for (inp, record) in trn.body
                                  .inputs
                                  .iter()
                                  .zip(trn.body.transfer.body.inputs.iter())
          {
            // (2), checking within this transaction and recording
            // external UTXOs
            match *inp {
              TxoRef::Relative(offs) => {
                // (2).(a)
                if offs as usize >= txo_count {
                  return Err(PlatformError::InputsError);
                }
                let ix = (txo_count - 1) - (offs as usize);
                match &txos[ix] {
                  None => {
                    return Err(PlatformError::InputsError);
                  }
                  Some(TxOutput(inp_record)) => {
                    // (2).(b)
                    if inp_record != record {
                      return Err(PlatformError::InputsError);
                    }
                  }
                }
                txos[ix] = None;
              }
              TxoRef::Absolute(txo_sid) => {
                // (2).(a), partially
                if input_txos.contains_key(&txo_sid) {
                  return Err(PlatformError::InputsError);
                }

                input_txos.insert(txo_sid, record.clone());
              }
            }
          }

          txos.reserve(trn.body.transfer.body.outputs.len());
          for out in trn.body.transfer.body.outputs.iter() {
            txos.push(Some(TxOutput(out.clone())));
            txo_count += 1;
          }
        }
      }
    }

    Ok(TxnEffect { txn,
                   txos,
                   input_txos,
                   new_asset_codes,
                   new_issuance_nums,
                   issuance_keys })
  }
}

impl HasInvariants<PlatformError> for TxnEffect {
  fn fast_invariant_check(&self) -> Result<(), PlatformError> {
    Ok(())
  }

  fn deep_invariant_check(&self) -> Result<(), PlatformError> {
    // Kinda messy, but the intention of this loop is to encode: For
    // every external input of a TxnEffect, there is exactly one
    // TransferAsset which consumes it.
    for (txo_sid, record) in self.input_txos.iter() {
      let mut found = false;
      for op in self.txn.operations.iter() {
        if let Operation::TransferAsset(trn) = op {
          if trn.body.inputs.len() != trn.body.transfer.body.inputs.len() {
            return Err(PlatformError::InvariantError(None));
          }
          for (ix, inp_record) in trn.body
                                     .inputs
                                     .iter()
                                     .zip(trn.body.transfer.body.inputs.iter())
          {
            if let TxoRef::Absolute(input_tid) = ix {
              if input_tid == txo_sid {
                if inp_record != record {
                  return Err(PlatformError::InvariantError(None));
                }
                if found {
                  return Err(PlatformError::InvariantError(None));
                }
                found = true;
              }
            } else if inp_record == record {
              return Err(PlatformError::InvariantError(None));
            }
          }
        }
      }
      if !found {
        return Err(PlatformError::InvariantError(None));
      }
    }

    // TODO(joe): Every Utxo corresponds to exactly one TranferAsset or
    // IssueAsset, and does not appear in any inputs

    // TODO(joe): other checks?
    {
      // Slightly cheating
      let mut prng = rand_chacha::ChaChaRng::from_seed([0u8; 32]);
      if TxnEffect::compute_effect(&mut prng, self.txn.clone())? != *self {
        return Err(PlatformError::InvariantError(None));
      }
    }

    Ok(())
  }
}

#[derive(Debug, Clone, Eq, PartialEq, Default, Serialize)]
pub struct BlockEffect {
  // All Transaction objects validated in this block
  pub txns: Vec<Transaction>,
  // Identifiers within this block for each transaction
  // (currently just an index into `txns`)
  pub temp_sids: Vec<TxnTempSID>,
  // Internally-spent TXOs are None, UTXOs are Some(...)
  // Should line up element-wise with `txns`
  pub txos: Vec<Vec<Option<TxOutput>>>,
  // Which TXOs this consumes
  pub input_txos: HashMap<TxoSID, BlindAssetRecord>,
  // Which new asset types this defines
  pub new_asset_codes: HashMap<AssetTypeCode, AssetType>,
  // Which new TXO issuance sequence numbers are used, in sorted order
  // The vec should be nonempty unless this asset code is being created in
  // this transaction.
  pub new_issuance_nums: HashMap<AssetTypeCode, Vec<u64>>,
  // Which public key is being used to issue each asset type
  pub issuance_keys: HashMap<AssetTypeCode, IssuerPublicKey>,
}

impl BlockEffect {
  pub fn new() -> BlockEffect {
    Default::default()
  }

  // Combine a TxnEffect into this block.
  //
  // NOTE: this does not check the TxnEffect against the rest of the ledger
  // state, so each TxnEffect should be passed through
  // LedgerStatus::check_txn_effects *first*.
  //
  // Returns:
  //   if `txn` would not interfere with any transaction in the block, the
  //       new temp SID representing the transaction.
  //   Otherwise, Err(...)
  pub fn add_txn_effect(&mut self, txn: TxnEffect) -> Result<TxnTempSID, PlatformError> {
    // Check that no inputs are consumed twice
    for (input_sid, _) in txn.input_txos.iter() {
      if self.input_txos.contains_key(&input_sid) {
        return Err(PlatformError::InputsError);
      }
    }

    // Check that no AssetType is affected by both the block so far and
    // this transaction
    {
      for (type_code, _) in txn.new_asset_codes.iter() {
        if self.new_asset_codes.contains_key(&type_code)
           || self.new_issuance_nums.contains_key(&type_code)
        {
          return Err(PlatformError::InputsError);
        }
      }

      for (type_code, nums) in txn.new_issuance_nums.iter() {
        if self.new_asset_codes.contains_key(&type_code)
           || self.new_issuance_nums.contains_key(&type_code)
        {
          return Err(PlatformError::InputsError);
        }

        // Debug-check that issued assets are registered in `issuance_keys`
        if !nums.is_empty() {
          debug_assert!(txn.issuance_keys.contains_key(&type_code));
        }
      }
    }

    // == All validation done, apply `txn` to this block ==
    let temp_sid = TxnTempSID(self.txns.len());
    self.txns.push(txn.txn);
    self.temp_sids.push(temp_sid);
    self.txos.push(txn.txos);

    for (input_sid, record) in txn.input_txos {
      debug_assert!(!self.input_txos.contains_key(&input_sid));
      self.input_txos.insert(input_sid, record);
    }

    for (type_code, asset_type) in txn.new_asset_codes {
      debug_assert!(!self.new_asset_codes.contains_key(&type_code));
      self.new_asset_codes.insert(type_code, asset_type);
    }

    for (type_code, issuance_nums) in txn.new_issuance_nums {
      debug_assert!(!self.new_issuance_nums.contains_key(&type_code));
      self.new_issuance_nums.insert(type_code, issuance_nums);
    }

    for (type_code, issuer_key) in txn.issuance_keys {
      debug_assert!(!self.issuance_keys.contains_key(&type_code));
      self.issuance_keys.insert(type_code, issuer_key);
    }

    Ok(temp_sid)
  }

  pub fn compute_txns_in_block_hash(&self) -> BitDigest {
    let serialized = bincode::serialize(&self.txns).unwrap();

    sha256::hash(&serialized)
  }
}<|MERGE_RESOLUTION|>--- conflicted
+++ resolved
@@ -169,13 +169,8 @@
           assert!(trn.body.inputs.len() == trn.body.transfer.body.inputs.len());
           assert!(trn.body.num_outputs == trn.body.transfer.body.outputs.len());
 
-<<<<<<< HEAD
-          // (1)
-          // TODO: (noah/joe) ensure that all relevant public keys have signed transfer body
-=======
           // (1a) all body signatures are valid
           let mut sig_keys = HashSet::new();
->>>>>>> 5f24e68b
           for sig in &trn.body_signatures {
             if !sig.verify(&serde_json::to_vec(&trn.body).unwrap()) {
               return Err(PlatformError::InputsError);
