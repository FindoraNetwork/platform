<<<<<<< HEAD
extern crate bincode;
extern crate byteorder;
extern crate findora;
extern crate tempdir;

use crate::data_model::errors::PlatformError;
use crate::data_model::{
  AssetCreation, AssetIssuance, AssetPolicyKey, AssetToken, AssetTokenCode, AssetTransfer,
  CustomAssetPolicy, Operation, SmartContract, SmartContractKey, Transaction, TxOutput,
  TxOutput::BlindAssetRecord, TxnSID, TxoSID, Utxo, TXN_SEQ_ID_PLACEHOLDER,
};
use crate::utils::sha256;
use crate::utils::sha256::Digest as BitDigest;
use append_only_merkle::{AppendOnlyMerkle, Proof};
use bitmap::BitMap;
use findora::timestamp;
use findora::EnableMap;
use findora::DEFAULT_MAP;
use logged_merkle::LoggedMerkle;
use rand::SeedableRng;
use rand_chacha::ChaChaRng;
use std::collections::{HashMap, HashSet, VecDeque};
use std::fs::File;
use std::fs::OpenOptions;
use std::io::BufReader;
use std::slice::from_raw_parts;
use std::sync::{Arc, RwLock};
use std::u64;
use tempdir::TempDir;
use zei::xfr::lib::verify_xfr_note;
use zei::xfr::structs::EGPubKey;

=======
>>>>>>> b6def03f
pub mod append_only_merkle;
pub mod bitmap;
pub mod errors;
pub mod logged_merkle;
<<<<<<< HEAD

#[allow(non_upper_case_globals)]
static store: EnableMap = DEFAULT_MAP;

#[allow(non_upper_case_globals)]
static ledger_map: EnableMap = DEFAULT_MAP;

#[allow(non_upper_case_globals)]
static issue_map: EnableMap = DEFAULT_MAP;

pub struct SnapshotId {
  pub id: u64,
}

pub trait LedgerAccess {
  fn check_utxo(&self, addr: TxoSID) -> Option<Utxo>;
  fn get_issuance_num(&self, code: &AssetTokenCode) -> Option<u64>;
  fn get_asset_token(&self, code: &AssetTokenCode) -> Option<AssetToken>;
  fn get_asset_policy(&self, key: &AssetPolicyKey) -> Option<CustomAssetPolicy>;
  fn get_tracked_sids(&self, key: &EGPubKey) -> Option<Vec<TxoSID>>; // Asset issuers can query ids of UTXOs of assets they are tracking
  fn get_smart_contract(&self, key: &SmartContractKey) -> Option<SmartContract>;
  fn check_txn_structure(&self, _txn: &Transaction) -> bool {
    true
  }
}

pub trait LedgerUpdate {
  fn apply_transaction(&mut self, txn: &Transaction) -> TxoSID;
}

pub trait LedgerValidate {
  fn validate_transaction(&mut self, txn: &Transaction) -> bool;
}

pub trait ArchiveUpdate {
  fn append_transaction(&mut self, txn: Transaction) -> Transaction;
}

pub trait ArchiveAccess {
  fn get_transaction(&self, addr: TxnSID) -> Option<&Transaction>;
  fn get_proof(&self, addr: TxnSID) -> Option<Proof>;
  fn get_utxo_map(&mut self) -> Option<Vec<u8>>;
  fn get_utxos(&mut self, list: Vec<usize>) -> Option<Vec<u8>>;
  fn get_utxo_checksum(&self, version: u64) -> Option<BitDigest>;
  fn get_global_hash(&self) -> (BitDigest, u64);
}

#[repr(C)]
struct GlobalHashData {
  pub bitmap: BitDigest,
  pub merkle: append_only_merkle::HashValue,
  pub block: u64,
  pub global_hash: BitDigest,
}

impl GlobalHashData {
  fn as_ref(&self) -> &[u8] {
    unsafe {
      from_raw_parts((self as *const GlobalHashData) as *const u8,
                     std::mem::size_of::<GlobalHashData>())
    }
  }
}

const MAX_VERSION: usize = 100;

#[derive(Deserialize, Serialize)]
pub struct LedgerState {
  merkle_path: String,
  txn_path: String,
  snapshot_path: String,
  #[serde(skip)]
  merkle: Option<LoggedMerkle>,
  #[serde(skip)]
  txs: Vec<Transaction>,
  utxos: HashMap<TxoSID, Utxo>,
  #[serde(skip)]
  utxo_map: Option<BitMap>,
  utxo_map_versions: VecDeque<(usize, BitDigest)>,
  contracts: HashMap<SmartContractKey, SmartContract>,
  policies: HashMap<AssetPolicyKey, CustomAssetPolicy>,
  tracked_sids: HashMap<EGPubKey, Vec<TxoSID>>,
  tokens: HashMap<AssetTokenCode, AssetToken>,
  issuance_num: HashMap<AssetTokenCode, u64>,
  txn_count: usize,
  txn_base_sid: TxoSID,    // Next TxoSID to be commited
  max_applied_sid: TxoSID, // Last commited TxoSID
  loading: bool,
  #[serde(skip)]
  txn_log: Option<File>,
  global_hash: BitDigest,
  global_commit_count: u64,
}

impl LedgerState {
  // Create a ledger for use by a unit test.
  pub fn test_ledger() -> LedgerState {
    let tmp_dir = TempDir::new("test").unwrap();
    let merkle_buf = tmp_dir.path().join("test_ledger_merkle");
    let merkle_path = merkle_buf.to_str().unwrap();
    let txn_buf = tmp_dir.path().join("test_ledger_txns");
    let txn_path = txn_buf.to_str().unwrap();
    let snap_buf = tmp_dir.path().join("test_ledger_snap");
    let snap_path = snap_buf.to_str().unwrap();
    let utxo_map_buf = tmp_dir.path().join("test_ledger_utxo_map");
    let utxo_map_path = utxo_map_buf.to_str().unwrap();
    LedgerState::new(&merkle_path, &txn_path, &snap_path, &utxo_map_path, true).unwrap()
  }

  fn load_transaction_log(path: &str) -> Result<Vec<Transaction>, std::io::Error> {
    let file = File::open(path)?;
    let mut reader = BufReader::new(file);
    let mut v = Vec::new();
    while let Ok(next_txn) =
      bincode::deserialize_from::<&mut BufReader<File>, Transaction>(&mut reader)
    {
      v.push(next_txn);
    }
    Ok(v)
  }

  fn save_utxo_map_version(&mut self) {
    if self.utxo_map_versions.len() >= MAX_VERSION {
      self.utxo_map_versions.pop_front();
    }

    self.utxo_map_versions
        .push_back((self.txn_count, self.utxo_map.as_mut().unwrap().compute_checksum()));
  }

  fn save_global_hash(&mut self) {
    let data = GlobalHashData { bitmap: self.utxo_map.as_mut().unwrap().compute_checksum(),
                                merkle: self.merkle.as_ref().unwrap().get_root_hash(),
                                block: self.global_commit_count,
                                global_hash: self.global_hash };

    self.global_hash = sha256::hash(data.as_ref());
    self.global_commit_count += 1;
  }

  // If store_transaction is no longer empty: add a test
  fn store_transaction(&self, _txn: &Transaction) {}

  // Initialize a logged Merkle tree for the ledger.  We might
  // be creating a new tree or opening an existing one.  We
  // always start a new log file.
  fn init_merkle_log(path: &str, create: bool) -> Result<LoggedMerkle, std::io::Error> {
    // Create a merkle tree or open an existing one.
    let result = if create {
      AppendOnlyMerkle::create(path)
    } else {
      AppendOnlyMerkle::open(path)
    };

    log!(store, "Using path {} for the Merkle tree.", path);

    let tree = match result {
      Err(x) => {
        return Err(x);
      }
      Ok(tree) => tree,
    };

    // Create a log for the tree.  The tree size ("state") is appended to
    // the end of the path.
    let next_id = tree.total_size();
    let writer = LedgerState::create_merkle_log(path.to_owned(), next_id)?;
    Ok(LoggedMerkle::new(tree, writer))
  }

  // Initialize a bitmap to track the unspent utxos.
  fn init_utxo_map(path: &str, create: bool) -> Result<BitMap, std::io::Error> {
    let file = OpenOptions::new().read(true)
                                 .write(true)
                                 .create_new(create)
                                 .open(path)?;

    if create {
      BitMap::create(file)
    } else {
      BitMap::open(file)
    }
  }

  // Initialize a new Ledger structure.
  pub fn new(merkle_path: &str,
             txn_path: &str,
             snapshot_path: &str,
             utxo_map_path: &str,
             create: bool)
             -> Result<LedgerState, std::io::Error> {
    let ledger = LedgerState { merkle_path: merkle_path.to_owned(),
                               txn_path: txn_path.to_owned(),
                               snapshot_path: snapshot_path.to_owned(),
                               merkle: Some(LedgerState::init_merkle_log(merkle_path, create)?),
                               txs: Vec::new(),
                               utxos: HashMap::new(),
                               utxo_map: Some(LedgerState::init_utxo_map(utxo_map_path,
                                                                         create)?),
                               utxo_map_versions: VecDeque::new(),
                               contracts: HashMap::new(),
                               policies: HashMap::new(),
                               tokens: HashMap::new(),
                               tracked_sids: HashMap::new(),
                               issuance_num: HashMap::new(),
                               txn_count: 0,
                               txn_base_sid: TxoSID::default(),
                               max_applied_sid: TxoSID::default(),
                               loading: false,
                               txn_log: Some(std::fs::OpenOptions::new().create(create)
                                                                        .append(true)
                                                                        .open(txn_path)?),
                               global_hash: BitDigest { 0: [0_u8; 32] },
                               global_commit_count: 0 };

    Ok(ledger)
  }

  // Load a ledger given the paths to the various storage elements.
  pub fn load(merkle_path: &str,
              txn_path: &str,
              snapshot_path: &str)
              -> Result<LedgerState, std::io::Error> {
    let merkle = LedgerState::init_merkle_log(merkle_path, false)?;
    let txs = LedgerState::load_transaction_log(txn_path)?;
    let ledger_file = File::open(snapshot_path)?;
    let mut ledger = bincode::deserialize_from::<BufReader<File>, LedgerState>(BufReader::new(ledger_file))
      .map_err(|e| std::io::Error::new(std::io::ErrorKind::Other, e))?;
    ledger.merkle = Some(merkle);
    ledger.txn_log = Some(OpenOptions::new().append(true).open(txn_path)?);
    ledger.loading = true;
    for txn in &txs[ledger.txn_count..] {
      ledger.apply_transaction(&txn);
    }
    ledger.txs = txs;
    ledger.loading = false;
    Ok(ledger)
  }

  // Snapshot the ledger state.  This involves synchronizing
  // the durable data structures to the disk and starting a
  // new log file for the logged Merkle tree.
  pub fn snapshot(&mut self) -> Result<SnapshotId, std::io::Error> {
    let state = if let Some(merkle) = &self.merkle {
      merkle.state()
    } else {
      0
    };
    let writer = LedgerState::create_merkle_log(self.merkle_path.clone(), state)?;
    if let Some(merkle) = &mut self.merkle {
      merkle.snapshot(writer)?
    };

    Ok(SnapshotId { id: state })
  }

  pub fn begin_commit(&mut self) {
    self.txn_base_sid.index = self.max_applied_sid.index + 1;
  }

  pub fn end_commit(&mut self) {
    self.save_utxo_map_version();
    self.save_global_hash();
  }

  fn add_txo(&mut self, txo: (&TxoSID, TxOutput)) {
    let mut utxo_addr = *txo.0;

    if !self.loading {
      match utxo_addr.index {
        TXN_SEQ_ID_PLACEHOLDER..=u64::MAX => {
          utxo_addr.index -= TXN_SEQ_ID_PLACEHOLDER;
          utxo_addr.index += self.txn_base_sid.index;
        }
        _ => {
          // TODO:  Is this recoverable?
          panic!("The index {} is not a placeholder.", utxo_addr.index);
        }
      }
    }
    let utxo_ref = Utxo { digest: sha256::hash(&serde_json::to_vec(&txo.1).unwrap()).0,
                          output: txo.1 };
    // Check for asset tracing
    match &utxo_ref.output {
      BlindAssetRecord(record) => {
        if let Some(issuer_public_key) = &record.issuer_public_key {
          match self.tracked_sids
                    .get_mut(&issuer_public_key.eg_ristretto_pub_key)
          {
            // add utxo address to the list of indices that can be unlocked by the
            // issuer's public key
            None => {
              self.tracked_sids
                  .insert(issuer_public_key.eg_ristretto_pub_key.clone(),
                          vec![utxo_addr]);
            }
            Some(vec) => {
              vec.push(utxo_addr);
            }
          };
        }
      }
    }

    // Add a bit to the utxo bitmap.
    self.utxo_map
        .as_mut()
        .unwrap()
        .set(utxo_addr.index as usize)
        .unwrap();
    self.utxos.insert(utxo_addr, utxo_ref);
    self.max_applied_sid = utxo_addr;
  }

  fn apply_asset_transfer(&mut self, transfer: &AssetTransfer) {
    for utxo in &transfer.body.inputs {
      let mut rectified_txo = *utxo;
      if !self.loading {
        if let TXN_SEQ_ID_PLACEHOLDER..=u64::MAX = rectified_txo.index {
          rectified_txo.index -= TXN_SEQ_ID_PLACEHOLDER;
          rectified_txo.index += self.txn_base_sid.index;
        }
      }
      // Update the utxo bitmap to remove this asset.
      self.utxo_map
          .as_mut()
          .unwrap()
          .clear(rectified_txo.index as usize)
          .unwrap();
      self.utxos.remove(&rectified_txo);
    }

    for out in
      transfer.body.outputs.iter().zip(transfer.body
                                               .transfer
                                               .outputs_iter()
                                               .map(|o| TxOutput::BlindAssetRecord(o.clone())))
    {
      self.add_txo(out);
    }
  }

  fn apply_asset_issuance(&mut self, issue: &AssetIssuance) {
    debug!(issue_map, "outputs {:?}", issue.body.outputs);
    debug!(issue_map, "records {:?}", issue.body.records);
    for out in issue.body
                    .outputs
                    .iter()
                    .zip(issue.body.records.iter().map(|ref o| (*o).clone()))
    {
      debug!(ledger_map, "add txo {:?}", out.1);
      self.add_txo(out);
    }

    self.issuance_num
        .insert(issue.body.code, issue.body.seq_num);
    debug!(ledger_map,
           "insert asset issue code {:?} -> seq {:?}", issue.body.code, issue.body.seq_num);
  }

  fn apply_asset_creation(&mut self, create: &AssetCreation) {
    let token: AssetToken = AssetToken { properties: create.body.asset.clone(),
                                         ..Default::default() };
    self.tokens.insert(token.properties.code, token);
  }

  fn apply_operation(&mut self, op: &Operation) {
    match op {
      Operation::AssetTransfer(transfer) => self.apply_asset_transfer(transfer),
      Operation::AssetIssuance(issuance) => self.apply_asset_issuance(issuance),
      Operation::AssetCreation(creation) => self.apply_asset_creation(creation),
    }
  }

  #[cfg(test)]
  fn validate_transaction(&mut self, txn: &Transaction) -> bool {
    for op in &txn.operations {
      if !self.validate_operation(op) {
        return false;
      }
    }
    true
  }

  #[cfg(test)]
  fn validate_operation(&mut self, op: &Operation) -> bool {
    match op {
      Operation::AssetTransfer(transfer) => self.validate_asset_transfer(transfer),
      Operation::AssetIssuance(issuance) => self.validate_asset_issuance(issuance),
      Operation::AssetCreation(creation) => self.validate_asset_creation(creation),
    }
  }

  // An asset transfer is valid iff:
  //     1) The signatures are valid.
  //     2) The UTXOs exist on the ledger and match the zei transaction.
  //     3) The zei transaction is valid.
  // TODO:  How do we know that the zei transaction matches?
  #[cfg(test)]
  fn validate_asset_transfer(&mut self, transfer: &AssetTransfer) -> bool {
    // [1] The signatures are valid.
    for signature in &transfer.body_signatures {
      if !signature.verify(&serde_json::to_vec(&transfer.body).unwrap()) {
        return false;
      }
    }

    // [2] The utxos exist on the ledger and match the zei transaction?
    let null_policies = vec![];
    let mut prng = ChaChaRng::from_seed([0u8; 32]);

    for utxo_addr in &transfer.body.inputs {
      if self.check_utxo(*utxo_addr).is_none() {
        return false;
      }
    }

    if verify_xfr_note(&mut prng, &transfer.body.transfer, &null_policies).is_err() {
      return false;
    }

    true
  }

  // An asset issuance is valid iff:
  //     1) The operation is unique (not a replay).
  //     2) The signature is valid.
  //     3) The signature belongs to the anchor (the issuer).
  //     4) For traceable assets, tracing key is included in output records.
  #[cfg(test)]
  fn validate_asset_issuance(&mut self, issue: &AssetIssuance) -> bool {
    // Get a valid token
    let token = self.get_asset_token(&issue.body.code);

    if token.is_none() {
      println!("validate_asset_issuance:  token.is_none()");
      return false;
    }

    let token = token.unwrap();
    let lookup_issuance_num = &self.get_issuance_num(&issue.body.code);
    let issuance_num = if lookup_issuance_num.is_none() {
      0
    } else {
      lookup_issuance_num.unwrap()
    };

    // [1] Check for a replay attack.
    if issue.body.seq_num <= issuance_num {
      println!("validate_asset_issuance:  replay attack:  {} vs {}",
               issue.body.seq_num, issuance_num);
      return false;
    }

    // [2] The signature on the body is correct.
    if issue.pubkey
            .key
            .verify(&serde_json::to_vec(&issue.body).unwrap(), &issue.signature)
            .is_err()
    {
      println!("validate_asset_issuance:  invalid signature");
      return false;
    }

    // [3] The signature belongs to the anchor (the issuer).
    if token.properties.issuer != issue.pubkey {
      println!("validate_asset_issuance:  invalid issuer");
      return false;
    }

    //[4] TODO: Noah For traceable assets, tracing key must exist and be included in all output records
    true
  }

  // An asset creation is valid iff:
  //     1) The signature is valid.
  //     2) The token? has NOT been used by a different asset token?
  #[cfg(test)]
  fn validate_asset_creation(&mut self, create: &AssetCreation) -> bool {
    //[1] the token is not already created, [2] the signature is correct.
    !self.tokens.contains_key(&create.body.asset.code)
    && create.pubkey
             .key
             .verify(&serde_json::to_vec(&create.body).unwrap(),
                     &create.signature)
             .is_ok()
  }

  // Create a file structure for a Merkle tree log.
  // Mostly just make a path of the form:
  //
  //     <tree_path>-log-<Merkle tree state>
  //
  fn create_merkle_log(base_path: String, next_id: u64) -> Result<File, std::io::Error> {
    let log_path = base_path.to_owned() + "-log-" + &next_id.to_string();
    println!("merkle log:  {}", log_path);
    let result = OpenOptions::new().write(true)
                                   .create(true)
                                   .truncate(true)
                                   .open(&log_path);

    let file = match result {
      Ok(file) => file,
      Err(error) => {
        println!("File open failed for {}", log_path);
        return Err(error);
      }
    };

    Ok(file)
  }
}

pub struct BlockContext<LA: LedgerAccess> {
  ledger: Arc<RwLock<LA>>,
  tokens: HashMap<AssetTokenCode, AssetToken>,
  contracts: HashMap<SmartContractKey, SmartContract>,
  policies: HashMap<AssetPolicyKey, CustomAssetPolicy>,
  issuance_num: HashMap<AssetTokenCode, u64>,
  used_txos: HashSet<TxoSID>,
}

impl<LA: LedgerAccess> BlockContext<LA> {
  pub fn new(ledger_access: &Arc<RwLock<LA>>) -> Result<Self, PlatformError> {
    Ok(BlockContext { ledger: ledger_access.clone(),
                      tokens: HashMap::new(),
                      contracts: HashMap::new(),
                      policies: HashMap::new(),
                      issuance_num: HashMap::new(),
                      used_txos: HashSet::new() })
  }

  pub fn apply_operation(&mut self, op: &Operation) {
    match op {
      Operation::AssetCreation(ac) => {
        let token: AssetToken = AssetToken { properties: ac.body.asset.clone(),
                                             ..Default::default() };
        self.tokens.insert(ac.body.asset.code, token);
      }
      Operation::AssetIssuance(ai) => {
        self.issuance_num.insert(ai.body.code, ai.body.seq_num);
      }
      Operation::AssetTransfer(at) => {
        for txo_sid in &at.body.inputs {
          if txo_sid.index < TXN_SEQ_ID_PLACEHOLDER {
            self.used_txos.insert(txo_sid.clone());
          }
        }
      }
    }
  }
}

impl<'la, LA> LedgerAccess for BlockContext<LA> where LA: LedgerAccess
{
  fn check_utxo(&self, addr: TxoSID) -> Option<Utxo> {
    if let Some(_used) = self.used_txos.get(&addr) {
      None
    } else if let Ok(la_reader) = self.ledger.read() {
      la_reader.check_utxo(addr)
    } else {
      None
    }
  }

  fn get_asset_token(&self, code: &AssetTokenCode) -> Option<AssetToken> {
    match self.tokens.get(code) {
      Some(token) => Some(token.clone()),
      None => {
        if let Ok(la_reader) = self.ledger.read() {
          la_reader.get_asset_token(code)
        } else {
          None
        }
      }
    }
  }

  fn get_asset_policy(&self, key: &AssetPolicyKey) -> Option<CustomAssetPolicy> {
    match self.policies.get(key) {
      Some(policy) => Some(policy.clone()),
      None => {
        if let Ok(la_reader) = self.ledger.read() {
          la_reader.get_asset_policy(key)
        } else {
          None
        }
      }
    }
  }

  fn get_smart_contract(&self, key: &SmartContractKey) -> Option<SmartContract> {
    match self.contracts.get(key) {
      Some(contract) => Some(contract.clone()),
      None => {
        if let Ok(la_reader) = self.ledger.read() {
          la_reader.get_smart_contract(key)
        } else {
          None
        }
      }
    }
  }

  fn get_issuance_num(&self, code: &AssetTokenCode) -> Option<u64> {
    match self.issuance_num.get(code) {
      Some(num) => Some(*num),
      None => {
        if let Ok(la_reader) = self.ledger.read() {
          la_reader.get_issuance_num(code)
        } else {
          None
        }
      }
    }
  }

  fn get_tracked_sids(&self, key: &EGPubKey) -> Option<Vec<TxoSID>> {
    if let Ok(la_reader) = self.ledger.read() {
      la_reader.get_tracked_sids(key)
    } else {
      None
    }
  }
}

pub struct TxnContext<'la, LA: LedgerAccess> {
  block_context: &'la mut BlockContext<LA>,
  utxos: HashMap<TxoSID, Utxo>,
}

impl<'la, LA: LedgerAccess> TxnContext<'la, LA> {
  pub fn new(block_context: &'la mut BlockContext<LA>) -> Result<Self, PlatformError> {
    Ok(TxnContext { block_context,
                    utxos: HashMap::new() })
  }

  pub fn apply_operation(&mut self, op: &Operation) {
    match op {
      Operation::AssetIssuance(ai) => {
        for (ref addr, out) in ai.body.outputs.iter().zip(ai.body.records.iter()) {
          let utxo_ref = Utxo { digest: sha256::hash(&serde_json::to_vec(out).unwrap()).0,
                                output: out.clone() };
          self.utxos.insert((*addr).clone(), utxo_ref);
        }
      }
      Operation::AssetTransfer(at) => {
        for addr in at.body.inputs.iter() {
          if addr.index >= TXN_SEQ_ID_PLACEHOLDER {
            let _op = self.utxos.remove(addr);
          }
        }
        for (ref addr, out) in at.body.outputs.iter().zip(at.body.transfer.outputs_iter()) {
          let utxo_ref = Utxo { digest: sha256::hash(&serde_json::to_vec(out).unwrap()).0,
                                output: TxOutput::BlindAssetRecord(out.clone()) };
          self.utxos.insert((*addr).clone(), utxo_ref);
        }
      }
      _ => {}
    }
    self.block_context.apply_operation(op);
  }

  // An asset transfer is valid iff:
  //     1) The signatures on the body all are valid.
  //     2) The UTXOs exist on the ledger and match the zei transaction.
  //     3) The zei transaction is valid.
  fn validate_asset_transfer(&mut self, transfer: &AssetTransfer) -> bool {
    // [1] The signatures are valid.
    for signature in &transfer.body_signatures {
      if !signature.verify(&serde_json::to_vec(&transfer.body).unwrap()) {
        return false;
      }
    }

    // [2] The utxos exist on ledger and match the zei transaction.
    let null_policies = vec![];
    let mut prng: ChaChaRng;
    prng = ChaChaRng::from_seed([0u8; 32]);

    for utxo_addr in &transfer.body.inputs {
      if self.check_utxo(*utxo_addr).is_none() {
        return false;
      }

      if verify_xfr_note(&mut prng, &transfer.body.transfer, &null_policies).is_err() {
        return false;
      }
    }

    true
  }

  // The asset issuance is valid iff:
  //      1) The operation is unique (not a replay).
  //      2) The signature is valid.
  //      3) The signature belongs to the anchor (the issuer).
  //      4) The assets were issued by the proper agent (the anchor).
  //      5) The assets in the TxOutputs are owned by the signatory.
  fn validate_asset_issuance(&mut self, issue: &AssetIssuance) -> bool {
    // Create a token.
    let token = self.block_context.get_asset_token(&issue.body.code);

    if token.is_none() {
      return false;
    }

    let token = token.unwrap();
    let lookup_issuance_num = &self.block_context.get_issuance_num(&issue.body.code);
    let issuance_num = if lookup_issuance_num.is_none() {
      0
    } else {
      lookup_issuance_num.unwrap()
    };

    // [1] Check for a replay attack.
    if issue.body.seq_num <= issuance_num {
      return false;
    }

    // [2] The signature on the body is correct.
    if issue.pubkey
            .key
            .verify(&serde_json::to_vec(&issue.body).unwrap(), &issue.signature)
            .is_err()
    {
      return false;
    }

    // [3] The signature belongs to the anchor (the issuer).
    if !(token.properties.issuer == issue.pubkey) {
      return false;
    }

    true
  }

  // An asset creation is valid iff:
  //     1) The token id is available.
  //     2) The signature is valid.
  fn validate_asset_creation(&mut self, create: &AssetCreation) -> bool {
    // [1] The token is available
    // [2] the signature is correct.
    !self.block_context
         .tokens
         .contains_key(&create.body.asset.code)
    && create.pubkey
             .key
             .verify(&serde_json::to_vec(&create.body).unwrap(),
                     &create.signature)
             .is_ok()
  }

  fn validate_operation(&mut self, op: &Operation) -> bool {
    match op {
      Operation::AssetTransfer(transfer) => self.validate_asset_transfer(transfer),
      Operation::AssetIssuance(issuance) => self.validate_asset_issuance(issuance),
      Operation::AssetCreation(creation) => self.validate_asset_creation(creation),
    }
  }
}

impl<'la, LA> LedgerAccess for TxnContext<'la, LA> where LA: LedgerAccess
{
  fn check_utxo(&self, addr: TxoSID) -> Option<Utxo> {
    match self.utxos.get(&addr) {
      Some(utxo) => Some(utxo.clone()),
      None => self.block_context.check_utxo(addr),
    }
  }

  fn get_asset_token(&self, code: &AssetTokenCode) -> Option<AssetToken> {
    self.block_context.get_asset_token(code)
  }

  fn get_asset_policy(&self, key: &AssetPolicyKey) -> Option<CustomAssetPolicy> {
    self.block_context.get_asset_policy(key)
  }

  fn get_smart_contract(&self, key: &SmartContractKey) -> Option<SmartContract> {
    self.block_context.get_smart_contract(key)
  }

  fn get_issuance_num(&self, code: &AssetTokenCode) -> Option<u64> {
    self.block_context.get_issuance_num(code)
  }

  fn get_tracked_sids(&self, key: &EGPubKey) -> Option<Vec<TxoSID>> {
    self.block_context.get_tracked_sids(key)
  }
}

impl<'la, LA> LedgerValidate for TxnContext<'la, LA> where LA: LedgerAccess
{
  fn validate_transaction(&mut self, txn: &Transaction) -> bool {
    for op in &txn.operations {
      if !self.validate_operation(op) {
        return false;
      }
    }
    true
  }
}

impl LedgerUpdate for LedgerState {
  fn apply_transaction(&mut self, txn: &Transaction) -> TxoSID {
    let sid = self.txn_base_sid;
    self.txn_base_sid.index = self.max_applied_sid.index + 1;
    debug!(ledger_map, "apply {:?}", sid);

    // Apply the operations
    for op in &txn.operations {
      debug!(ledger_map, "Applying op:  {:?}", op);
      self.apply_operation(op);
    }
    sid
  }
}

// TODO(jonathan) This routine should propagate errors.
impl ArchiveUpdate for LedgerState {
  fn append_transaction(&mut self, mut txn: Transaction) -> Transaction {
    let index = self.txs.len();
    txn.tx_id = TxnSID { index };
    txn.merkle_id = 0;
    // The transaction now is complete and all the fields had better
    // be ready, except for the Merkle tree id.
    let hash = txn.compute_merkle_hash();

    match &mut self.merkle {
      Some(merkle) => match merkle.append(&hash) {
        Ok(n) => {
          txn.merkle_id = n;
        }
        Err(x) => {
          panic!("append failed:  {}", x);
        }
      },
      None => {
        panic!("merkle tree not loaded!");
      }
    }

    let result = txn.clone();
    self.store_transaction(&txn);
    self.txs.push(txn);
    self.txn_count = self.txs.len();
    result
  }
}

impl LedgerAccess for LedgerState {
  fn check_utxo(&self, addr: TxoSID) -> Option<Utxo> {
    match self.utxos.get(&addr) {
      Some(utxo) => Some(utxo.clone()),
      None => None,
    }
  }

  fn get_asset_token(&self, code: &AssetTokenCode) -> Option<AssetToken> {
    match self.tokens.get(code) {
      Some(token) => Some(token.clone()),
      None => None,
    }
  }

  fn get_asset_policy(&self, key: &AssetPolicyKey) -> Option<CustomAssetPolicy> {
    match self.policies.get(key) {
      Some(policy) => Some(policy.clone()),
      None => None,
    }
  }

  fn get_smart_contract(&self, key: &SmartContractKey) -> Option<SmartContract> {
    match self.contracts.get(key) {
      Some(contract) => Some(contract.clone()),
      None => None,
    }
  }

  fn get_issuance_num(&self, code: &AssetTokenCode) -> Option<u64> {
    match self.issuance_num.get(code) {
      Some(num) => {
        println!("issuance_num.get -> {}", *num);
        Some(*num)
      }
      None => {
        println!("No issuance_num.get:  {:?}", self.issuance_num);
        None
      }
    }
  }

  fn get_tracked_sids(&self, key: &EGPubKey) -> Option<Vec<TxoSID>> {
    match self.tracked_sids.get(key) {
      Some(sids) => Some(sids.clone()),
      None => None,
    }
  }
}

impl ArchiveAccess for LedgerState {
  fn get_transaction(&self, addr: TxnSID) -> Option<&Transaction> {
    if addr.index < self.txs.len() {
      Some(&self.txs[addr.index])
    } else {
      None
    }
  }

  fn get_proof(&self, addr: TxnSID) -> Option<Proof> {
    match self.get_transaction(addr) {
      None => None,
      Some(txn) => {
        match &self.merkle {
          Some(merkle) => {
            match merkle.get_proof(txn.merkle_id, 0) {
              Ok(proof) => Some(proof),
              Err(x) => {
                // TODO log error and recover?
                println!("get_proof failed:  {}", x);
                None
              }
            }
          }
          None => None,
        }
      }
    }
  }

  fn get_utxo_map(&mut self) -> Option<Vec<u8>> {
    Some(self.utxo_map.as_mut().unwrap().serialize(self.txn_count))
  }

  fn get_utxos(&mut self, utxo_list: Vec<usize>) -> Option<Vec<u8>> {
    Some(self.utxo_map
             .as_mut()
             .unwrap()
             .serialize_partial(utxo_list, self.txn_count))
  }

  fn get_utxo_checksum(&self, version: u64) -> Option<BitDigest> {
    // TODO:  This could be done via a hashmap to support more versions
    // efficiently.
    for pair in self.utxo_map_versions.iter() {
      if pair.0 as u64 == version {
        return Some(pair.1);
      }
    }

    None
  }

  fn get_global_hash(&self) -> (BitDigest, u64) {
    (self.global_hash, self.global_commit_count)
  }
}

pub mod helpers {
  use super::*;
  use crate::data_model::{Asset, AssetCreationBody, ConfidentialMemo, IssuerPublicKey, Memo};
  use rand::{CryptoRng, Rng};
  use zei::basic_crypto::signatures::{XfrKeyPair, XfrPublicKey, XfrSecretKey, XfrSignature};

  pub fn build_keys<R: CryptoRng + Rng>(prng: &mut R) -> (XfrPublicKey, XfrSecretKey) {
    let keypair = XfrKeyPair::generate(prng);

    (*keypair.get_pk_ref(), keypair.get_sk())
  }

  pub fn compute_signature<T>(secret_key: &XfrSecretKey,
                              public_key: &XfrPublicKey,
                              asset_body: &T)
                              -> XfrSignature
    where T: serde::Serialize
  {
    secret_key.sign(&serde_json::to_vec(&asset_body).unwrap(), &public_key)
  }

  pub fn asset_creation_body(token_code: &AssetTokenCode,
                             issuer_key: &XfrPublicKey,
                             updatable: bool,
                             traceable: bool,
                             memo: Option<Memo>,
                             confidential_memo: Option<ConfidentialMemo>)
                             -> AssetCreationBody {
    let mut token_properties: Asset = Default::default();
    token_properties.code = *token_code;
    token_properties.issuer = IssuerPublicKey { key: *issuer_key };
    token_properties.updatable = updatable;
    token_properties.traceable = traceable;

    if memo.is_some() {
      token_properties.memo = memo.unwrap();
    } else {
      token_properties.memo = Memo {};
    }

    if confidential_memo.is_some() {
      token_properties.confidential_memo = confidential_memo.unwrap();
    } else {
      token_properties.confidential_memo = ConfidentialMemo {};
    }

    AssetCreationBody { asset: token_properties }
  }

  pub fn asset_creation_operation(asset_body: &AssetCreationBody,
                                  public_key: &XfrPublicKey,
                                  secret_key: &XfrSecretKey)
                                  -> AssetCreation {
    let sign = compute_signature(&secret_key, &public_key, &asset_body);
    AssetCreation { body: asset_body.clone(),
                    pubkey: IssuerPublicKey { key: *public_key },
                    signature: sign }
  }
}

#[cfg(test)]
mod tests {
  use super::helpers::*;
  use super::*;
  use crate::data_model::{
    AssetCreationBody, AssetIssuanceBody, AssetTransfer, AssetTransferBody, IssuerPublicKey,
  };
  use bulletproofs::PedersenGens;
  use curve25519_dalek::scalar::Scalar;
  use rand::SeedableRng;
  use rand_chacha::ChaChaRng;
  use std::fs;
  use std::io::BufWriter;
  use tempfile::{tempdir, tempfile};
  use zei::algebra::bls12_381::{BLSScalar, BLSG1};
  use zei::algebra::groups::Group;
  use zei::algebra::ristretto::RistPoint;
  use zei::basic_crypto::elgamal::{
    elgamal_derive_public_key, elgamal_generate_secret_key, ElGamalPublicKey,
  };
  use zei::basic_crypto::signatures::XfrKeyPair;
  use zei::xfr::structs::{AssetAmountProof, AssetIssuerPubKeys, XfrBody, XfrNote, XfrProofs};

  #[test]
  fn test_load_transaction_log() {
    // Verify that loading transaction fails with incorrect path
    let result_err = LedgerState::load_transaction_log("incorrect/path");
    assert!(result_err.is_err());

    // Create values to be used to instantiate operations
    let mut prng = rand_chacha::ChaChaRng::from_seed([0u8; 32]);

    let keypair = XfrKeyPair::generate(&mut prng);
    let message: &[u8] = b"test";

    let public_key = *keypair.get_pk_ref();
    let signature = keypair.sign(message);

    // Instantiate an AssetIssuance operation
    let asset_issuance_body = AssetIssuanceBody { code: Default::default(),
                                                  seq_num: 0,
                                                  outputs: Vec::new(),
                                                  records: Vec::new() };

    let asset_issurance = AssetIssuance { body: asset_issuance_body,
                                          pubkey: IssuerPublicKey { key: public_key },
                                          signature: signature.clone() };

    let issurance_operation = Operation::AssetIssuance(asset_issurance);

    // Instantiate an AssetCreation operation
    let asset = Default::default();

    let asset_creation = AssetCreation { body: AssetCreationBody { asset },
                                         pubkey: IssuerPublicKey { key: public_key },
                                         signature: signature };

    let creation_operation = Operation::AssetCreation(asset_creation);

    // Verify that loading transaction succeeds with correct path
    let transaction_0: Transaction = Default::default();

    let transaction_1 = Transaction { operations: vec![issurance_operation.clone()],
                                      variable_utxos: Vec::new(),
                                      credentials: Vec::new(),
                                      memos: Vec::new(),
                                      tx_id: TxnSID { index: TXN_SEQ_ID_PLACEHOLDER as usize },
                                      merkle_id: TXN_SEQ_ID_PLACEHOLDER,
                                      outputs: 1 };

    let transaction_2 = Transaction { operations: vec![issurance_operation, creation_operation],
                                      variable_utxos: Vec::new(),
                                      credentials: Vec::new(),
                                      memos: Vec::new(),
                                      tx_id: TxnSID { index: TXN_SEQ_ID_PLACEHOLDER as usize },
                                      merkle_id: TXN_SEQ_ID_PLACEHOLDER,
                                      outputs: 2 };

    let tmp_dir = tempdir().unwrap();
    let buf = tmp_dir.path().join("test_transactions");
    let path = buf.to_str().unwrap();

    {
      let file = File::create(path).unwrap();
      let mut writer = BufWriter::new(file);

      bincode::serialize_into::<&mut BufWriter<File>, Transaction>(&mut writer, &transaction_0).unwrap();
      bincode::serialize_into::<&mut BufWriter<File>, Transaction>(&mut writer, &transaction_1).unwrap();
      bincode::serialize_into::<&mut BufWriter<File>, Transaction>(&mut writer, &transaction_2).unwrap();
    }

    let result_ok = LedgerState::load_transaction_log(&path);
    assert_eq!(result_ok.ok(),
               Some(vec![transaction_0, transaction_1, transaction_2]));

    tmp_dir.close().unwrap();
  }

  #[test]
  fn test_save_utxo_map_version() {
    let mut ledger_state = LedgerState::test_ledger();
    let digest = BitDigest { 0: [0_u8; 32] };
    ledger_state.utxo_map_versions = vec![(0, digest); MAX_VERSION - 1].into_iter().collect();

    // Verify that save_utxo_map_version increases the size of utxo_map_versions by 1 if its length < MAX_VERSION
    ledger_state.save_utxo_map_version();
    assert_eq!(ledger_state.utxo_map_versions.len(), MAX_VERSION);

    // Verify that save_utxo_map_version doesn't change the size of utxo_map_versions if its length >= MAX_VERSION
    ledger_state.utxo_map_versions.push_back((0, digest));
    assert_eq!(ledger_state.utxo_map_versions.len(), MAX_VERSION + 1);
    ledger_state.save_utxo_map_version();
    assert_eq!(ledger_state.utxo_map_versions.len(), MAX_VERSION + 1);

    // Verify that the element pushed to the back is as expected
    let back = ledger_state.utxo_map_versions.get(MAX_VERSION);
    assert_eq!(back,
               Some(&(ledger_state.txn_count,
                      ledger_state.utxo_map.as_mut().unwrap().compute_checksum())));
  }

  #[test]
  fn test_save_global_hash() {
    let mut ledger_state = LedgerState::test_ledger();

    let data =
      GlobalHashData { bitmap: ledger_state.utxo_map.as_mut().unwrap().compute_checksum(),
                       merkle: ledger_state.merkle.as_ref().unwrap().get_root_hash(),
                       block: ledger_state.global_commit_count,
                       global_hash: ledger_state.global_hash };

    let count_original = ledger_state.global_commit_count;

    ledger_state.save_global_hash();

    assert_eq!(ledger_state.global_hash, sha256::hash(data.as_ref()));
    assert_eq!(ledger_state.global_commit_count, count_original + 1);
  }

  #[test]
  fn test_init_merkle_log() {
    let tmp_dir = tempdir().unwrap();
    let buf = tmp_dir.path().join("test_merkle");
    let path = buf.to_str().unwrap();

    // Verify that opening a non-existing Merkle tree fails
    let result_open_err = LedgerState::init_merkle_log(path, false);
    assert_eq!(result_open_err.err().unwrap().kind(),
               std::io::ErrorKind::NotFound);

    // Verify that creating a non-existing Merkle tree succeeds
    let result_create_ok = LedgerState::init_merkle_log(path, true);
    assert!(result_create_ok.is_ok());

    // Verify that opening an existing Merkle tree succeeds
    let result_open_ok = LedgerState::init_merkle_log(path, false);
    assert!(result_open_ok.is_ok());

    // Verify that creating an existing Merkle tree fails
    let result_create_err = LedgerState::init_merkle_log(path, true);
    assert_eq!(result_create_err.err().unwrap().kind(),
               std::io::ErrorKind::AlreadyExists);

    tmp_dir.close().unwrap();
  }

  #[test]
  fn test_init_utxo_map() {
    let tmp_dir = tempdir().unwrap();
    let buf = tmp_dir.path().join("test_init_bitmap");
    let path = buf.to_str().unwrap();

    // Verify that opening a non-existing bitmap fails
    let result_open_err = LedgerState::init_utxo_map(path, false);
    assert_eq!(result_open_err.err().unwrap().kind(),
               std::io::ErrorKind::NotFound);

    // Verify that creating a non-existing bitmap succeeds
    let result_create_ok = LedgerState::init_utxo_map(path, true);
    assert!(result_create_ok.is_ok());

    // Verify that creating an existing bitmap succeeds
    let result_open_ok = LedgerState::init_utxo_map(path, false);
    assert!(result_open_ok.is_ok());

    // Verify that opening an existing bitmap fails
    let result_create_err = LedgerState::init_utxo_map(path, true);
    assert_eq!(result_create_err.err().unwrap().kind(),
               std::io::ErrorKind::AlreadyExists);

    tmp_dir.close().unwrap();
  }

  #[test]
  fn test_snapshot() {
    let tmp_dir = tempdir().unwrap();
    let buf = tmp_dir.path().join("test_snapshot");
    let path = buf.to_str().unwrap();

    let mut ledger_state = LedgerState::test_ledger();
    ledger_state.merkle_path = path.to_string();
    let result = ledger_state.snapshot();

    // Verify that the SnapshotId is correct
    assert_eq!(result.ok().unwrap().id, 0);

    tmp_dir.close().unwrap();
  }

  #[test]
  fn test_begin_commit() {
    let mut ledger_state = LedgerState::test_ledger();
    ledger_state.begin_commit();

    assert_eq!(ledger_state.txn_base_sid.index,
               ledger_state.max_applied_sid.index + 1);
  }

  #[test]
  fn test_end_commit() {
    let mut ledger_state = LedgerState::test_ledger();

    let digest = BitDigest { 0: [0_u8; 32] };
    ledger_state.utxo_map_versions = vec![(0, digest); MAX_VERSION - 1].into_iter().collect();

    // Verify that end_commit increases the size of utxo_map_versions by 1 if its length < MAX_VERSION
    ledger_state.end_commit();
    assert_eq!(ledger_state.utxo_map_versions.len(), MAX_VERSION);

    let count_original = ledger_state.global_commit_count;
    let data =
      GlobalHashData { bitmap: ledger_state.utxo_map.as_mut().unwrap().compute_checksum(),
                       merkle: ledger_state.merkle.as_ref().unwrap().get_root_hash(),
                       block: count_original,
                       global_hash: ledger_state.global_hash };

    // Verify that end_commit doesn't change the size of utxo_map_versions if its length >= MAX_VERSION
    ledger_state.utxo_map_versions.push_back((0, digest));
    assert_eq!(ledger_state.utxo_map_versions.len(), MAX_VERSION + 1);
    ledger_state.end_commit();
    assert_eq!(ledger_state.utxo_map_versions.len(), MAX_VERSION + 1);

    // Verify that the element pushed to the back is as expected
    let back = ledger_state.utxo_map_versions.get(MAX_VERSION);
    assert_eq!(back,
               Some(&(ledger_state.txn_count,
                      ledger_state.utxo_map.as_mut().unwrap().compute_checksum())));

    // Verify that the global hash is saved as expected
    assert_eq!(ledger_state.global_hash, sha256::hash(data.as_ref()));
    assert_eq!(ledger_state.global_commit_count, count_original + 1);
  }

  #[test]
  fn test_add_txo() {
    // Instantiate a BlindAssetRecord
    let mut prng = ChaChaRng::from_seed([0u8; 32]);
    let pc_gens = PedersenGens::default();

    let sk = elgamal_generate_secret_key::<_, Scalar>(&mut prng);
    let xfr_pub_key = elgamal_derive_public_key(&pc_gens.B, &sk);
    let elgamal_public_key = ElGamalPublicKey(RistPoint(xfr_pub_key.get_point()));

    let sk = elgamal_generate_secret_key::<_, BLSScalar>(&mut prng);
    let id_reveal_pub_key = elgamal_derive_public_key(&BLSG1::get_base(), &sk);

    let asset_issuer_pub_key = AssetIssuerPubKeys { eg_ristretto_pub_key:
                                                      elgamal_public_key.clone(),
                                                    eg_blsg1_pub_key: id_reveal_pub_key };

    let record = zei::xfr::structs::BlindAssetRecord { issuer_public_key:
                                                         Some(asset_issuer_pub_key),
                                                       issuer_lock_type: None,
                                                       issuer_lock_amount: None,
                                                       amount: None,
                                                       asset_type: None,
                                                       public_key: Default::default(),
                                                       amount_commitments: None,
                                                       asset_type_commitment: None,
                                                       blind_share: Default::default(),
                                                       lock: None };

    // Instantiate a transaction output
    let sid = TxoSID { index: TXN_SEQ_ID_PLACEHOLDER };
    let txo = (&sid, TxOutput::BlindAssetRecord(record));

    // Instantiate a LedgerState
    let mut ledger_state = LedgerState::test_ledger();
    ledger_state.add_txo(txo.clone());

    // Verify that add_txo sets values correctly
    let utxo_addr = TxoSID { index: 0 };

    assert_eq!(ledger_state.tracked_sids.get(&elgamal_public_key),
               Some(&vec![utxo_addr]));

    let utxo_ref = Utxo { digest: sha256::hash(&serde_json::to_vec(&txo.1).unwrap()).0,
                          output: txo.1 };
    assert_eq!(ledger_state.utxos.get(&utxo_addr).unwrap(), &utxo_ref);

    assert_eq!(ledger_state.max_applied_sid, utxo_addr)
  }

  #[test]
  fn test_apply_asset_transfer_no_tracking() {
    // Instantiate an AssetTransfer
    let xfr_note = XfrNote { body: XfrBody { inputs: Vec::new(),
                                             outputs: Vec::new(),
                                             proofs: XfrProofs { asset_amount_proof:
                                                                   AssetAmountProof::NoProof,
                                                                 asset_tracking_proof:
                                                                   Default::default() } },
                             multisig: Default::default() };

    let assert_transfer_body =
      AssetTransferBody { inputs: vec![TxoSID { index: TXN_SEQ_ID_PLACEHOLDER }],
                          outputs: vec![TxoSID { index: TXN_SEQ_ID_PLACEHOLDER }],
                          transfer: Box::new(xfr_note) };

    let asset_transfer = AssetTransfer { body: assert_transfer_body,
                                         body_signatures: Vec::new() };

    // Instantiate a LedgerState
    let mut ledger_state = LedgerState::test_ledger();

    let map_file = tempfile().unwrap();

    let mut bitmap = BitMap::create(map_file).unwrap();
    bitmap.append().unwrap();

    ledger_state.utxo_map = Some(bitmap);

    ledger_state.apply_asset_transfer(&asset_transfer);

    assert!(ledger_state.tracked_sids.is_empty());
  }

  #[test]
  fn test_apply_asset_transfer_with_tracking() {
    // Instantiate a BlindAssetRecord
    let mut prng = ChaChaRng::from_seed([0u8; 32]);
    let pc_gens = PedersenGens::default();

    let sk = elgamal_generate_secret_key::<_, Scalar>(&mut prng);
    let xfr_pub_key = elgamal_derive_public_key(&pc_gens.B, &sk);
    let elgamal_public_key = ElGamalPublicKey(RistPoint(xfr_pub_key.get_point()));

    let sk = elgamal_generate_secret_key::<_, BLSScalar>(&mut prng);
    let id_reveal_pub_key = elgamal_derive_public_key(&BLSG1::get_base(), &sk);

    let asset_issuer_pub_key = AssetIssuerPubKeys { eg_ristretto_pub_key:
                                                      elgamal_public_key.clone(),
                                                    eg_blsg1_pub_key: id_reveal_pub_key };

    let record = zei::xfr::structs::BlindAssetRecord { issuer_public_key:
                                                         Some(asset_issuer_pub_key),
                                                       issuer_lock_type: None,
                                                       issuer_lock_amount: None,
                                                       amount: None,
                                                       asset_type: None,
                                                       public_key: Default::default(),
                                                       amount_commitments: None,
                                                       asset_type_commitment: None,
                                                       blind_share: Default::default(),
                                                       lock: None };

    // Instantiate an AssetTransfer
    let xfr_note = XfrNote { body: XfrBody { inputs: Vec::new(),
                                             outputs: vec![record],
                                             proofs: XfrProofs { asset_amount_proof:
                                                                   AssetAmountProof::NoProof,
                                                                 asset_tracking_proof:
                                                                   Default::default() } },
                             multisig: Default::default() };

    let assert_transfer_body =
      AssetTransferBody { inputs: vec![TxoSID { index: TXN_SEQ_ID_PLACEHOLDER }],
                          outputs: vec![TxoSID { index: TXN_SEQ_ID_PLACEHOLDER }],
                          transfer: Box::new(xfr_note) };

    let asset_transfer = AssetTransfer { body: assert_transfer_body,
                                         body_signatures: Vec::new() };

    // Instantiate a LedgerState
    let mut ledger_state = LedgerState::test_ledger();

    let map_file = tempfile().unwrap();

    let mut bitmap = BitMap::create(map_file).unwrap();
    bitmap.append().unwrap();

    ledger_state.utxo_map = Some(bitmap);

    ledger_state.apply_asset_transfer(&asset_transfer);

    assert_eq!(ledger_state.tracked_sids.get(&elgamal_public_key),
               Some(&vec![TxoSID { index: 0 }]));
  }

  #[test]
  fn test_apply_asset_issuance() {
    // Instantiate an AssetIssuance
    let mut prng = ChaChaRng::from_seed([0u8; 32]);
    let keypair = XfrKeyPair::generate(&mut prng);
    let message: &[u8] = b"test";
    let public_key = *keypair.get_pk_ref();
    let signature = keypair.sign(message);

    let asset_issuance_body = AssetIssuanceBody { code: Default::default(),
                                                  seq_num: 0,
                                                  outputs: vec![TxoSID { index: 0 },
                                                                TxoSID { index: 1 }],
                                                  records: Vec::new() };

    let asset_issurance = AssetIssuance { body: asset_issuance_body,
                                          pubkey: IssuerPublicKey { key: public_key },
                                          signature: signature };

    // Instantiate a LedgerState and apply the AssetIssuance
    let mut ledger_state = LedgerState::test_ledger();
    ledger_state.apply_asset_issuance(&asset_issurance);

    // Verify that apply_asset_issuance correctly adds each txo to tracked_sids
    for output in asset_issurance.body
                                 .outputs
                                 .iter()
                                 .zip(asset_issurance.body.records.iter().map(|ref o| (*o)))
    {
      match &output.1 {
        BlindAssetRecord(record) => {
          assert!(ledger_state.tracked_sids
                              .get(&record.issuer_public_key
                                          .as_ref()
                                          .unwrap()
                                          .eg_ristretto_pub_key)
                              .unwrap()
                              .contains(output.0));
        }
      }
    }

    // Verify that issuance_num is correctly set
    assert_eq!(ledger_state.issuance_num.get(&asset_issurance.body.code),
               Some(&asset_issurance.body.seq_num));
  }

  #[test]
  fn test_apply_asset_creation() {
    let mut ledger_state = LedgerState::test_ledger();

    let mut prng = ChaChaRng::from_seed([0u8; 32]);
    let keypair = XfrKeyPair::generate(&mut prng);
    let message: &[u8] = b"test";
    let public_key = *keypair.get_pk_ref();
    let signature = keypair.sign(message);

    let asset_creation = AssetCreation { body: AssetCreationBody { asset: Default::default() },
                                         pubkey: IssuerPublicKey { key: public_key },
                                         signature: signature };

    let token = AssetToken { properties: asset_creation.body.asset.clone(),
                             ..Default::default() };

    ledger_state.apply_asset_creation(&asset_creation);

    assert_eq!(ledger_state.tokens.get(&token.properties.code),
               Some(&token));
  }

  #[test]
  fn test_apply_operation() {
    // Create values to be used to instantiate operations
    let mut prng = rand_chacha::ChaChaRng::from_seed([0u8; 32]);

    let keypair = XfrKeyPair::generate(&mut prng);
    let message: &[u8] = b"test";

    let public_key = *keypair.get_pk_ref();
    let signature = keypair.sign(message);

    // Instantiate an AssetTransfer operation
    let xfr_note = XfrNote { body: XfrBody { inputs: Vec::new(),
                                             outputs: Vec::new(),
                                             proofs: XfrProofs { asset_amount_proof:
                                                                   AssetAmountProof::NoProof,
                                                                 asset_tracking_proof:
                                                                   Default::default() } },
                             multisig: Default::default() };

    let assert_transfer_body = AssetTransferBody { inputs: Vec::new(),
                                                   outputs: Vec::new(),
                                                   transfer: Box::new(xfr_note) };

    let asset_transfer = AssetTransfer { body: assert_transfer_body,
                                         body_signatures: Vec::new() };

    let transfer_operation = Operation::AssetTransfer(asset_transfer.clone());

    // Instantiate an AssetIssuance operation
    let asset_issuance_body = AssetIssuanceBody { code: Default::default(),
                                                  seq_num: 0,
                                                  outputs: Vec::new(),
                                                  records: Vec::new() };

    let asset_issurance = AssetIssuance { body: asset_issuance_body,
                                          pubkey: IssuerPublicKey { key: public_key },
                                          signature: signature.clone() };

    let issurance_operation = Operation::AssetIssuance(asset_issurance.clone());

    // Instantiate an AssetCreation operation
    let asset = Default::default();

    let asset_creation = AssetCreation { body: AssetCreationBody { asset },
                                         pubkey: IssuerPublicKey { key: public_key },
                                         signature: signature };

    let creation_operation = Operation::AssetCreation(asset_creation.clone());

    // Test apply_operation
    let mut ledger_state = LedgerState::test_ledger();

    assert_eq!(ledger_state.apply_operation(&transfer_operation),
               ledger_state.apply_asset_transfer(&asset_transfer));
    assert_eq!(ledger_state.apply_operation(&issurance_operation),
               ledger_state.apply_asset_issuance(&asset_issurance));
    assert_eq!(ledger_state.apply_operation(&creation_operation),
               ledger_state.apply_asset_creation(&asset_creation));
  }

  #[test]
  fn test_create_merkle_log() {
    let tmp_dir = tempdir().unwrap();
    let buf = tmp_dir.path().join("merkle_log");
    let base_path = buf.to_str().unwrap();

    let result = LedgerState::create_merkle_log(base_path.to_string(), 0);
    assert!(result.is_ok());

    let path = base_path.to_owned() + "-log-0";
    assert!(fs::metadata(path).is_ok());

    tmp_dir.close().unwrap();
  }

  // TODO (Keyao): Add unit tests for
  //   BlockContext::new
  //   BlockContext::apply_operation
  //   LedgerAccess for BlockContext
  //     LedgerAccess::check_utxo
  //     LedgerAccess::get_asset_token
  //     LedgerAccess::get_asset_policy
  //     LedgerAccess::get_smart_contract
  //     LedgerAccess::get_issuance_num
  //     LedgerAccess::get_tracked_sids
  //   TxnContext::new
  //   TxnContext::apply_operation
  //   LedgerAccess for TxnContext
  //     LedgerAccess::check_utxo
  //     LedgerAccess::get_asset_token
  //     LedgerAccess::get_asset_policy
  //     LedgerAccess::get_smart_contract
  //     LedgerAccess::get_issuance_num
  //     LedgerAccess::get_tracked_sids
  //   LedgerUpdate for LedgerState
  //     LedgerUpdate::apply_transaction
  //   ArchiveUpdate for LedgerState
  //     ArchiveUpdate::append_transaction
  //   LedgerAccess for LedgerState
  //     LedgerAccess::check_utxo
  //     LedgerAccess::get_asset_token
  //     LedgerAccess::get_asset_policy
  //     LedgerAccess::get_smart_contract
  //     LedgerAccess::get_issuance_num
  //     LedgerAccess::get_tracked_sids
  //   ArchiveAccess for LedgerState
  //     ArchiveAccess::get_transaction
  //     ArchiveAccess::get_proof
  //     ArchiveAccess::get_utxo_map
  //     ArchiveAccess::get_utxos
  //     ArchiveAccess::get_utxo_checksum
  //     ArchiveAccess::get_global_hash

  #[test]
  fn test_asset_creation_valid() {
    let mut prng = ChaChaRng::from_seed([0u8; 32]);
    let mut state = LedgerState::test_ledger();
    let mut tx = Transaction::default();

    let token_code1 = AssetTokenCode { val: [1; 16] };
    let (public_key, secret_key) = build_keys(&mut prng);

    let asset_body = asset_creation_body(&token_code1, &public_key, true, false, None, None);
    let asset_create = asset_creation_operation(&asset_body, &public_key, &secret_key);
    tx.operations.push(Operation::AssetCreation(asset_create));

    assert!(state.validate_transaction(&tx));

    state.apply_transaction(&tx);
    state.append_transaction(tx);
    assert!(state.get_asset_token(&token_code1).is_some());

    assert_eq!(asset_body.asset,
               state.get_asset_token(&token_code1).unwrap().properties);

    assert_eq!(0, state.get_asset_token(&token_code1).unwrap().units);
  }

  // Change the signature to have the wrong public key
  #[test]
  fn test_asset_creation_invalid_public_key() {
    // Create a valid asset creation operation.
    let mut state = LedgerState::test_ledger();
    let mut tx = Transaction::default();
    let token_code1 = AssetTokenCode { val: [1; 16] };
    let mut prng = ChaChaRng::from_seed([0u8; 32]);
    let (public_key1, secret_key1) = build_keys(&mut prng);
    let asset_body = asset_creation_body(&token_code1, &public_key1, true, false, None, None);
    let mut asset_create = asset_creation_operation(&asset_body, &public_key1, &secret_key1);

    // Now re-sign the operation with the wrong key.
    let mut prng = ChaChaRng::from_seed([1u8; 32]);
    let (public_key2, _secret_key2) = build_keys(&mut prng);

    asset_create.pubkey.key = public_key2;
    tx.operations.push(Operation::AssetCreation(asset_create));

    assert!(!state.validate_transaction(&tx));
  }

  // Sign with the wrong key.
  #[test]
  fn test_asset_creation_invalid_signature() {
    // Create a valid operation.
    let mut state = LedgerState::test_ledger();
    let mut tx = Transaction::default();
    let token_code1 = AssetTokenCode { val: [1; 16] };

    let mut prng = ChaChaRng::from_seed([0u8; 32]);
    let (public_key1, secret_key1) = build_keys(&mut prng);

    let asset_body = asset_creation_body(&token_code1, &public_key1, true, false, None, None);
    let mut asset_create = asset_creation_operation(&asset_body, &public_key1, &secret_key1);

    // Re-sign the operation with the wrong key.
    let mut prng = ChaChaRng::from_seed([1u8; 32]);
    let (public_key2, _secret_key2) = build_keys(&mut prng);

    asset_create.pubkey.key = public_key2;
    tx.operations.push(Operation::AssetCreation(asset_create));

    assert!(!state.validate_transaction(&tx));
  }

  #[test]
  fn asset_issued() {
    let tmp_dir = TempDir::new("test").unwrap();
    let merkle_buf = tmp_dir.path().join("test_merkle");
    let merkle_path = merkle_buf.to_str().unwrap();
    let txn_buf = tmp_dir.path().join("test_txnlog");
    let txn_path = txn_buf.to_str().unwrap();
    let ledger_buf = tmp_dir.path().join("test_ledger");
    let ledger_path = ledger_buf.to_str().unwrap();
    let utxo_map_buf = tmp_dir.path().join("test_utxo_map");
    let utxo_map_path = utxo_map_buf.to_str().unwrap();

    let mut ledger =
      LedgerState::new(&merkle_path, &txn_path, &ledger_path, &utxo_map_path, true).unwrap();

    assert!(ledger.get_global_hash() == (BitDigest { 0: [0_u8; 32] }, 0));
    let mut tx = Transaction::default();
    let token_code1 = AssetTokenCode { val: [1; 16] };
    let mut prng = ChaChaRng::from_seed([0u8; 32]);
    let (public_key, secret_key) = build_keys(&mut prng);

    let asset_body = asset_creation_body(&token_code1, &public_key, true, false, None, None);
    let asset_create = asset_creation_operation(&asset_body, &public_key, &secret_key);
    tx.operations.push(Operation::AssetCreation(asset_create));

    assert!(ledger.validate_transaction(&tx));

    ledger.apply_transaction(&tx);

    let mut tx = Transaction::default();

    let asset_issuance_body = AssetIssuanceBody { seq_num: 0,
                                                  code: token_code1,
                                                  outputs: vec![TxoSID { index: 0 }],
                                                  records: Vec::new() };

    let sign = compute_signature(&secret_key, &public_key, &asset_issuance_body);

    let asset_issuance_operation = AssetIssuance { body: asset_issuance_body,
                                                   pubkey: IssuerPublicKey { key:
                                                                               public_key.clone() },
                                                   signature: sign };

    let issue_op = Operation::AssetIssuance(asset_issuance_operation);

    tx.operations.push(issue_op);
    let sid = ledger.apply_transaction(&tx);
    let transaction = ledger.append_transaction(tx);
    let txn_id = transaction.tx_id;

    println!("utxos = {:?}", ledger.utxos);
    // TODO assert!(ledger.utxos.contains_key(&sid));

    match ledger.get_proof(txn_id) {
      Some(proof) => {
        assert!(proof.tx_id == ledger.txs[txn_id.index].merkle_id);
      }
      None => {
        panic!("get_proof failed for tx_id {}, merkle_id {}, state {}",
               transaction.tx_id.index,
               transaction.merkle_id,
               ledger.merkle.unwrap().state());
      }
    }

    // We don't actually have anything to commmit yet,
    // but this will save the empty checksum, which is
    // enough for a bit of a test.
    ledger.end_commit();
    assert!(ledger.get_global_hash() == (ledger.global_hash, 1));
    let query_result = ledger.get_utxo_checksum(ledger.txn_count as u64).unwrap();
    let compute_result = ledger.utxo_map.as_mut().unwrap().compute_checksum();
    println!("query_result = {:?}, compute_result = {:?}",
             query_result, compute_result);

    assert!(query_result == compute_result);

    match ledger.snapshot() {
      Ok(n) => {
        assert!(n.id == 1);
      }
      Err(x) => {
        panic!("snapshot failed:  {}", x);
      }
    }

    asset_transfer(&mut ledger, &sid);
  }

  fn asset_transfer(_ledger: &mut LedgerState, _sid: &TxoSID) {
    // ledger.utxos[sid] is a valid utxo.
  }
}
=======
mod store;
pub use store::*;
>>>>>>> b6def03f
<|MERGE_RESOLUTION|>--- conflicted
+++ resolved
@@ -1,1810 +1,6 @@
-<<<<<<< HEAD
-extern crate bincode;
-extern crate byteorder;
-extern crate findora;
-extern crate tempdir;
-
-use crate::data_model::errors::PlatformError;
-use crate::data_model::{
-  AssetCreation, AssetIssuance, AssetPolicyKey, AssetToken, AssetTokenCode, AssetTransfer,
-  CustomAssetPolicy, Operation, SmartContract, SmartContractKey, Transaction, TxOutput,
-  TxOutput::BlindAssetRecord, TxnSID, TxoSID, Utxo, TXN_SEQ_ID_PLACEHOLDER,
-};
-use crate::utils::sha256;
-use crate::utils::sha256::Digest as BitDigest;
-use append_only_merkle::{AppendOnlyMerkle, Proof};
-use bitmap::BitMap;
-use findora::timestamp;
-use findora::EnableMap;
-use findora::DEFAULT_MAP;
-use logged_merkle::LoggedMerkle;
-use rand::SeedableRng;
-use rand_chacha::ChaChaRng;
-use std::collections::{HashMap, HashSet, VecDeque};
-use std::fs::File;
-use std::fs::OpenOptions;
-use std::io::BufReader;
-use std::slice::from_raw_parts;
-use std::sync::{Arc, RwLock};
-use std::u64;
-use tempdir::TempDir;
-use zei::xfr::lib::verify_xfr_note;
-use zei::xfr::structs::EGPubKey;
-
-=======
->>>>>>> b6def03f
 pub mod append_only_merkle;
 pub mod bitmap;
 pub mod errors;
 pub mod logged_merkle;
-<<<<<<< HEAD
-
-#[allow(non_upper_case_globals)]
-static store: EnableMap = DEFAULT_MAP;
-
-#[allow(non_upper_case_globals)]
-static ledger_map: EnableMap = DEFAULT_MAP;
-
-#[allow(non_upper_case_globals)]
-static issue_map: EnableMap = DEFAULT_MAP;
-
-pub struct SnapshotId {
-  pub id: u64,
-}
-
-pub trait LedgerAccess {
-  fn check_utxo(&self, addr: TxoSID) -> Option<Utxo>;
-  fn get_issuance_num(&self, code: &AssetTokenCode) -> Option<u64>;
-  fn get_asset_token(&self, code: &AssetTokenCode) -> Option<AssetToken>;
-  fn get_asset_policy(&self, key: &AssetPolicyKey) -> Option<CustomAssetPolicy>;
-  fn get_tracked_sids(&self, key: &EGPubKey) -> Option<Vec<TxoSID>>; // Asset issuers can query ids of UTXOs of assets they are tracking
-  fn get_smart_contract(&self, key: &SmartContractKey) -> Option<SmartContract>;
-  fn check_txn_structure(&self, _txn: &Transaction) -> bool {
-    true
-  }
-}
-
-pub trait LedgerUpdate {
-  fn apply_transaction(&mut self, txn: &Transaction) -> TxoSID;
-}
-
-pub trait LedgerValidate {
-  fn validate_transaction(&mut self, txn: &Transaction) -> bool;
-}
-
-pub trait ArchiveUpdate {
-  fn append_transaction(&mut self, txn: Transaction) -> Transaction;
-}
-
-pub trait ArchiveAccess {
-  fn get_transaction(&self, addr: TxnSID) -> Option<&Transaction>;
-  fn get_proof(&self, addr: TxnSID) -> Option<Proof>;
-  fn get_utxo_map(&mut self) -> Option<Vec<u8>>;
-  fn get_utxos(&mut self, list: Vec<usize>) -> Option<Vec<u8>>;
-  fn get_utxo_checksum(&self, version: u64) -> Option<BitDigest>;
-  fn get_global_hash(&self) -> (BitDigest, u64);
-}
-
-#[repr(C)]
-struct GlobalHashData {
-  pub bitmap: BitDigest,
-  pub merkle: append_only_merkle::HashValue,
-  pub block: u64,
-  pub global_hash: BitDigest,
-}
-
-impl GlobalHashData {
-  fn as_ref(&self) -> &[u8] {
-    unsafe {
-      from_raw_parts((self as *const GlobalHashData) as *const u8,
-                     std::mem::size_of::<GlobalHashData>())
-    }
-  }
-}
-
-const MAX_VERSION: usize = 100;
-
-#[derive(Deserialize, Serialize)]
-pub struct LedgerState {
-  merkle_path: String,
-  txn_path: String,
-  snapshot_path: String,
-  #[serde(skip)]
-  merkle: Option<LoggedMerkle>,
-  #[serde(skip)]
-  txs: Vec<Transaction>,
-  utxos: HashMap<TxoSID, Utxo>,
-  #[serde(skip)]
-  utxo_map: Option<BitMap>,
-  utxo_map_versions: VecDeque<(usize, BitDigest)>,
-  contracts: HashMap<SmartContractKey, SmartContract>,
-  policies: HashMap<AssetPolicyKey, CustomAssetPolicy>,
-  tracked_sids: HashMap<EGPubKey, Vec<TxoSID>>,
-  tokens: HashMap<AssetTokenCode, AssetToken>,
-  issuance_num: HashMap<AssetTokenCode, u64>,
-  txn_count: usize,
-  txn_base_sid: TxoSID,    // Next TxoSID to be commited
-  max_applied_sid: TxoSID, // Last commited TxoSID
-  loading: bool,
-  #[serde(skip)]
-  txn_log: Option<File>,
-  global_hash: BitDigest,
-  global_commit_count: u64,
-}
-
-impl LedgerState {
-  // Create a ledger for use by a unit test.
-  pub fn test_ledger() -> LedgerState {
-    let tmp_dir = TempDir::new("test").unwrap();
-    let merkle_buf = tmp_dir.path().join("test_ledger_merkle");
-    let merkle_path = merkle_buf.to_str().unwrap();
-    let txn_buf = tmp_dir.path().join("test_ledger_txns");
-    let txn_path = txn_buf.to_str().unwrap();
-    let snap_buf = tmp_dir.path().join("test_ledger_snap");
-    let snap_path = snap_buf.to_str().unwrap();
-    let utxo_map_buf = tmp_dir.path().join("test_ledger_utxo_map");
-    let utxo_map_path = utxo_map_buf.to_str().unwrap();
-    LedgerState::new(&merkle_path, &txn_path, &snap_path, &utxo_map_path, true).unwrap()
-  }
-
-  fn load_transaction_log(path: &str) -> Result<Vec<Transaction>, std::io::Error> {
-    let file = File::open(path)?;
-    let mut reader = BufReader::new(file);
-    let mut v = Vec::new();
-    while let Ok(next_txn) =
-      bincode::deserialize_from::<&mut BufReader<File>, Transaction>(&mut reader)
-    {
-      v.push(next_txn);
-    }
-    Ok(v)
-  }
-
-  fn save_utxo_map_version(&mut self) {
-    if self.utxo_map_versions.len() >= MAX_VERSION {
-      self.utxo_map_versions.pop_front();
-    }
-
-    self.utxo_map_versions
-        .push_back((self.txn_count, self.utxo_map.as_mut().unwrap().compute_checksum()));
-  }
-
-  fn save_global_hash(&mut self) {
-    let data = GlobalHashData { bitmap: self.utxo_map.as_mut().unwrap().compute_checksum(),
-                                merkle: self.merkle.as_ref().unwrap().get_root_hash(),
-                                block: self.global_commit_count,
-                                global_hash: self.global_hash };
-
-    self.global_hash = sha256::hash(data.as_ref());
-    self.global_commit_count += 1;
-  }
-
-  // If store_transaction is no longer empty: add a test
-  fn store_transaction(&self, _txn: &Transaction) {}
-
-  // Initialize a logged Merkle tree for the ledger.  We might
-  // be creating a new tree or opening an existing one.  We
-  // always start a new log file.
-  fn init_merkle_log(path: &str, create: bool) -> Result<LoggedMerkle, std::io::Error> {
-    // Create a merkle tree or open an existing one.
-    let result = if create {
-      AppendOnlyMerkle::create(path)
-    } else {
-      AppendOnlyMerkle::open(path)
-    };
-
-    log!(store, "Using path {} for the Merkle tree.", path);
-
-    let tree = match result {
-      Err(x) => {
-        return Err(x);
-      }
-      Ok(tree) => tree,
-    };
-
-    // Create a log for the tree.  The tree size ("state") is appended to
-    // the end of the path.
-    let next_id = tree.total_size();
-    let writer = LedgerState::create_merkle_log(path.to_owned(), next_id)?;
-    Ok(LoggedMerkle::new(tree, writer))
-  }
-
-  // Initialize a bitmap to track the unspent utxos.
-  fn init_utxo_map(path: &str, create: bool) -> Result<BitMap, std::io::Error> {
-    let file = OpenOptions::new().read(true)
-                                 .write(true)
-                                 .create_new(create)
-                                 .open(path)?;
-
-    if create {
-      BitMap::create(file)
-    } else {
-      BitMap::open(file)
-    }
-  }
-
-  // Initialize a new Ledger structure.
-  pub fn new(merkle_path: &str,
-             txn_path: &str,
-             snapshot_path: &str,
-             utxo_map_path: &str,
-             create: bool)
-             -> Result<LedgerState, std::io::Error> {
-    let ledger = LedgerState { merkle_path: merkle_path.to_owned(),
-                               txn_path: txn_path.to_owned(),
-                               snapshot_path: snapshot_path.to_owned(),
-                               merkle: Some(LedgerState::init_merkle_log(merkle_path, create)?),
-                               txs: Vec::new(),
-                               utxos: HashMap::new(),
-                               utxo_map: Some(LedgerState::init_utxo_map(utxo_map_path,
-                                                                         create)?),
-                               utxo_map_versions: VecDeque::new(),
-                               contracts: HashMap::new(),
-                               policies: HashMap::new(),
-                               tokens: HashMap::new(),
-                               tracked_sids: HashMap::new(),
-                               issuance_num: HashMap::new(),
-                               txn_count: 0,
-                               txn_base_sid: TxoSID::default(),
-                               max_applied_sid: TxoSID::default(),
-                               loading: false,
-                               txn_log: Some(std::fs::OpenOptions::new().create(create)
-                                                                        .append(true)
-                                                                        .open(txn_path)?),
-                               global_hash: BitDigest { 0: [0_u8; 32] },
-                               global_commit_count: 0 };
-
-    Ok(ledger)
-  }
-
-  // Load a ledger given the paths to the various storage elements.
-  pub fn load(merkle_path: &str,
-              txn_path: &str,
-              snapshot_path: &str)
-              -> Result<LedgerState, std::io::Error> {
-    let merkle = LedgerState::init_merkle_log(merkle_path, false)?;
-    let txs = LedgerState::load_transaction_log(txn_path)?;
-    let ledger_file = File::open(snapshot_path)?;
-    let mut ledger = bincode::deserialize_from::<BufReader<File>, LedgerState>(BufReader::new(ledger_file))
-      .map_err(|e| std::io::Error::new(std::io::ErrorKind::Other, e))?;
-    ledger.merkle = Some(merkle);
-    ledger.txn_log = Some(OpenOptions::new().append(true).open(txn_path)?);
-    ledger.loading = true;
-    for txn in &txs[ledger.txn_count..] {
-      ledger.apply_transaction(&txn);
-    }
-    ledger.txs = txs;
-    ledger.loading = false;
-    Ok(ledger)
-  }
-
-  // Snapshot the ledger state.  This involves synchronizing
-  // the durable data structures to the disk and starting a
-  // new log file for the logged Merkle tree.
-  pub fn snapshot(&mut self) -> Result<SnapshotId, std::io::Error> {
-    let state = if let Some(merkle) = &self.merkle {
-      merkle.state()
-    } else {
-      0
-    };
-    let writer = LedgerState::create_merkle_log(self.merkle_path.clone(), state)?;
-    if let Some(merkle) = &mut self.merkle {
-      merkle.snapshot(writer)?
-    };
-
-    Ok(SnapshotId { id: state })
-  }
-
-  pub fn begin_commit(&mut self) {
-    self.txn_base_sid.index = self.max_applied_sid.index + 1;
-  }
-
-  pub fn end_commit(&mut self) {
-    self.save_utxo_map_version();
-    self.save_global_hash();
-  }
-
-  fn add_txo(&mut self, txo: (&TxoSID, TxOutput)) {
-    let mut utxo_addr = *txo.0;
-
-    if !self.loading {
-      match utxo_addr.index {
-        TXN_SEQ_ID_PLACEHOLDER..=u64::MAX => {
-          utxo_addr.index -= TXN_SEQ_ID_PLACEHOLDER;
-          utxo_addr.index += self.txn_base_sid.index;
-        }
-        _ => {
-          // TODO:  Is this recoverable?
-          panic!("The index {} is not a placeholder.", utxo_addr.index);
-        }
-      }
-    }
-    let utxo_ref = Utxo { digest: sha256::hash(&serde_json::to_vec(&txo.1).unwrap()).0,
-                          output: txo.1 };
-    // Check for asset tracing
-    match &utxo_ref.output {
-      BlindAssetRecord(record) => {
-        if let Some(issuer_public_key) = &record.issuer_public_key {
-          match self.tracked_sids
-                    .get_mut(&issuer_public_key.eg_ristretto_pub_key)
-          {
-            // add utxo address to the list of indices that can be unlocked by the
-            // issuer's public key
-            None => {
-              self.tracked_sids
-                  .insert(issuer_public_key.eg_ristretto_pub_key.clone(),
-                          vec![utxo_addr]);
-            }
-            Some(vec) => {
-              vec.push(utxo_addr);
-            }
-          };
-        }
-      }
-    }
-
-    // Add a bit to the utxo bitmap.
-    self.utxo_map
-        .as_mut()
-        .unwrap()
-        .set(utxo_addr.index as usize)
-        .unwrap();
-    self.utxos.insert(utxo_addr, utxo_ref);
-    self.max_applied_sid = utxo_addr;
-  }
-
-  fn apply_asset_transfer(&mut self, transfer: &AssetTransfer) {
-    for utxo in &transfer.body.inputs {
-      let mut rectified_txo = *utxo;
-      if !self.loading {
-        if let TXN_SEQ_ID_PLACEHOLDER..=u64::MAX = rectified_txo.index {
-          rectified_txo.index -= TXN_SEQ_ID_PLACEHOLDER;
-          rectified_txo.index += self.txn_base_sid.index;
-        }
-      }
-      // Update the utxo bitmap to remove this asset.
-      self.utxo_map
-          .as_mut()
-          .unwrap()
-          .clear(rectified_txo.index as usize)
-          .unwrap();
-      self.utxos.remove(&rectified_txo);
-    }
-
-    for out in
-      transfer.body.outputs.iter().zip(transfer.body
-                                               .transfer
-                                               .outputs_iter()
-                                               .map(|o| TxOutput::BlindAssetRecord(o.clone())))
-    {
-      self.add_txo(out);
-    }
-  }
-
-  fn apply_asset_issuance(&mut self, issue: &AssetIssuance) {
-    debug!(issue_map, "outputs {:?}", issue.body.outputs);
-    debug!(issue_map, "records {:?}", issue.body.records);
-    for out in issue.body
-                    .outputs
-                    .iter()
-                    .zip(issue.body.records.iter().map(|ref o| (*o).clone()))
-    {
-      debug!(ledger_map, "add txo {:?}", out.1);
-      self.add_txo(out);
-    }
-
-    self.issuance_num
-        .insert(issue.body.code, issue.body.seq_num);
-    debug!(ledger_map,
-           "insert asset issue code {:?} -> seq {:?}", issue.body.code, issue.body.seq_num);
-  }
-
-  fn apply_asset_creation(&mut self, create: &AssetCreation) {
-    let token: AssetToken = AssetToken { properties: create.body.asset.clone(),
-                                         ..Default::default() };
-    self.tokens.insert(token.properties.code, token);
-  }
-
-  fn apply_operation(&mut self, op: &Operation) {
-    match op {
-      Operation::AssetTransfer(transfer) => self.apply_asset_transfer(transfer),
-      Operation::AssetIssuance(issuance) => self.apply_asset_issuance(issuance),
-      Operation::AssetCreation(creation) => self.apply_asset_creation(creation),
-    }
-  }
-
-  #[cfg(test)]
-  fn validate_transaction(&mut self, txn: &Transaction) -> bool {
-    for op in &txn.operations {
-      if !self.validate_operation(op) {
-        return false;
-      }
-    }
-    true
-  }
-
-  #[cfg(test)]
-  fn validate_operation(&mut self, op: &Operation) -> bool {
-    match op {
-      Operation::AssetTransfer(transfer) => self.validate_asset_transfer(transfer),
-      Operation::AssetIssuance(issuance) => self.validate_asset_issuance(issuance),
-      Operation::AssetCreation(creation) => self.validate_asset_creation(creation),
-    }
-  }
-
-  // An asset transfer is valid iff:
-  //     1) The signatures are valid.
-  //     2) The UTXOs exist on the ledger and match the zei transaction.
-  //     3) The zei transaction is valid.
-  // TODO:  How do we know that the zei transaction matches?
-  #[cfg(test)]
-  fn validate_asset_transfer(&mut self, transfer: &AssetTransfer) -> bool {
-    // [1] The signatures are valid.
-    for signature in &transfer.body_signatures {
-      if !signature.verify(&serde_json::to_vec(&transfer.body).unwrap()) {
-        return false;
-      }
-    }
-
-    // [2] The utxos exist on the ledger and match the zei transaction?
-    let null_policies = vec![];
-    let mut prng = ChaChaRng::from_seed([0u8; 32]);
-
-    for utxo_addr in &transfer.body.inputs {
-      if self.check_utxo(*utxo_addr).is_none() {
-        return false;
-      }
-    }
-
-    if verify_xfr_note(&mut prng, &transfer.body.transfer, &null_policies).is_err() {
-      return false;
-    }
-
-    true
-  }
-
-  // An asset issuance is valid iff:
-  //     1) The operation is unique (not a replay).
-  //     2) The signature is valid.
-  //     3) The signature belongs to the anchor (the issuer).
-  //     4) For traceable assets, tracing key is included in output records.
-  #[cfg(test)]
-  fn validate_asset_issuance(&mut self, issue: &AssetIssuance) -> bool {
-    // Get a valid token
-    let token = self.get_asset_token(&issue.body.code);
-
-    if token.is_none() {
-      println!("validate_asset_issuance:  token.is_none()");
-      return false;
-    }
-
-    let token = token.unwrap();
-    let lookup_issuance_num = &self.get_issuance_num(&issue.body.code);
-    let issuance_num = if lookup_issuance_num.is_none() {
-      0
-    } else {
-      lookup_issuance_num.unwrap()
-    };
-
-    // [1] Check for a replay attack.
-    if issue.body.seq_num <= issuance_num {
-      println!("validate_asset_issuance:  replay attack:  {} vs {}",
-               issue.body.seq_num, issuance_num);
-      return false;
-    }
-
-    // [2] The signature on the body is correct.
-    if issue.pubkey
-            .key
-            .verify(&serde_json::to_vec(&issue.body).unwrap(), &issue.signature)
-            .is_err()
-    {
-      println!("validate_asset_issuance:  invalid signature");
-      return false;
-    }
-
-    // [3] The signature belongs to the anchor (the issuer).
-    if token.properties.issuer != issue.pubkey {
-      println!("validate_asset_issuance:  invalid issuer");
-      return false;
-    }
-
-    //[4] TODO: Noah For traceable assets, tracing key must exist and be included in all output records
-    true
-  }
-
-  // An asset creation is valid iff:
-  //     1) The signature is valid.
-  //     2) The token? has NOT been used by a different asset token?
-  #[cfg(test)]
-  fn validate_asset_creation(&mut self, create: &AssetCreation) -> bool {
-    //[1] the token is not already created, [2] the signature is correct.
-    !self.tokens.contains_key(&create.body.asset.code)
-    && create.pubkey
-             .key
-             .verify(&serde_json::to_vec(&create.body).unwrap(),
-                     &create.signature)
-             .is_ok()
-  }
-
-  // Create a file structure for a Merkle tree log.
-  // Mostly just make a path of the form:
-  //
-  //     <tree_path>-log-<Merkle tree state>
-  //
-  fn create_merkle_log(base_path: String, next_id: u64) -> Result<File, std::io::Error> {
-    let log_path = base_path.to_owned() + "-log-" + &next_id.to_string();
-    println!("merkle log:  {}", log_path);
-    let result = OpenOptions::new().write(true)
-                                   .create(true)
-                                   .truncate(true)
-                                   .open(&log_path);
-
-    let file = match result {
-      Ok(file) => file,
-      Err(error) => {
-        println!("File open failed for {}", log_path);
-        return Err(error);
-      }
-    };
-
-    Ok(file)
-  }
-}
-
-pub struct BlockContext<LA: LedgerAccess> {
-  ledger: Arc<RwLock<LA>>,
-  tokens: HashMap<AssetTokenCode, AssetToken>,
-  contracts: HashMap<SmartContractKey, SmartContract>,
-  policies: HashMap<AssetPolicyKey, CustomAssetPolicy>,
-  issuance_num: HashMap<AssetTokenCode, u64>,
-  used_txos: HashSet<TxoSID>,
-}
-
-impl<LA: LedgerAccess> BlockContext<LA> {
-  pub fn new(ledger_access: &Arc<RwLock<LA>>) -> Result<Self, PlatformError> {
-    Ok(BlockContext { ledger: ledger_access.clone(),
-                      tokens: HashMap::new(),
-                      contracts: HashMap::new(),
-                      policies: HashMap::new(),
-                      issuance_num: HashMap::new(),
-                      used_txos: HashSet::new() })
-  }
-
-  pub fn apply_operation(&mut self, op: &Operation) {
-    match op {
-      Operation::AssetCreation(ac) => {
-        let token: AssetToken = AssetToken { properties: ac.body.asset.clone(),
-                                             ..Default::default() };
-        self.tokens.insert(ac.body.asset.code, token);
-      }
-      Operation::AssetIssuance(ai) => {
-        self.issuance_num.insert(ai.body.code, ai.body.seq_num);
-      }
-      Operation::AssetTransfer(at) => {
-        for txo_sid in &at.body.inputs {
-          if txo_sid.index < TXN_SEQ_ID_PLACEHOLDER {
-            self.used_txos.insert(txo_sid.clone());
-          }
-        }
-      }
-    }
-  }
-}
-
-impl<'la, LA> LedgerAccess for BlockContext<LA> where LA: LedgerAccess
-{
-  fn check_utxo(&self, addr: TxoSID) -> Option<Utxo> {
-    if let Some(_used) = self.used_txos.get(&addr) {
-      None
-    } else if let Ok(la_reader) = self.ledger.read() {
-      la_reader.check_utxo(addr)
-    } else {
-      None
-    }
-  }
-
-  fn get_asset_token(&self, code: &AssetTokenCode) -> Option<AssetToken> {
-    match self.tokens.get(code) {
-      Some(token) => Some(token.clone()),
-      None => {
-        if let Ok(la_reader) = self.ledger.read() {
-          la_reader.get_asset_token(code)
-        } else {
-          None
-        }
-      }
-    }
-  }
-
-  fn get_asset_policy(&self, key: &AssetPolicyKey) -> Option<CustomAssetPolicy> {
-    match self.policies.get(key) {
-      Some(policy) => Some(policy.clone()),
-      None => {
-        if let Ok(la_reader) = self.ledger.read() {
-          la_reader.get_asset_policy(key)
-        } else {
-          None
-        }
-      }
-    }
-  }
-
-  fn get_smart_contract(&self, key: &SmartContractKey) -> Option<SmartContract> {
-    match self.contracts.get(key) {
-      Some(contract) => Some(contract.clone()),
-      None => {
-        if let Ok(la_reader) = self.ledger.read() {
-          la_reader.get_smart_contract(key)
-        } else {
-          None
-        }
-      }
-    }
-  }
-
-  fn get_issuance_num(&self, code: &AssetTokenCode) -> Option<u64> {
-    match self.issuance_num.get(code) {
-      Some(num) => Some(*num),
-      None => {
-        if let Ok(la_reader) = self.ledger.read() {
-          la_reader.get_issuance_num(code)
-        } else {
-          None
-        }
-      }
-    }
-  }
-
-  fn get_tracked_sids(&self, key: &EGPubKey) -> Option<Vec<TxoSID>> {
-    if let Ok(la_reader) = self.ledger.read() {
-      la_reader.get_tracked_sids(key)
-    } else {
-      None
-    }
-  }
-}
-
-pub struct TxnContext<'la, LA: LedgerAccess> {
-  block_context: &'la mut BlockContext<LA>,
-  utxos: HashMap<TxoSID, Utxo>,
-}
-
-impl<'la, LA: LedgerAccess> TxnContext<'la, LA> {
-  pub fn new(block_context: &'la mut BlockContext<LA>) -> Result<Self, PlatformError> {
-    Ok(TxnContext { block_context,
-                    utxos: HashMap::new() })
-  }
-
-  pub fn apply_operation(&mut self, op: &Operation) {
-    match op {
-      Operation::AssetIssuance(ai) => {
-        for (ref addr, out) in ai.body.outputs.iter().zip(ai.body.records.iter()) {
-          let utxo_ref = Utxo { digest: sha256::hash(&serde_json::to_vec(out).unwrap()).0,
-                                output: out.clone() };
-          self.utxos.insert((*addr).clone(), utxo_ref);
-        }
-      }
-      Operation::AssetTransfer(at) => {
-        for addr in at.body.inputs.iter() {
-          if addr.index >= TXN_SEQ_ID_PLACEHOLDER {
-            let _op = self.utxos.remove(addr);
-          }
-        }
-        for (ref addr, out) in at.body.outputs.iter().zip(at.body.transfer.outputs_iter()) {
-          let utxo_ref = Utxo { digest: sha256::hash(&serde_json::to_vec(out).unwrap()).0,
-                                output: TxOutput::BlindAssetRecord(out.clone()) };
-          self.utxos.insert((*addr).clone(), utxo_ref);
-        }
-      }
-      _ => {}
-    }
-    self.block_context.apply_operation(op);
-  }
-
-  // An asset transfer is valid iff:
-  //     1) The signatures on the body all are valid.
-  //     2) The UTXOs exist on the ledger and match the zei transaction.
-  //     3) The zei transaction is valid.
-  fn validate_asset_transfer(&mut self, transfer: &AssetTransfer) -> bool {
-    // [1] The signatures are valid.
-    for signature in &transfer.body_signatures {
-      if !signature.verify(&serde_json::to_vec(&transfer.body).unwrap()) {
-        return false;
-      }
-    }
-
-    // [2] The utxos exist on ledger and match the zei transaction.
-    let null_policies = vec![];
-    let mut prng: ChaChaRng;
-    prng = ChaChaRng::from_seed([0u8; 32]);
-
-    for utxo_addr in &transfer.body.inputs {
-      if self.check_utxo(*utxo_addr).is_none() {
-        return false;
-      }
-
-      if verify_xfr_note(&mut prng, &transfer.body.transfer, &null_policies).is_err() {
-        return false;
-      }
-    }
-
-    true
-  }
-
-  // The asset issuance is valid iff:
-  //      1) The operation is unique (not a replay).
-  //      2) The signature is valid.
-  //      3) The signature belongs to the anchor (the issuer).
-  //      4) The assets were issued by the proper agent (the anchor).
-  //      5) The assets in the TxOutputs are owned by the signatory.
-  fn validate_asset_issuance(&mut self, issue: &AssetIssuance) -> bool {
-    // Create a token.
-    let token = self.block_context.get_asset_token(&issue.body.code);
-
-    if token.is_none() {
-      return false;
-    }
-
-    let token = token.unwrap();
-    let lookup_issuance_num = &self.block_context.get_issuance_num(&issue.body.code);
-    let issuance_num = if lookup_issuance_num.is_none() {
-      0
-    } else {
-      lookup_issuance_num.unwrap()
-    };
-
-    // [1] Check for a replay attack.
-    if issue.body.seq_num <= issuance_num {
-      return false;
-    }
-
-    // [2] The signature on the body is correct.
-    if issue.pubkey
-            .key
-            .verify(&serde_json::to_vec(&issue.body).unwrap(), &issue.signature)
-            .is_err()
-    {
-      return false;
-    }
-
-    // [3] The signature belongs to the anchor (the issuer).
-    if !(token.properties.issuer == issue.pubkey) {
-      return false;
-    }
-
-    true
-  }
-
-  // An asset creation is valid iff:
-  //     1) The token id is available.
-  //     2) The signature is valid.
-  fn validate_asset_creation(&mut self, create: &AssetCreation) -> bool {
-    // [1] The token is available
-    // [2] the signature is correct.
-    !self.block_context
-         .tokens
-         .contains_key(&create.body.asset.code)
-    && create.pubkey
-             .key
-             .verify(&serde_json::to_vec(&create.body).unwrap(),
-                     &create.signature)
-             .is_ok()
-  }
-
-  fn validate_operation(&mut self, op: &Operation) -> bool {
-    match op {
-      Operation::AssetTransfer(transfer) => self.validate_asset_transfer(transfer),
-      Operation::AssetIssuance(issuance) => self.validate_asset_issuance(issuance),
-      Operation::AssetCreation(creation) => self.validate_asset_creation(creation),
-    }
-  }
-}
-
-impl<'la, LA> LedgerAccess for TxnContext<'la, LA> where LA: LedgerAccess
-{
-  fn check_utxo(&self, addr: TxoSID) -> Option<Utxo> {
-    match self.utxos.get(&addr) {
-      Some(utxo) => Some(utxo.clone()),
-      None => self.block_context.check_utxo(addr),
-    }
-  }
-
-  fn get_asset_token(&self, code: &AssetTokenCode) -> Option<AssetToken> {
-    self.block_context.get_asset_token(code)
-  }
-
-  fn get_asset_policy(&self, key: &AssetPolicyKey) -> Option<CustomAssetPolicy> {
-    self.block_context.get_asset_policy(key)
-  }
-
-  fn get_smart_contract(&self, key: &SmartContractKey) -> Option<SmartContract> {
-    self.block_context.get_smart_contract(key)
-  }
-
-  fn get_issuance_num(&self, code: &AssetTokenCode) -> Option<u64> {
-    self.block_context.get_issuance_num(code)
-  }
-
-  fn get_tracked_sids(&self, key: &EGPubKey) -> Option<Vec<TxoSID>> {
-    self.block_context.get_tracked_sids(key)
-  }
-}
-
-impl<'la, LA> LedgerValidate for TxnContext<'la, LA> where LA: LedgerAccess
-{
-  fn validate_transaction(&mut self, txn: &Transaction) -> bool {
-    for op in &txn.operations {
-      if !self.validate_operation(op) {
-        return false;
-      }
-    }
-    true
-  }
-}
-
-impl LedgerUpdate for LedgerState {
-  fn apply_transaction(&mut self, txn: &Transaction) -> TxoSID {
-    let sid = self.txn_base_sid;
-    self.txn_base_sid.index = self.max_applied_sid.index + 1;
-    debug!(ledger_map, "apply {:?}", sid);
-
-    // Apply the operations
-    for op in &txn.operations {
-      debug!(ledger_map, "Applying op:  {:?}", op);
-      self.apply_operation(op);
-    }
-    sid
-  }
-}
-
-// TODO(jonathan) This routine should propagate errors.
-impl ArchiveUpdate for LedgerState {
-  fn append_transaction(&mut self, mut txn: Transaction) -> Transaction {
-    let index = self.txs.len();
-    txn.tx_id = TxnSID { index };
-    txn.merkle_id = 0;
-    // The transaction now is complete and all the fields had better
-    // be ready, except for the Merkle tree id.
-    let hash = txn.compute_merkle_hash();
-
-    match &mut self.merkle {
-      Some(merkle) => match merkle.append(&hash) {
-        Ok(n) => {
-          txn.merkle_id = n;
-        }
-        Err(x) => {
-          panic!("append failed:  {}", x);
-        }
-      },
-      None => {
-        panic!("merkle tree not loaded!");
-      }
-    }
-
-    let result = txn.clone();
-    self.store_transaction(&txn);
-    self.txs.push(txn);
-    self.txn_count = self.txs.len();
-    result
-  }
-}
-
-impl LedgerAccess for LedgerState {
-  fn check_utxo(&self, addr: TxoSID) -> Option<Utxo> {
-    match self.utxos.get(&addr) {
-      Some(utxo) => Some(utxo.clone()),
-      None => None,
-    }
-  }
-
-  fn get_asset_token(&self, code: &AssetTokenCode) -> Option<AssetToken> {
-    match self.tokens.get(code) {
-      Some(token) => Some(token.clone()),
-      None => None,
-    }
-  }
-
-  fn get_asset_policy(&self, key: &AssetPolicyKey) -> Option<CustomAssetPolicy> {
-    match self.policies.get(key) {
-      Some(policy) => Some(policy.clone()),
-      None => None,
-    }
-  }
-
-  fn get_smart_contract(&self, key: &SmartContractKey) -> Option<SmartContract> {
-    match self.contracts.get(key) {
-      Some(contract) => Some(contract.clone()),
-      None => None,
-    }
-  }
-
-  fn get_issuance_num(&self, code: &AssetTokenCode) -> Option<u64> {
-    match self.issuance_num.get(code) {
-      Some(num) => {
-        println!("issuance_num.get -> {}", *num);
-        Some(*num)
-      }
-      None => {
-        println!("No issuance_num.get:  {:?}", self.issuance_num);
-        None
-      }
-    }
-  }
-
-  fn get_tracked_sids(&self, key: &EGPubKey) -> Option<Vec<TxoSID>> {
-    match self.tracked_sids.get(key) {
-      Some(sids) => Some(sids.clone()),
-      None => None,
-    }
-  }
-}
-
-impl ArchiveAccess for LedgerState {
-  fn get_transaction(&self, addr: TxnSID) -> Option<&Transaction> {
-    if addr.index < self.txs.len() {
-      Some(&self.txs[addr.index])
-    } else {
-      None
-    }
-  }
-
-  fn get_proof(&self, addr: TxnSID) -> Option<Proof> {
-    match self.get_transaction(addr) {
-      None => None,
-      Some(txn) => {
-        match &self.merkle {
-          Some(merkle) => {
-            match merkle.get_proof(txn.merkle_id, 0) {
-              Ok(proof) => Some(proof),
-              Err(x) => {
-                // TODO log error and recover?
-                println!("get_proof failed:  {}", x);
-                None
-              }
-            }
-          }
-          None => None,
-        }
-      }
-    }
-  }
-
-  fn get_utxo_map(&mut self) -> Option<Vec<u8>> {
-    Some(self.utxo_map.as_mut().unwrap().serialize(self.txn_count))
-  }
-
-  fn get_utxos(&mut self, utxo_list: Vec<usize>) -> Option<Vec<u8>> {
-    Some(self.utxo_map
-             .as_mut()
-             .unwrap()
-             .serialize_partial(utxo_list, self.txn_count))
-  }
-
-  fn get_utxo_checksum(&self, version: u64) -> Option<BitDigest> {
-    // TODO:  This could be done via a hashmap to support more versions
-    // efficiently.
-    for pair in self.utxo_map_versions.iter() {
-      if pair.0 as u64 == version {
-        return Some(pair.1);
-      }
-    }
-
-    None
-  }
-
-  fn get_global_hash(&self) -> (BitDigest, u64) {
-    (self.global_hash, self.global_commit_count)
-  }
-}
-
-pub mod helpers {
-  use super::*;
-  use crate::data_model::{Asset, AssetCreationBody, ConfidentialMemo, IssuerPublicKey, Memo};
-  use rand::{CryptoRng, Rng};
-  use zei::basic_crypto::signatures::{XfrKeyPair, XfrPublicKey, XfrSecretKey, XfrSignature};
-
-  pub fn build_keys<R: CryptoRng + Rng>(prng: &mut R) -> (XfrPublicKey, XfrSecretKey) {
-    let keypair = XfrKeyPair::generate(prng);
-
-    (*keypair.get_pk_ref(), keypair.get_sk())
-  }
-
-  pub fn compute_signature<T>(secret_key: &XfrSecretKey,
-                              public_key: &XfrPublicKey,
-                              asset_body: &T)
-                              -> XfrSignature
-    where T: serde::Serialize
-  {
-    secret_key.sign(&serde_json::to_vec(&asset_body).unwrap(), &public_key)
-  }
-
-  pub fn asset_creation_body(token_code: &AssetTokenCode,
-                             issuer_key: &XfrPublicKey,
-                             updatable: bool,
-                             traceable: bool,
-                             memo: Option<Memo>,
-                             confidential_memo: Option<ConfidentialMemo>)
-                             -> AssetCreationBody {
-    let mut token_properties: Asset = Default::default();
-    token_properties.code = *token_code;
-    token_properties.issuer = IssuerPublicKey { key: *issuer_key };
-    token_properties.updatable = updatable;
-    token_properties.traceable = traceable;
-
-    if memo.is_some() {
-      token_properties.memo = memo.unwrap();
-    } else {
-      token_properties.memo = Memo {};
-    }
-
-    if confidential_memo.is_some() {
-      token_properties.confidential_memo = confidential_memo.unwrap();
-    } else {
-      token_properties.confidential_memo = ConfidentialMemo {};
-    }
-
-    AssetCreationBody { asset: token_properties }
-  }
-
-  pub fn asset_creation_operation(asset_body: &AssetCreationBody,
-                                  public_key: &XfrPublicKey,
-                                  secret_key: &XfrSecretKey)
-                                  -> AssetCreation {
-    let sign = compute_signature(&secret_key, &public_key, &asset_body);
-    AssetCreation { body: asset_body.clone(),
-                    pubkey: IssuerPublicKey { key: *public_key },
-                    signature: sign }
-  }
-}
-
-#[cfg(test)]
-mod tests {
-  use super::helpers::*;
-  use super::*;
-  use crate::data_model::{
-    AssetCreationBody, AssetIssuanceBody, AssetTransfer, AssetTransferBody, IssuerPublicKey,
-  };
-  use bulletproofs::PedersenGens;
-  use curve25519_dalek::scalar::Scalar;
-  use rand::SeedableRng;
-  use rand_chacha::ChaChaRng;
-  use std::fs;
-  use std::io::BufWriter;
-  use tempfile::{tempdir, tempfile};
-  use zei::algebra::bls12_381::{BLSScalar, BLSG1};
-  use zei::algebra::groups::Group;
-  use zei::algebra::ristretto::RistPoint;
-  use zei::basic_crypto::elgamal::{
-    elgamal_derive_public_key, elgamal_generate_secret_key, ElGamalPublicKey,
-  };
-  use zei::basic_crypto::signatures::XfrKeyPair;
-  use zei::xfr::structs::{AssetAmountProof, AssetIssuerPubKeys, XfrBody, XfrNote, XfrProofs};
-
-  #[test]
-  fn test_load_transaction_log() {
-    // Verify that loading transaction fails with incorrect path
-    let result_err = LedgerState::load_transaction_log("incorrect/path");
-    assert!(result_err.is_err());
-
-    // Create values to be used to instantiate operations
-    let mut prng = rand_chacha::ChaChaRng::from_seed([0u8; 32]);
-
-    let keypair = XfrKeyPair::generate(&mut prng);
-    let message: &[u8] = b"test";
-
-    let public_key = *keypair.get_pk_ref();
-    let signature = keypair.sign(message);
-
-    // Instantiate an AssetIssuance operation
-    let asset_issuance_body = AssetIssuanceBody { code: Default::default(),
-                                                  seq_num: 0,
-                                                  outputs: Vec::new(),
-                                                  records: Vec::new() };
-
-    let asset_issurance = AssetIssuance { body: asset_issuance_body,
-                                          pubkey: IssuerPublicKey { key: public_key },
-                                          signature: signature.clone() };
-
-    let issurance_operation = Operation::AssetIssuance(asset_issurance);
-
-    // Instantiate an AssetCreation operation
-    let asset = Default::default();
-
-    let asset_creation = AssetCreation { body: AssetCreationBody { asset },
-                                         pubkey: IssuerPublicKey { key: public_key },
-                                         signature: signature };
-
-    let creation_operation = Operation::AssetCreation(asset_creation);
-
-    // Verify that loading transaction succeeds with correct path
-    let transaction_0: Transaction = Default::default();
-
-    let transaction_1 = Transaction { operations: vec![issurance_operation.clone()],
-                                      variable_utxos: Vec::new(),
-                                      credentials: Vec::new(),
-                                      memos: Vec::new(),
-                                      tx_id: TxnSID { index: TXN_SEQ_ID_PLACEHOLDER as usize },
-                                      merkle_id: TXN_SEQ_ID_PLACEHOLDER,
-                                      outputs: 1 };
-
-    let transaction_2 = Transaction { operations: vec![issurance_operation, creation_operation],
-                                      variable_utxos: Vec::new(),
-                                      credentials: Vec::new(),
-                                      memos: Vec::new(),
-                                      tx_id: TxnSID { index: TXN_SEQ_ID_PLACEHOLDER as usize },
-                                      merkle_id: TXN_SEQ_ID_PLACEHOLDER,
-                                      outputs: 2 };
-
-    let tmp_dir = tempdir().unwrap();
-    let buf = tmp_dir.path().join("test_transactions");
-    let path = buf.to_str().unwrap();
-
-    {
-      let file = File::create(path).unwrap();
-      let mut writer = BufWriter::new(file);
-
-      bincode::serialize_into::<&mut BufWriter<File>, Transaction>(&mut writer, &transaction_0).unwrap();
-      bincode::serialize_into::<&mut BufWriter<File>, Transaction>(&mut writer, &transaction_1).unwrap();
-      bincode::serialize_into::<&mut BufWriter<File>, Transaction>(&mut writer, &transaction_2).unwrap();
-    }
-
-    let result_ok = LedgerState::load_transaction_log(&path);
-    assert_eq!(result_ok.ok(),
-               Some(vec![transaction_0, transaction_1, transaction_2]));
-
-    tmp_dir.close().unwrap();
-  }
-
-  #[test]
-  fn test_save_utxo_map_version() {
-    let mut ledger_state = LedgerState::test_ledger();
-    let digest = BitDigest { 0: [0_u8; 32] };
-    ledger_state.utxo_map_versions = vec![(0, digest); MAX_VERSION - 1].into_iter().collect();
-
-    // Verify that save_utxo_map_version increases the size of utxo_map_versions by 1 if its length < MAX_VERSION
-    ledger_state.save_utxo_map_version();
-    assert_eq!(ledger_state.utxo_map_versions.len(), MAX_VERSION);
-
-    // Verify that save_utxo_map_version doesn't change the size of utxo_map_versions if its length >= MAX_VERSION
-    ledger_state.utxo_map_versions.push_back((0, digest));
-    assert_eq!(ledger_state.utxo_map_versions.len(), MAX_VERSION + 1);
-    ledger_state.save_utxo_map_version();
-    assert_eq!(ledger_state.utxo_map_versions.len(), MAX_VERSION + 1);
-
-    // Verify that the element pushed to the back is as expected
-    let back = ledger_state.utxo_map_versions.get(MAX_VERSION);
-    assert_eq!(back,
-               Some(&(ledger_state.txn_count,
-                      ledger_state.utxo_map.as_mut().unwrap().compute_checksum())));
-  }
-
-  #[test]
-  fn test_save_global_hash() {
-    let mut ledger_state = LedgerState::test_ledger();
-
-    let data =
-      GlobalHashData { bitmap: ledger_state.utxo_map.as_mut().unwrap().compute_checksum(),
-                       merkle: ledger_state.merkle.as_ref().unwrap().get_root_hash(),
-                       block: ledger_state.global_commit_count,
-                       global_hash: ledger_state.global_hash };
-
-    let count_original = ledger_state.global_commit_count;
-
-    ledger_state.save_global_hash();
-
-    assert_eq!(ledger_state.global_hash, sha256::hash(data.as_ref()));
-    assert_eq!(ledger_state.global_commit_count, count_original + 1);
-  }
-
-  #[test]
-  fn test_init_merkle_log() {
-    let tmp_dir = tempdir().unwrap();
-    let buf = tmp_dir.path().join("test_merkle");
-    let path = buf.to_str().unwrap();
-
-    // Verify that opening a non-existing Merkle tree fails
-    let result_open_err = LedgerState::init_merkle_log(path, false);
-    assert_eq!(result_open_err.err().unwrap().kind(),
-               std::io::ErrorKind::NotFound);
-
-    // Verify that creating a non-existing Merkle tree succeeds
-    let result_create_ok = LedgerState::init_merkle_log(path, true);
-    assert!(result_create_ok.is_ok());
-
-    // Verify that opening an existing Merkle tree succeeds
-    let result_open_ok = LedgerState::init_merkle_log(path, false);
-    assert!(result_open_ok.is_ok());
-
-    // Verify that creating an existing Merkle tree fails
-    let result_create_err = LedgerState::init_merkle_log(path, true);
-    assert_eq!(result_create_err.err().unwrap().kind(),
-               std::io::ErrorKind::AlreadyExists);
-
-    tmp_dir.close().unwrap();
-  }
-
-  #[test]
-  fn test_init_utxo_map() {
-    let tmp_dir = tempdir().unwrap();
-    let buf = tmp_dir.path().join("test_init_bitmap");
-    let path = buf.to_str().unwrap();
-
-    // Verify that opening a non-existing bitmap fails
-    let result_open_err = LedgerState::init_utxo_map(path, false);
-    assert_eq!(result_open_err.err().unwrap().kind(),
-               std::io::ErrorKind::NotFound);
-
-    // Verify that creating a non-existing bitmap succeeds
-    let result_create_ok = LedgerState::init_utxo_map(path, true);
-    assert!(result_create_ok.is_ok());
-
-    // Verify that creating an existing bitmap succeeds
-    let result_open_ok = LedgerState::init_utxo_map(path, false);
-    assert!(result_open_ok.is_ok());
-
-    // Verify that opening an existing bitmap fails
-    let result_create_err = LedgerState::init_utxo_map(path, true);
-    assert_eq!(result_create_err.err().unwrap().kind(),
-               std::io::ErrorKind::AlreadyExists);
-
-    tmp_dir.close().unwrap();
-  }
-
-  #[test]
-  fn test_snapshot() {
-    let tmp_dir = tempdir().unwrap();
-    let buf = tmp_dir.path().join("test_snapshot");
-    let path = buf.to_str().unwrap();
-
-    let mut ledger_state = LedgerState::test_ledger();
-    ledger_state.merkle_path = path.to_string();
-    let result = ledger_state.snapshot();
-
-    // Verify that the SnapshotId is correct
-    assert_eq!(result.ok().unwrap().id, 0);
-
-    tmp_dir.close().unwrap();
-  }
-
-  #[test]
-  fn test_begin_commit() {
-    let mut ledger_state = LedgerState::test_ledger();
-    ledger_state.begin_commit();
-
-    assert_eq!(ledger_state.txn_base_sid.index,
-               ledger_state.max_applied_sid.index + 1);
-  }
-
-  #[test]
-  fn test_end_commit() {
-    let mut ledger_state = LedgerState::test_ledger();
-
-    let digest = BitDigest { 0: [0_u8; 32] };
-    ledger_state.utxo_map_versions = vec![(0, digest); MAX_VERSION - 1].into_iter().collect();
-
-    // Verify that end_commit increases the size of utxo_map_versions by 1 if its length < MAX_VERSION
-    ledger_state.end_commit();
-    assert_eq!(ledger_state.utxo_map_versions.len(), MAX_VERSION);
-
-    let count_original = ledger_state.global_commit_count;
-    let data =
-      GlobalHashData { bitmap: ledger_state.utxo_map.as_mut().unwrap().compute_checksum(),
-                       merkle: ledger_state.merkle.as_ref().unwrap().get_root_hash(),
-                       block: count_original,
-                       global_hash: ledger_state.global_hash };
-
-    // Verify that end_commit doesn't change the size of utxo_map_versions if its length >= MAX_VERSION
-    ledger_state.utxo_map_versions.push_back((0, digest));
-    assert_eq!(ledger_state.utxo_map_versions.len(), MAX_VERSION + 1);
-    ledger_state.end_commit();
-    assert_eq!(ledger_state.utxo_map_versions.len(), MAX_VERSION + 1);
-
-    // Verify that the element pushed to the back is as expected
-    let back = ledger_state.utxo_map_versions.get(MAX_VERSION);
-    assert_eq!(back,
-               Some(&(ledger_state.txn_count,
-                      ledger_state.utxo_map.as_mut().unwrap().compute_checksum())));
-
-    // Verify that the global hash is saved as expected
-    assert_eq!(ledger_state.global_hash, sha256::hash(data.as_ref()));
-    assert_eq!(ledger_state.global_commit_count, count_original + 1);
-  }
-
-  #[test]
-  fn test_add_txo() {
-    // Instantiate a BlindAssetRecord
-    let mut prng = ChaChaRng::from_seed([0u8; 32]);
-    let pc_gens = PedersenGens::default();
-
-    let sk = elgamal_generate_secret_key::<_, Scalar>(&mut prng);
-    let xfr_pub_key = elgamal_derive_public_key(&pc_gens.B, &sk);
-    let elgamal_public_key = ElGamalPublicKey(RistPoint(xfr_pub_key.get_point()));
-
-    let sk = elgamal_generate_secret_key::<_, BLSScalar>(&mut prng);
-    let id_reveal_pub_key = elgamal_derive_public_key(&BLSG1::get_base(), &sk);
-
-    let asset_issuer_pub_key = AssetIssuerPubKeys { eg_ristretto_pub_key:
-                                                      elgamal_public_key.clone(),
-                                                    eg_blsg1_pub_key: id_reveal_pub_key };
-
-    let record = zei::xfr::structs::BlindAssetRecord { issuer_public_key:
-                                                         Some(asset_issuer_pub_key),
-                                                       issuer_lock_type: None,
-                                                       issuer_lock_amount: None,
-                                                       amount: None,
-                                                       asset_type: None,
-                                                       public_key: Default::default(),
-                                                       amount_commitments: None,
-                                                       asset_type_commitment: None,
-                                                       blind_share: Default::default(),
-                                                       lock: None };
-
-    // Instantiate a transaction output
-    let sid = TxoSID { index: TXN_SEQ_ID_PLACEHOLDER };
-    let txo = (&sid, TxOutput::BlindAssetRecord(record));
-
-    // Instantiate a LedgerState
-    let mut ledger_state = LedgerState::test_ledger();
-    ledger_state.add_txo(txo.clone());
-
-    // Verify that add_txo sets values correctly
-    let utxo_addr = TxoSID { index: 0 };
-
-    assert_eq!(ledger_state.tracked_sids.get(&elgamal_public_key),
-               Some(&vec![utxo_addr]));
-
-    let utxo_ref = Utxo { digest: sha256::hash(&serde_json::to_vec(&txo.1).unwrap()).0,
-                          output: txo.1 };
-    assert_eq!(ledger_state.utxos.get(&utxo_addr).unwrap(), &utxo_ref);
-
-    assert_eq!(ledger_state.max_applied_sid, utxo_addr)
-  }
-
-  #[test]
-  fn test_apply_asset_transfer_no_tracking() {
-    // Instantiate an AssetTransfer
-    let xfr_note = XfrNote { body: XfrBody { inputs: Vec::new(),
-                                             outputs: Vec::new(),
-                                             proofs: XfrProofs { asset_amount_proof:
-                                                                   AssetAmountProof::NoProof,
-                                                                 asset_tracking_proof:
-                                                                   Default::default() } },
-                             multisig: Default::default() };
-
-    let assert_transfer_body =
-      AssetTransferBody { inputs: vec![TxoSID { index: TXN_SEQ_ID_PLACEHOLDER }],
-                          outputs: vec![TxoSID { index: TXN_SEQ_ID_PLACEHOLDER }],
-                          transfer: Box::new(xfr_note) };
-
-    let asset_transfer = AssetTransfer { body: assert_transfer_body,
-                                         body_signatures: Vec::new() };
-
-    // Instantiate a LedgerState
-    let mut ledger_state = LedgerState::test_ledger();
-
-    let map_file = tempfile().unwrap();
-
-    let mut bitmap = BitMap::create(map_file).unwrap();
-    bitmap.append().unwrap();
-
-    ledger_state.utxo_map = Some(bitmap);
-
-    ledger_state.apply_asset_transfer(&asset_transfer);
-
-    assert!(ledger_state.tracked_sids.is_empty());
-  }
-
-  #[test]
-  fn test_apply_asset_transfer_with_tracking() {
-    // Instantiate a BlindAssetRecord
-    let mut prng = ChaChaRng::from_seed([0u8; 32]);
-    let pc_gens = PedersenGens::default();
-
-    let sk = elgamal_generate_secret_key::<_, Scalar>(&mut prng);
-    let xfr_pub_key = elgamal_derive_public_key(&pc_gens.B, &sk);
-    let elgamal_public_key = ElGamalPublicKey(RistPoint(xfr_pub_key.get_point()));
-
-    let sk = elgamal_generate_secret_key::<_, BLSScalar>(&mut prng);
-    let id_reveal_pub_key = elgamal_derive_public_key(&BLSG1::get_base(), &sk);
-
-    let asset_issuer_pub_key = AssetIssuerPubKeys { eg_ristretto_pub_key:
-                                                      elgamal_public_key.clone(),
-                                                    eg_blsg1_pub_key: id_reveal_pub_key };
-
-    let record = zei::xfr::structs::BlindAssetRecord { issuer_public_key:
-                                                         Some(asset_issuer_pub_key),
-                                                       issuer_lock_type: None,
-                                                       issuer_lock_amount: None,
-                                                       amount: None,
-                                                       asset_type: None,
-                                                       public_key: Default::default(),
-                                                       amount_commitments: None,
-                                                       asset_type_commitment: None,
-                                                       blind_share: Default::default(),
-                                                       lock: None };
-
-    // Instantiate an AssetTransfer
-    let xfr_note = XfrNote { body: XfrBody { inputs: Vec::new(),
-                                             outputs: vec![record],
-                                             proofs: XfrProofs { asset_amount_proof:
-                                                                   AssetAmountProof::NoProof,
-                                                                 asset_tracking_proof:
-                                                                   Default::default() } },
-                             multisig: Default::default() };
-
-    let assert_transfer_body =
-      AssetTransferBody { inputs: vec![TxoSID { index: TXN_SEQ_ID_PLACEHOLDER }],
-                          outputs: vec![TxoSID { index: TXN_SEQ_ID_PLACEHOLDER }],
-                          transfer: Box::new(xfr_note) };
-
-    let asset_transfer = AssetTransfer { body: assert_transfer_body,
-                                         body_signatures: Vec::new() };
-
-    // Instantiate a LedgerState
-    let mut ledger_state = LedgerState::test_ledger();
-
-    let map_file = tempfile().unwrap();
-
-    let mut bitmap = BitMap::create(map_file).unwrap();
-    bitmap.append().unwrap();
-
-    ledger_state.utxo_map = Some(bitmap);
-
-    ledger_state.apply_asset_transfer(&asset_transfer);
-
-    assert_eq!(ledger_state.tracked_sids.get(&elgamal_public_key),
-               Some(&vec![TxoSID { index: 0 }]));
-  }
-
-  #[test]
-  fn test_apply_asset_issuance() {
-    // Instantiate an AssetIssuance
-    let mut prng = ChaChaRng::from_seed([0u8; 32]);
-    let keypair = XfrKeyPair::generate(&mut prng);
-    let message: &[u8] = b"test";
-    let public_key = *keypair.get_pk_ref();
-    let signature = keypair.sign(message);
-
-    let asset_issuance_body = AssetIssuanceBody { code: Default::default(),
-                                                  seq_num: 0,
-                                                  outputs: vec![TxoSID { index: 0 },
-                                                                TxoSID { index: 1 }],
-                                                  records: Vec::new() };
-
-    let asset_issurance = AssetIssuance { body: asset_issuance_body,
-                                          pubkey: IssuerPublicKey { key: public_key },
-                                          signature: signature };
-
-    // Instantiate a LedgerState and apply the AssetIssuance
-    let mut ledger_state = LedgerState::test_ledger();
-    ledger_state.apply_asset_issuance(&asset_issurance);
-
-    // Verify that apply_asset_issuance correctly adds each txo to tracked_sids
-    for output in asset_issurance.body
-                                 .outputs
-                                 .iter()
-                                 .zip(asset_issurance.body.records.iter().map(|ref o| (*o)))
-    {
-      match &output.1 {
-        BlindAssetRecord(record) => {
-          assert!(ledger_state.tracked_sids
-                              .get(&record.issuer_public_key
-                                          .as_ref()
-                                          .unwrap()
-                                          .eg_ristretto_pub_key)
-                              .unwrap()
-                              .contains(output.0));
-        }
-      }
-    }
-
-    // Verify that issuance_num is correctly set
-    assert_eq!(ledger_state.issuance_num.get(&asset_issurance.body.code),
-               Some(&asset_issurance.body.seq_num));
-  }
-
-  #[test]
-  fn test_apply_asset_creation() {
-    let mut ledger_state = LedgerState::test_ledger();
-
-    let mut prng = ChaChaRng::from_seed([0u8; 32]);
-    let keypair = XfrKeyPair::generate(&mut prng);
-    let message: &[u8] = b"test";
-    let public_key = *keypair.get_pk_ref();
-    let signature = keypair.sign(message);
-
-    let asset_creation = AssetCreation { body: AssetCreationBody { asset: Default::default() },
-                                         pubkey: IssuerPublicKey { key: public_key },
-                                         signature: signature };
-
-    let token = AssetToken { properties: asset_creation.body.asset.clone(),
-                             ..Default::default() };
-
-    ledger_state.apply_asset_creation(&asset_creation);
-
-    assert_eq!(ledger_state.tokens.get(&token.properties.code),
-               Some(&token));
-  }
-
-  #[test]
-  fn test_apply_operation() {
-    // Create values to be used to instantiate operations
-    let mut prng = rand_chacha::ChaChaRng::from_seed([0u8; 32]);
-
-    let keypair = XfrKeyPair::generate(&mut prng);
-    let message: &[u8] = b"test";
-
-    let public_key = *keypair.get_pk_ref();
-    let signature = keypair.sign(message);
-
-    // Instantiate an AssetTransfer operation
-    let xfr_note = XfrNote { body: XfrBody { inputs: Vec::new(),
-                                             outputs: Vec::new(),
-                                             proofs: XfrProofs { asset_amount_proof:
-                                                                   AssetAmountProof::NoProof,
-                                                                 asset_tracking_proof:
-                                                                   Default::default() } },
-                             multisig: Default::default() };
-
-    let assert_transfer_body = AssetTransferBody { inputs: Vec::new(),
-                                                   outputs: Vec::new(),
-                                                   transfer: Box::new(xfr_note) };
-
-    let asset_transfer = AssetTransfer { body: assert_transfer_body,
-                                         body_signatures: Vec::new() };
-
-    let transfer_operation = Operation::AssetTransfer(asset_transfer.clone());
-
-    // Instantiate an AssetIssuance operation
-    let asset_issuance_body = AssetIssuanceBody { code: Default::default(),
-                                                  seq_num: 0,
-                                                  outputs: Vec::new(),
-                                                  records: Vec::new() };
-
-    let asset_issurance = AssetIssuance { body: asset_issuance_body,
-                                          pubkey: IssuerPublicKey { key: public_key },
-                                          signature: signature.clone() };
-
-    let issurance_operation = Operation::AssetIssuance(asset_issurance.clone());
-
-    // Instantiate an AssetCreation operation
-    let asset = Default::default();
-
-    let asset_creation = AssetCreation { body: AssetCreationBody { asset },
-                                         pubkey: IssuerPublicKey { key: public_key },
-                                         signature: signature };
-
-    let creation_operation = Operation::AssetCreation(asset_creation.clone());
-
-    // Test apply_operation
-    let mut ledger_state = LedgerState::test_ledger();
-
-    assert_eq!(ledger_state.apply_operation(&transfer_operation),
-               ledger_state.apply_asset_transfer(&asset_transfer));
-    assert_eq!(ledger_state.apply_operation(&issurance_operation),
-               ledger_state.apply_asset_issuance(&asset_issurance));
-    assert_eq!(ledger_state.apply_operation(&creation_operation),
-               ledger_state.apply_asset_creation(&asset_creation));
-  }
-
-  #[test]
-  fn test_create_merkle_log() {
-    let tmp_dir = tempdir().unwrap();
-    let buf = tmp_dir.path().join("merkle_log");
-    let base_path = buf.to_str().unwrap();
-
-    let result = LedgerState::create_merkle_log(base_path.to_string(), 0);
-    assert!(result.is_ok());
-
-    let path = base_path.to_owned() + "-log-0";
-    assert!(fs::metadata(path).is_ok());
-
-    tmp_dir.close().unwrap();
-  }
-
-  // TODO (Keyao): Add unit tests for
-  //   BlockContext::new
-  //   BlockContext::apply_operation
-  //   LedgerAccess for BlockContext
-  //     LedgerAccess::check_utxo
-  //     LedgerAccess::get_asset_token
-  //     LedgerAccess::get_asset_policy
-  //     LedgerAccess::get_smart_contract
-  //     LedgerAccess::get_issuance_num
-  //     LedgerAccess::get_tracked_sids
-  //   TxnContext::new
-  //   TxnContext::apply_operation
-  //   LedgerAccess for TxnContext
-  //     LedgerAccess::check_utxo
-  //     LedgerAccess::get_asset_token
-  //     LedgerAccess::get_asset_policy
-  //     LedgerAccess::get_smart_contract
-  //     LedgerAccess::get_issuance_num
-  //     LedgerAccess::get_tracked_sids
-  //   LedgerUpdate for LedgerState
-  //     LedgerUpdate::apply_transaction
-  //   ArchiveUpdate for LedgerState
-  //     ArchiveUpdate::append_transaction
-  //   LedgerAccess for LedgerState
-  //     LedgerAccess::check_utxo
-  //     LedgerAccess::get_asset_token
-  //     LedgerAccess::get_asset_policy
-  //     LedgerAccess::get_smart_contract
-  //     LedgerAccess::get_issuance_num
-  //     LedgerAccess::get_tracked_sids
-  //   ArchiveAccess for LedgerState
-  //     ArchiveAccess::get_transaction
-  //     ArchiveAccess::get_proof
-  //     ArchiveAccess::get_utxo_map
-  //     ArchiveAccess::get_utxos
-  //     ArchiveAccess::get_utxo_checksum
-  //     ArchiveAccess::get_global_hash
-
-  #[test]
-  fn test_asset_creation_valid() {
-    let mut prng = ChaChaRng::from_seed([0u8; 32]);
-    let mut state = LedgerState::test_ledger();
-    let mut tx = Transaction::default();
-
-    let token_code1 = AssetTokenCode { val: [1; 16] };
-    let (public_key, secret_key) = build_keys(&mut prng);
-
-    let asset_body = asset_creation_body(&token_code1, &public_key, true, false, None, None);
-    let asset_create = asset_creation_operation(&asset_body, &public_key, &secret_key);
-    tx.operations.push(Operation::AssetCreation(asset_create));
-
-    assert!(state.validate_transaction(&tx));
-
-    state.apply_transaction(&tx);
-    state.append_transaction(tx);
-    assert!(state.get_asset_token(&token_code1).is_some());
-
-    assert_eq!(asset_body.asset,
-               state.get_asset_token(&token_code1).unwrap().properties);
-
-    assert_eq!(0, state.get_asset_token(&token_code1).unwrap().units);
-  }
-
-  // Change the signature to have the wrong public key
-  #[test]
-  fn test_asset_creation_invalid_public_key() {
-    // Create a valid asset creation operation.
-    let mut state = LedgerState::test_ledger();
-    let mut tx = Transaction::default();
-    let token_code1 = AssetTokenCode { val: [1; 16] };
-    let mut prng = ChaChaRng::from_seed([0u8; 32]);
-    let (public_key1, secret_key1) = build_keys(&mut prng);
-    let asset_body = asset_creation_body(&token_code1, &public_key1, true, false, None, None);
-    let mut asset_create = asset_creation_operation(&asset_body, &public_key1, &secret_key1);
-
-    // Now re-sign the operation with the wrong key.
-    let mut prng = ChaChaRng::from_seed([1u8; 32]);
-    let (public_key2, _secret_key2) = build_keys(&mut prng);
-
-    asset_create.pubkey.key = public_key2;
-    tx.operations.push(Operation::AssetCreation(asset_create));
-
-    assert!(!state.validate_transaction(&tx));
-  }
-
-  // Sign with the wrong key.
-  #[test]
-  fn test_asset_creation_invalid_signature() {
-    // Create a valid operation.
-    let mut state = LedgerState::test_ledger();
-    let mut tx = Transaction::default();
-    let token_code1 = AssetTokenCode { val: [1; 16] };
-
-    let mut prng = ChaChaRng::from_seed([0u8; 32]);
-    let (public_key1, secret_key1) = build_keys(&mut prng);
-
-    let asset_body = asset_creation_body(&token_code1, &public_key1, true, false, None, None);
-    let mut asset_create = asset_creation_operation(&asset_body, &public_key1, &secret_key1);
-
-    // Re-sign the operation with the wrong key.
-    let mut prng = ChaChaRng::from_seed([1u8; 32]);
-    let (public_key2, _secret_key2) = build_keys(&mut prng);
-
-    asset_create.pubkey.key = public_key2;
-    tx.operations.push(Operation::AssetCreation(asset_create));
-
-    assert!(!state.validate_transaction(&tx));
-  }
-
-  #[test]
-  fn asset_issued() {
-    let tmp_dir = TempDir::new("test").unwrap();
-    let merkle_buf = tmp_dir.path().join("test_merkle");
-    let merkle_path = merkle_buf.to_str().unwrap();
-    let txn_buf = tmp_dir.path().join("test_txnlog");
-    let txn_path = txn_buf.to_str().unwrap();
-    let ledger_buf = tmp_dir.path().join("test_ledger");
-    let ledger_path = ledger_buf.to_str().unwrap();
-    let utxo_map_buf = tmp_dir.path().join("test_utxo_map");
-    let utxo_map_path = utxo_map_buf.to_str().unwrap();
-
-    let mut ledger =
-      LedgerState::new(&merkle_path, &txn_path, &ledger_path, &utxo_map_path, true).unwrap();
-
-    assert!(ledger.get_global_hash() == (BitDigest { 0: [0_u8; 32] }, 0));
-    let mut tx = Transaction::default();
-    let token_code1 = AssetTokenCode { val: [1; 16] };
-    let mut prng = ChaChaRng::from_seed([0u8; 32]);
-    let (public_key, secret_key) = build_keys(&mut prng);
-
-    let asset_body = asset_creation_body(&token_code1, &public_key, true, false, None, None);
-    let asset_create = asset_creation_operation(&asset_body, &public_key, &secret_key);
-    tx.operations.push(Operation::AssetCreation(asset_create));
-
-    assert!(ledger.validate_transaction(&tx));
-
-    ledger.apply_transaction(&tx);
-
-    let mut tx = Transaction::default();
-
-    let asset_issuance_body = AssetIssuanceBody { seq_num: 0,
-                                                  code: token_code1,
-                                                  outputs: vec![TxoSID { index: 0 }],
-                                                  records: Vec::new() };
-
-    let sign = compute_signature(&secret_key, &public_key, &asset_issuance_body);
-
-    let asset_issuance_operation = AssetIssuance { body: asset_issuance_body,
-                                                   pubkey: IssuerPublicKey { key:
-                                                                               public_key.clone() },
-                                                   signature: sign };
-
-    let issue_op = Operation::AssetIssuance(asset_issuance_operation);
-
-    tx.operations.push(issue_op);
-    let sid = ledger.apply_transaction(&tx);
-    let transaction = ledger.append_transaction(tx);
-    let txn_id = transaction.tx_id;
-
-    println!("utxos = {:?}", ledger.utxos);
-    // TODO assert!(ledger.utxos.contains_key(&sid));
-
-    match ledger.get_proof(txn_id) {
-      Some(proof) => {
-        assert!(proof.tx_id == ledger.txs[txn_id.index].merkle_id);
-      }
-      None => {
-        panic!("get_proof failed for tx_id {}, merkle_id {}, state {}",
-               transaction.tx_id.index,
-               transaction.merkle_id,
-               ledger.merkle.unwrap().state());
-      }
-    }
-
-    // We don't actually have anything to commmit yet,
-    // but this will save the empty checksum, which is
-    // enough for a bit of a test.
-    ledger.end_commit();
-    assert!(ledger.get_global_hash() == (ledger.global_hash, 1));
-    let query_result = ledger.get_utxo_checksum(ledger.txn_count as u64).unwrap();
-    let compute_result = ledger.utxo_map.as_mut().unwrap().compute_checksum();
-    println!("query_result = {:?}, compute_result = {:?}",
-             query_result, compute_result);
-
-    assert!(query_result == compute_result);
-
-    match ledger.snapshot() {
-      Ok(n) => {
-        assert!(n.id == 1);
-      }
-      Err(x) => {
-        panic!("snapshot failed:  {}", x);
-      }
-    }
-
-    asset_transfer(&mut ledger, &sid);
-  }
-
-  fn asset_transfer(_ledger: &mut LedgerState, _sid: &TxoSID) {
-    // ledger.utxos[sid] is a valid utxo.
-  }
-}
-=======
 mod store;
-pub use store::*;
->>>>>>> b6def03f
+pub use store::*;