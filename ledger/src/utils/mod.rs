#[cfg(target_arch = "wasm32")]
pub mod sha256 {
  use arrayref::array_ref;
  use sha2::Digest as DigestTrait;
  use sha2::Sha256;
  use std::ops::{Index, Range, RangeFrom};
  pub const DIGESTBYTES: usize = 32;

  #[derive(Clone, Copy, Debug, Default, Deserialize, Serialize, Eq, PartialEq)]
  pub struct Digest(pub [u8; DIGESTBYTES]);

  pub fn hash(m: &[u8]) -> Digest {
    let temp = Sha256::digest(m);
    Digest { 0: *array_ref!(&temp, 0, 32) }
  }

  impl AsRef<[u8]> for Digest {
    fn as_ref(&self) -> &[u8] {
      &self.0
    }
  }

  impl Index<Range<usize>> for Digest {
    type Output = [u8];
    fn index(&self, _index: std::ops::Range<usize>) -> &[u8] {
      self.0.index(_index)
    }
  }

  impl Index<RangeFrom<usize>> for Digest {
    type Output = [u8];
    fn index(&self, _index: RangeFrom<usize>) -> &[u8] {
      self.0.index(_index)
    }
  }
}

#[cfg(not(target_arch = "wasm32"))]
pub mod sha256 {
  use sodiumoxide::crypto::hash::sha256;
  pub const DIGESTBYTES: usize = sha256::DIGESTBYTES;
  pub type Digest = sha256::Digest;
  pub fn hash(m: &[u8]) -> Digest {
    sha256::hash(m)
  }
<<<<<<< HEAD
}

#[cfg(not(target_arch = "wasm32"))]
pub mod permissions;
=======
}
>>>>>>> 967167c6
<|MERGE_RESOLUTION|>--- conflicted
+++ resolved
@@ -43,11 +43,4 @@
   pub fn hash(m: &[u8]) -> Digest {
     sha256::hash(m)
   }
-<<<<<<< HEAD
-}
-
-#[cfg(not(target_arch = "wasm32"))]
-pub mod permissions;
-=======
-}
->>>>>>> 967167c6
+}