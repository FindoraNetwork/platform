--- conflicted
+++ resolved
@@ -5,11 +5,8 @@
 use chrono::prelude::*;
 use cryptohash::sha256::Digest as BitDigest;
 use cryptohash::{sha256, HashValue, Proof};
-<<<<<<< HEAD
 use errors::PlatformError;
-=======
 use itertools::Itertools;
->>>>>>> e39d3913
 use rand_chacha::ChaChaRng;
 use rand_core::{CryptoRng, RngCore, SeedableRng};
 use std::boxed::Box;
@@ -249,12 +246,7 @@
                                      input_refs: Vec<TxoRef>,
                                      input_records: &[OpenAssetRecord],
                                      output_records: &[AssetRecord])
-<<<<<<< HEAD
-                                     -> Result<TransferAssetBody, PlatformError> {
-    let id_proofs = vec![];
-=======
                                      -> Result<TransferAssetBody, errors::PlatformError> {
->>>>>>> e39d3913
     if input_records.is_empty() {
       return Err(PlatformError::InputsError);
     }
