use std::fmt;
use zei::errors::ZeiError;

#[derive(Debug, Clone, Eq, PartialEq)]
pub enum PlatformError {
  DeserializationError,
  SerializationError,
  InputsError,
<<<<<<< HEAD
  PolicyFailureError(Option<String>),
=======
  CheckedReplayError(String),
>>>>>>> 75a1a1f2
  // Option(String) so I (joe) can be lazy about error descriptions but also catch the laziness
  // later by removing Option
  InvariantError(Option<String>),
  SubmissionServerError(Option<String>),
  QueryServerError(Option<String>),
  ZeiError(ZeiError),
  IoError(String),
}

impl std::error::Error for PlatformError {}

impl fmt::Display for PlatformError {
  fn fmt(&self, f: &mut fmt::Formatter) -> fmt::Result {
    match self {
      PlatformError::DeserializationError => f.write_str("Could not deserialize object"),
      PlatformError::SerializationError => f.write_str("Could not serialize object"),
      PlatformError::CheckedReplayError(msg) => {
        f.write_str(&format!("Inconsistency found while replaying: {}", msg))
      }
      PlatformError::InputsError => f.write_str("Invalid parameters"),
      PlatformError::PolicyFailureError(None) => f.write_str("Failed policy check"),
      PlatformError::PolicyFailureError(Some(x)) => {
        f.write_str(&format!("Failed policy check: {}", x))
      }
      PlatformError::InvariantError(msg) => {
        f.write_str(format!("Invariant violated: {}",
                            msg.as_ref().unwrap_or(&"UNKNOWN".to_string())).as_str())
      }
      PlatformError::SubmissionServerError(msg) => {
        f.write_str(format!("Ledger Application Error: {}",
                            msg.as_ref().unwrap_or(&"UNKNOWN".to_string())).as_str())
      }
      PlatformError::QueryServerError(msg) => {
        f.write_str(format!("Query Server Error: {}",
                            msg.as_ref().unwrap_or(&"UNKNOWN".to_string())).as_str())
      }
      PlatformError::ZeiError(ze) => ze.fmt(f),
      PlatformError::IoError(ioe) => f.write_str(&ioe),
    }
  }
}

impl From<serde_json::Error> for PlatformError {
  fn from(_error: serde_json::Error) -> Self {
    PlatformError::DeserializationError
  }
}

impl From<ZeiError> for PlatformError {
  fn from(error: ZeiError) -> Self {
    PlatformError::ZeiError(error)
  }
}

impl From<std::io::Error> for PlatformError {
  fn from(error: std::io::Error) -> Self {
    PlatformError::IoError(error.to_string())
  }
}<|MERGE_RESOLUTION|>--- conflicted
+++ resolved
@@ -6,11 +6,8 @@
   DeserializationError,
   SerializationError,
   InputsError,
-<<<<<<< HEAD
   PolicyFailureError(Option<String>),
-=======
   CheckedReplayError(String),
->>>>>>> 75a1a1f2
   // Option(String) so I (joe) can be lazy about error descriptions but also catch the laziness
   // later by removing Option
   InvariantError(Option<String>),
