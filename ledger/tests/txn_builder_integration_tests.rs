#![deny(warnings)]
/// Tests submission of transactions constructed by the txn_builder.  
/// All P2P lending-related operations and transactions are tested.
use ledger::data_model::errors::PlatformError;
use ledger::data_model::{
  AssetRules, AssetTypeCode, Transaction, TransferType, TxOutput, TxnSID, TxoRef, TxoSID,
};
use ledger::policies::{calculate_fee, DebtMemo, Fraction};
use ledger::store::LedgerState;
use ledger::store::*;
use rand_chacha::ChaChaRng;
use rand_core::SeedableRng;
use txn_builder::{BuildsTransactions, PolicyChoice, TransactionBuilder, TransferOperationBuilder};
use zei::serialization::ZeiFromToBytes;
use zei::setup::PublicParams;
use zei::xfr::asset_record::AssetRecordType::NonConfidentialAmount_NonConfidentialAssetType;
use zei::xfr::asset_record::{build_blind_asset_record, open_blind_asset_record, AssetRecordType};
use zei::xfr::sig::{XfrKeyPair, XfrPublicKey};
use zei::xfr::structs::AssetRecordTemplate;

pub fn apply_transaction(ledger: &mut LedgerState, tx: Transaction) -> (TxnSID, Vec<TxoSID>) {
  let effect =
    TxnEffect::compute_effect(&mut ledger.get_prng(), tx).expect("compute effect failed");

  let mut block = ledger.start_block().expect("starting block failed");
  let temp_sid = ledger.apply_transaction(&mut block, effect)
                       .expect("apply transaction failed");
  ledger.finish_block(block)
        .unwrap()
        .remove(&temp_sid)
        .expect("finishing block failed")
}

#[test]
fn test_create_asset() -> Result<(), PlatformError> {
  let mut prng = ChaChaRng::from_entropy();
  let mut ledger = LedgerState::test_ledger();
  let code = AssetTypeCode { val: [1; 16] };
  let keys = XfrKeyPair::generate(&mut prng);
  let mut builder = TransactionBuilder::default();

  // Define
  let tx = builder.add_operation_create_asset(&keys,
                                              Some(code),
                                              AssetRules::default(),
                                              "test".into(),
                                              PolicyChoice::Fungible())?
                  .transaction();
  apply_transaction(&mut ledger, tx.clone());
  assert!(ledger.get_asset_type(&code).is_some());

  // Issue
  let mut builder = TransactionBuilder::default();
  let tx =
    builder.add_basic_issue_asset(&keys,
                                  None,
                                  &code,
                                  0,
                                  1000,
                                  AssetRecordType::NonConfidentialAmount_NonConfidentialAssetType)?
           .add_basic_issue_asset(&keys,
                                  None,
                                  &code,
                                  1,
                                  500,
                                  AssetRecordType::NonConfidentialAmount_NonConfidentialAssetType)?
           .transaction();
  let (_, txos) = apply_transaction(&mut ledger, tx.clone());

  // Basic transfer
  let bar1 = ((ledger.get_utxo(txos[0]).unwrap().0).0).clone();
  let bar2 = ((ledger.get_utxo(txos[1]).unwrap().0).0).clone();
  let oar1 = open_blind_asset_record(&bar1, &None, keys.get_sk_ref()).unwrap();
  let oar2 = open_blind_asset_record(&bar2, &None, keys.get_sk_ref()).unwrap();

<<<<<<< HEAD
  let op = TransferOperationBuilder::new().add_input(TxoRef::Absolute(txos[0]), oar1, 1000)?
                                          .add_input(TxoRef::Absolute(txos[1]), oar2, 500)?
                                          .add_output(&AssetRecordTemplate::with_no_asset_tracking(1500, code.val, NonConfidentialAmount_NonConfidentialAssetType, keys.get_pk()), None)?
=======
  let op = TransferOperationBuilder::new().add_input(TxoRef::Absolute(txos[0]), oar1,None, 1000)?
                                          .add_input(TxoRef::Absolute(txos[1]), oar2, None,500)?
                                          .add_output(&AssetRecordTemplate::with_no_asset_tracking(1500, code.val, NonConfidentialAmount_NonConfidentialAssetType, keys.get_pk()),None)?
>>>>>>> 84f54b73
                                          .create(TransferType::Standard)?
                                          .sign(&keys)?
                                          .transaction()?;

  let mut builder = TransactionBuilder::default();
  let tx = builder.add_operation(op).transaction();
  apply_transaction(&mut ledger, tx.clone());

  Ok(())
}

fn test_loan_repayment(loan_amount: u64,
                       loan_repayment_amount: u64,
                       interest_num: u64,
                       interest_denom: u64)
                       -> Result<(), PlatformError> {
  let mut prng = ChaChaRng::from_entropy();
  let mut ledger = LedgerState::test_ledger();
  let params = PublicParams::new();

  // Asset Info
  let fiat_code = AssetTypeCode { val: [0; 16] };
  let debt_code = AssetTypeCode { val: [1; 16] };
  let interest_rate = Fraction::new(interest_num, interest_denom); // Interest rate interest_num/interest_denom
  let debt_memo = DebtMemo { interest_rate,
                             fiat_code,
                             loan_amount: loan_amount as u64 };
  // Debt Info
  let fee = calculate_fee(loan_amount, interest_rate);

  // Keys
  let fiat_issuer_keys = XfrKeyPair::generate(&mut prng);
  let lender_keys = XfrKeyPair::generate(&mut prng);
  let borrower_keys = XfrKeyPair::generate(&mut prng);
  let burn_address = XfrPublicKey::zei_from_bytes(&[0; 32]);

  // Define assets
  let mut builder = TransactionBuilder::default();
  let tx = builder.add_operation_create_asset(&fiat_issuer_keys,
                                              Some(fiat_code),
                                              AssetRules::default(),
                                              "fiat".into(),
                                              PolicyChoice::Fungible())?
                  .add_operation_create_asset(&borrower_keys,
                                              Some(debt_code),
                                              AssetRules::default(),
                                              &serde_json::to_string(&debt_memo).unwrap(),
                                              PolicyChoice::Fungible())?
                  .transaction();

  apply_transaction(&mut ledger, tx.clone());

  assert!(ledger.get_asset_type(&fiat_code).is_some());
  assert!(ledger.get_asset_type(&debt_code).is_some());

  let debt_ar =
    AssetRecordTemplate::with_no_asset_tracking(loan_amount,
                                                debt_code.val,
                                                NonConfidentialAmount_NonConfidentialAssetType,
                                                borrower_keys.get_pk());
  let fiat_ar =
    AssetRecordTemplate::with_no_asset_tracking(loan_amount,
                                                fiat_code.val,
                                                NonConfidentialAmount_NonConfidentialAssetType,
                                                fiat_issuer_keys.get_pk());
  let (debt_ba, _, debt_owner_memo) =
    build_blind_asset_record(ledger.get_prng(), &params.pc_gens, &debt_ar, None);
  let (fiat_ba, _, fiat_owner_memo) =
    build_blind_asset_record(ledger.get_prng(), &params.pc_gens, &fiat_ar, None);
  let debt_oar =
    open_blind_asset_record(&debt_ba, &debt_owner_memo, borrower_keys.get_sk_ref()).unwrap();
  let fiat_oar =
    open_blind_asset_record(&fiat_ba, &fiat_owner_memo, lender_keys.get_sk_ref()).unwrap();

  //  Mega transaction to do everything
  let mut builder = TransactionBuilder::default();
  let tx = builder.add_operation_issue_asset(&fiat_issuer_keys,
                                             &fiat_code,
                                             0,
                                             &[(TxOutput(fiat_ba.clone()), fiat_owner_memo)],
                                             None)?
                  .add_operation_issue_asset(&borrower_keys,
                                             &debt_code,
                                             0,
                                             &[(TxOutput(debt_ba.clone()), debt_owner_memo)],
                                             None)?;
  let mut xfr_builder = TransferOperationBuilder::new();
  let output_template =
    AssetRecordTemplate::with_no_asset_tracking(loan_amount,
                                                fiat_code.val,
                                                NonConfidentialAmount_NonConfidentialAssetType,
                                                lender_keys.get_pk());
  let fiat_to_lender_op = xfr_builder.add_input(TxoRef::Relative(1), fiat_oar, None, loan_amount)?
                                     .add_output(&output_template, None)?
                                     .create(TransferType::Standard)?
                                     .sign(&fiat_issuer_keys)?;

  let fiat_to_borrower_input_ba = fiat_to_lender_op.get_output_record(0).unwrap();
  let fiat_to_borrower_input_oar =
    open_blind_asset_record(&fiat_to_borrower_input_ba, &None, lender_keys.get_sk_ref()).unwrap();

  let mut xfr_builder = TransferOperationBuilder::new();
  let borrower_output_template =
    AssetRecordTemplate::with_no_asset_tracking(loan_amount,
                                                fiat_code.val,
                                                NonConfidentialAmount_NonConfidentialAssetType,
                                                borrower_keys.get_pk());
  let lender_output_template =
    AssetRecordTemplate::with_no_asset_tracking(loan_amount,
                                                debt_code.val,
                                                NonConfidentialAmount_NonConfidentialAssetType,
                                                lender_keys.get_pk());
  let debt_initiation_op = xfr_builder.add_input(TxoRef::Relative(0),
                                                 fiat_to_borrower_input_oar,
                                                 None,
                                                 loan_amount)?
                                      .add_input(TxoRef::Relative(1), debt_oar, None, loan_amount)?
                                      .add_output(&borrower_output_template, None)?
                                      .add_output(&lender_output_template, None)?
                                      .create(TransferType::Standard)?
                                      .sign(&lender_keys)?
                                      .sign(&borrower_keys)?;

  let debt_burned_input_ba = debt_initiation_op.get_output_record(1).unwrap();
  let debt_burned_input_oar =
    open_blind_asset_record(&debt_burned_input_ba, &None, lender_keys.get_sk_ref()).unwrap();
  let fiat_payment_input_ba = debt_initiation_op.get_output_record(0).unwrap();
  let fiat_payment_input_oar =
    open_blind_asset_record(&fiat_payment_input_ba, &None, borrower_keys.get_sk_ref()).unwrap();

  let mut xfr_builder = TransferOperationBuilder::new();
  let loan_repayment_template =
    AssetRecordTemplate::with_no_asset_tracking(fee + loan_repayment_amount,
                                                fiat_code.val,
                                                NonConfidentialAmount_NonConfidentialAssetType,
                                                lender_keys.get_pk());
  let burn_repayment_template =
    AssetRecordTemplate::with_no_asset_tracking(loan_repayment_amount,
                                                debt_code.val,
                                                NonConfidentialAmount_NonConfidentialAssetType,
                                                burn_address);
  let repayment_op = xfr_builder.add_input(TxoRef::Relative(0),
                                           debt_burned_input_oar,
                                           None,
                                           loan_repayment_amount)?
                                .add_input(TxoRef::Relative(1),
                                           fiat_payment_input_oar,
                                           None,
                                           fee + loan_repayment_amount)?
                                .add_output(&loan_repayment_template, None)?
                                .add_output(&burn_repayment_template, None)?
                                .balance()?
                                .create(TransferType::DebtSwap)?
                                .sign(&borrower_keys)?;

  let tx = tx.add_operation(fiat_to_lender_op.transaction()?)
             .add_operation(debt_initiation_op.transaction()?)
             .add_operation(repayment_op.transaction()?)
             .transaction();

  apply_transaction(&mut ledger, tx.clone());

  Ok(())
}

#[test]
fn test_loan_repayments() -> Result<(), PlatformError> {
  test_loan_repayment(1000, 100, 1, 10)?;
  test_loan_repayment(500, 3, 1, 25)?;
  Ok(())
}<|MERGE_RESOLUTION|>--- conflicted
+++ resolved
@@ -73,15 +73,9 @@
   let oar1 = open_blind_asset_record(&bar1, &None, keys.get_sk_ref()).unwrap();
   let oar2 = open_blind_asset_record(&bar2, &None, keys.get_sk_ref()).unwrap();
 
-<<<<<<< HEAD
   let op = TransferOperationBuilder::new().add_input(TxoRef::Absolute(txos[0]), oar1, 1000)?
                                           .add_input(TxoRef::Absolute(txos[1]), oar2, 500)?
                                           .add_output(&AssetRecordTemplate::with_no_asset_tracking(1500, code.val, NonConfidentialAmount_NonConfidentialAssetType, keys.get_pk()), None)?
-=======
-  let op = TransferOperationBuilder::new().add_input(TxoRef::Absolute(txos[0]), oar1,None, 1000)?
-                                          .add_input(TxoRef::Absolute(txos[1]), oar2, None,500)?
-                                          .add_output(&AssetRecordTemplate::with_no_asset_tracking(1500, code.val, NonConfidentialAmount_NonConfidentialAssetType, keys.get_pk()),None)?
->>>>>>> 84f54b73
                                           .create(TransferType::Standard)?
                                           .sign(&keys)?
                                           .transaction()?;
