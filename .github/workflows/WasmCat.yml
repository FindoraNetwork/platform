name: Wasm Building And Pushing
<<<<<<< HEAD
on: [push]

=======
on: 
  push:
    branches:
      -"!add-fn-build"
>>>>>>> f03aa5d8
jobs:
  build-push:
    concurrency: wasmcat-ci-${{ github.ref }}
    runs-on: ubuntu-latest
    # accepting any branches push but not pull_request and pull_request push.
    # notice: the first push of a PR (create branch) will be triggering.
    if: github.event_name != 'pull_request' && github.event.pull_request.number == ''
    steps:
      - name: Checkout platform branch
        uses: actions/checkout@v2

      - name: Extract vars
        id: vars
        run: |
          echo "::set-output name=branch::${GITHUB_REF#refs/heads/}"
          echo "::set-output name=sha::${GITHUB_SHA}"
          echo "::set-output name=tmp::$(mktemp -d)"

      - name: Setup Rust enviroment
        uses: actions-rs/toolchain@v1
        with: 
          toolchain: stable
          target: wasm32-unknown-unknown
          override: true
          profile: minimal

      - name: Install Wasm-pack
        # install wasm-pack from downloading is more faster then cargo install
        run: curl https://rustwasm.github.io/wasm-pack/installer/init.sh -sSf | sh

      - name: Using cache to speed up
        uses: actions/cache@v2
        with:
          path: |
            ~/.cargo/bin/
            ~/.cargo/registry/index/
            ~/.cargo/registry/cache/
            ~/.cargo/git/db/
            target/
          key: ${{ runner.os }}-cargo-${{ hashFiles('**/Cargo.lock') }}
    
      - name: Building WASM
        run: |
          cd src/components/wasm
          wasm-pack build --release --target nodejs --out-dir ${{ steps.vars.outputs.tmp }}/nodejs
          wasm-pack build --release --target web --out-dir ${{ steps.vars.outputs.tmp }}/web
          wasm-pack build --release --target bundler --out-dir ${{ steps.vars.outputs.tmp }}/bundler

      - name: Pushing wasm-js-bindings branch
        run: |
          set -x
          workspace=$(mktemp -d)
          cd $workspace

          git config --global user.email "wasmcat-bot@users.noreply.github.com"
          git config --global user.name "wasmcat-bot"

          # clone the main branch
          git clone --depth 1 https://${{secrets.ACCESS_TOKEN}}@github.com/FindoraNetwork/wasm-js-bindings
          cd wasm-js-bindings

          # check target branch exists or not
          if git ls-remote --heads --exit-code origin ${{ steps.vars.outputs.branch }}; then
            # exists, we pull it
            git fetch --depth 1 --update-head-ok origin ${{ steps.vars.outputs.branch }}:${{ steps.vars.outputs.branch }}
            git switch ${{ steps.vars.outputs.branch }}
          else
            # not exists, we create a new one
            git checkout -B ${{ steps.vars.outputs.branch }}
          fi

          # Cleaning up exists files (we can add some exceptions here)
          shopt -s extglob
          rm -rf -v !("LICENSE")

          # Copying built files into here
          cp -r ${{ steps.vars.outputs.tmp }}/bundler ./
          cp -r ${{ steps.vars.outputs.tmp }}/nodejs ./
          cp -r ${{ steps.vars.outputs.tmp }}/web ./

          # commit and push
          git add .
          git commit -m "platform (${{ steps.vars.outputs.branch }}:${{ steps.vars.outputs.sha }}) by wasmcat-bot automation push 🚀"
          git push -f -u origin ${{ steps.vars.outputs.branch }}:${{ steps.vars.outputs.branch }}<|MERGE_RESOLUTION|>--- conflicted
+++ resolved
@@ -1,13 +1,8 @@
 name: Wasm Building And Pushing
-<<<<<<< HEAD
-on: [push]
-
-=======
 on: 
   push:
     branches:
       -"!add-fn-build"
->>>>>>> f03aa5d8
 jobs:
   build-push:
     concurrency: wasmcat-ci-${{ github.ref }}
