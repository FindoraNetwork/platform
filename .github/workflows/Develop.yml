name: Develop
on:
  push:
    branches:
      - develop
  pull_request:
    branches:
      - develop
env:
  CARGO_TERM_COLOR: always
jobs:
  build:
    strategy:
      matrix:
        platform: [scalable]
    runs-on: ${{ matrix.platform }}
    env:
      ENV: dev
      PRIVATE_ECR_URL: 358484141435.dkr.ecr.us-west-2.amazonaws.com
      PUBLIC_ECR_URL: public.ecr.aws/k6m5b6e2
    steps:
    - uses: actions/checkout@v2
    - uses: actions-rs/toolchain@v1
      with:
        toolchain: stable
        override: true
        components: rustfmt

        
    - name: Prepare key
      shell: bash
      run: |
        tar -C ~/.ssh -zcf key.tar.gz ./
        
    - name: Clean garbage containers and images
      shell: bash
      run: |
        docker rm $(docker ps -a | grep -v "^CONTAINER" | awk '{print $1}') || true
        docker rmi -f $(docker images -f "dangling=true" -q) || true
    - name: Build rust base image
      shell: bash
      run: |
        make ci_build_binary_rust_base
    - name: Build binary image
      env:
        GITHUB_CONTEXT: ${{ toJSON(github) }}
        ENV: ${{ env.ENV }}
      shell: bash
      run: |
        COMMIT_HASH=$(echo ${GITHUB_CONTEXT} | jq '.event.pull_request.head.sha')
        if [ "${COMMIT_HASH}" == "null" ]; then
          export COMMIT_HASH="${GITHUB_SHA}"
        else
          export COMMIT_HASH=${COMMIT_HASH}
        fi
        export BRANCH="${GITHUB_HEAD_REF}"
<<<<<<< HEAD
        export TOBRANCH="dev"
=======
        export TOBRANCH="${{ env.ENV }}"
>>>>>>> 4b8ff9de
        export IMAGE_TAG="${TOBRANCH}-${COMMIT_HASH}"
        export VERGEN_SHA_EXTERN="${IMAGE_TAG}"
        echo "Image tag: ${IMAGE_TAG}"
        make ci_build_dev_binary_image
    - name: Build findorad images
      env:
        PRIVATE_ECR_URL: ${{ env.PRIVATE_ECR_URL }}
        PUBLIC_ECR_URL: ${{ env.PUBLIC_ECR_URL }}
        ENV: ${{ env.ENV }}
        GITHUB_CONTEXT: ${{ toJSON(github) }}
      shell: bash
      run: |
        COMMIT_HASH=$(echo ${GITHUB_CONTEXT} | jq '.event.pull_request.head.sha')
        if [ "${COMMIT_HASH}" == "null" ]; then
          export COMMIT_HASH="${GITHUB_SHA}"
        else
          export COMMIT_HASH=${COMMIT_HASH}
        fi
        export BRANCH="${GITHUB_HEAD_REF}"
<<<<<<< HEAD
        export TOBRANCH="dev"
=======
        export TOBRANCH="${{ env.ENV }}"
>>>>>>> 4b8ff9de
        export IMAGE_TAG="${TOBRANCH}-${COMMIT_HASH}"
        echo "Image tag: ${IMAGE_TAG}"
        make ci_build_image
    - name: Login ECR
      env:
        PUBLIC_ECR_URL: ${{ env.PUBLIC_ECR_URL }}
      shell: bash
      run: |
        aws ecr-public get-login-password --region us-east-1 | docker login --username AWS --password-stdin ${PUBLIC_ECR_URL}
        
    - name: Push images
      env:
        PRIVATE_ECR_URL: ${{ env.PRIVATE_ECR_URL }}
        PUBLIC_ECR_URL: ${{ env.PUBLIC_ECR_URL }}
        ENV: ${{ env.ENV }}
        GITHUB_CONTEXT: ${{ toJSON(github) }}
      shell: bash
      run: |
        COMMIT_HASH=$(echo ${GITHUB_CONTEXT} | jq '.event.pull_request.head.sha')
        if [ "${COMMIT_HASH}" == "null" ]; then
          export COMMIT_HASH="${GITHUB_SHA}"
        else
          export COMMIT_HASH=${COMMIT_HASH}
        fi
        export BRANCH="${GITHUB_HEAD_REF}"
<<<<<<< HEAD
        export TOBRANCH="dev"
        export IMAGE_TAG="${TOBRANCH}-${COMMIT_HASH}"
        echo "Image tag: ${IMAGE_TAG}"
        make ci_push_image
    # - name: Clean images
    #   env:
    #     PRIVATE_ECR_URL: ${{ env.PRIVATE_ECR_URL }}
    #     PUBLIC_ECR_URL: ${{ env.PUBLIC_ECR_URL }}
    #     ENV: ${{ env.ENV }}
    #     GITHUB_CONTEXT: ${{ toJSON(github) }}
    #   shell: bash
    #   run: |
    #     COMMIT_HASH=$(echo ${GITHUB_CONTEXT} | jq '.event.pull_request.head.sha')
    #     if [ "${COMMIT_HASH}" == "null" ]; then
    #       export COMMIT_HASH="${GITHUB_SHA}"
    #     else
    #       export COMMIT_HASH=${COMMIT_HASH}
    #     fi
    #     export BRANCH="${GITHUB_HEAD_REF}"
    #     export TOBRANCH="${GITHUB_BASE_REF}"
    #     export IMAGE_TAG="${TOBRANCH}-${COMMIT_HASH}"
    #     echo "Image tag: ${IMAGE_TAG}"
    #     make clean_image
    # - name: Clean binary images
    #   shell: bash
    #   env:
    #     GITHUB_CONTEXT: ${{ toJSON(github) }}
    #   run: |
    #     COMMIT_HASH=$(echo ${GITHUB_CONTEXT} | jq '.event.pull_request.head.sha')
    #     if [ "${COMMIT_HASH}" == "null" ]; then
    #       export COMMIT_HASH="${GITHUB_SHA}"
    #     else
    #       export COMMIT_HASH=${COMMIT_HASH}
    #     fi
    #     export BRANCH="${GITHUB_HEAD_REF}"
    #     export TOBRANCH="${GITHUB_BASE_REF}"
    #     export IMAGE_TAG="${TOBRANCH}-${COMMIT_HASH}"
    #     echo "Image tag: ${IMAGE_TAG}"
    #     make clean_binary_dockerhub
    # - name: Clean garbage
    #   shell: bash
    #   run: |
    #     rm -rf /tmp/*>/dev/null 2>&1 || true
=======
        export TOBRANCH="${{ env.ENV }}"
        export IMAGE_TAG="${TOBRANCH}-${COMMIT_HASH}"
        echo "Image tag: ${IMAGE_TAG}"
        make ci_push_image
    - name: Clean images
      env:
        PRIVATE_ECR_URL: ${{ env.PRIVATE_ECR_URL }}
        PUBLIC_ECR_URL: ${{ env.PUBLIC_ECR_URL }}
        ENV: ${{ env.ENV }}
        GITHUB_CONTEXT: ${{ toJSON(github) }}
      shell: bash
      run: |
        COMMIT_HASH=$(echo ${GITHUB_CONTEXT} | jq '.event.pull_request.head.sha')
        if [ "${COMMIT_HASH}" == "null" ]; then
          export COMMIT_HASH="${GITHUB_SHA}"
        else
          export COMMIT_HASH=${COMMIT_HASH}
        fi
        export BRANCH="${GITHUB_HEAD_REF}"
        export TOBRANCH="${{ env.ENV }}"
        export IMAGE_TAG="${TOBRANCH}-${COMMIT_HASH}"
        echo "Image tag: ${IMAGE_TAG}"
        make clean_image
    - name: Clean binary images
      shell: bash
      env:
        GITHUB_CONTEXT: ${{ toJSON(github) }}
      run: |
        COMMIT_HASH=$(echo ${GITHUB_CONTEXT} | jq '.event.pull_request.head.sha')
        if [ "${COMMIT_HASH}" == "null" ]; then
          export COMMIT_HASH="${GITHUB_SHA}"
        else
          export COMMIT_HASH=${COMMIT_HASH}
        fi
        export BRANCH="${GITHUB_HEAD_REF}"
        export TOBRANCH="${{ env.ENV }}"
        export IMAGE_TAG="${TOBRANCH}-${COMMIT_HASH}"
        echo "Image tag: ${IMAGE_TAG}"
        make clean_binary_dockerhub
    - name: Clean garbage
      shell: bash
      run: |
        rm -rf /tmp/*>/dev/null 2>&1 || true
>>>>>>> 4b8ff9de
<|MERGE_RESOLUTION|>--- conflicted
+++ resolved
@@ -54,11 +54,7 @@
           export COMMIT_HASH=${COMMIT_HASH}
         fi
         export BRANCH="${GITHUB_HEAD_REF}"
-<<<<<<< HEAD
         export TOBRANCH="dev"
-=======
-        export TOBRANCH="${{ env.ENV }}"
->>>>>>> 4b8ff9de
         export IMAGE_TAG="${TOBRANCH}-${COMMIT_HASH}"
         export VERGEN_SHA_EXTERN="${IMAGE_TAG}"
         echo "Image tag: ${IMAGE_TAG}"
@@ -78,11 +74,7 @@
           export COMMIT_HASH=${COMMIT_HASH}
         fi
         export BRANCH="${GITHUB_HEAD_REF}"
-<<<<<<< HEAD
         export TOBRANCH="dev"
-=======
-        export TOBRANCH="${{ env.ENV }}"
->>>>>>> 4b8ff9de
         export IMAGE_TAG="${TOBRANCH}-${COMMIT_HASH}"
         echo "Image tag: ${IMAGE_TAG}"
         make ci_build_image
@@ -108,7 +100,6 @@
           export COMMIT_HASH=${COMMIT_HASH}
         fi
         export BRANCH="${GITHUB_HEAD_REF}"
-<<<<<<< HEAD
         export TOBRANCH="dev"
         export IMAGE_TAG="${TOBRANCH}-${COMMIT_HASH}"
         echo "Image tag: ${IMAGE_TAG}"
@@ -151,49 +142,4 @@
     # - name: Clean garbage
     #   shell: bash
     #   run: |
-    #     rm -rf /tmp/*>/dev/null 2>&1 || true
-=======
-        export TOBRANCH="${{ env.ENV }}"
-        export IMAGE_TAG="${TOBRANCH}-${COMMIT_HASH}"
-        echo "Image tag: ${IMAGE_TAG}"
-        make ci_push_image
-    - name: Clean images
-      env:
-        PRIVATE_ECR_URL: ${{ env.PRIVATE_ECR_URL }}
-        PUBLIC_ECR_URL: ${{ env.PUBLIC_ECR_URL }}
-        ENV: ${{ env.ENV }}
-        GITHUB_CONTEXT: ${{ toJSON(github) }}
-      shell: bash
-      run: |
-        COMMIT_HASH=$(echo ${GITHUB_CONTEXT} | jq '.event.pull_request.head.sha')
-        if [ "${COMMIT_HASH}" == "null" ]; then
-          export COMMIT_HASH="${GITHUB_SHA}"
-        else
-          export COMMIT_HASH=${COMMIT_HASH}
-        fi
-        export BRANCH="${GITHUB_HEAD_REF}"
-        export TOBRANCH="${{ env.ENV }}"
-        export IMAGE_TAG="${TOBRANCH}-${COMMIT_HASH}"
-        echo "Image tag: ${IMAGE_TAG}"
-        make clean_image
-    - name: Clean binary images
-      shell: bash
-      env:
-        GITHUB_CONTEXT: ${{ toJSON(github) }}
-      run: |
-        COMMIT_HASH=$(echo ${GITHUB_CONTEXT} | jq '.event.pull_request.head.sha')
-        if [ "${COMMIT_HASH}" == "null" ]; then
-          export COMMIT_HASH="${GITHUB_SHA}"
-        else
-          export COMMIT_HASH=${COMMIT_HASH}
-        fi
-        export BRANCH="${GITHUB_HEAD_REF}"
-        export TOBRANCH="${{ env.ENV }}"
-        export IMAGE_TAG="${TOBRANCH}-${COMMIT_HASH}"
-        echo "Image tag: ${IMAGE_TAG}"
-        make clean_binary_dockerhub
-    - name: Clean garbage
-      shell: bash
-      run: |
-        rm -rf /tmp/*>/dev/null 2>&1 || true
->>>>>>> 4b8ff9de
+    #     rm -rf /tmp/*>/dev/null 2>&1 || true