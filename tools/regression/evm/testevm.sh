--- conflicted
+++ resolved
@@ -13,15 +13,11 @@
 $BIN/fn contract-deposit --addr $ETH_ADDR --amount 888000000
 sleep $SLEEP_INTERVAL
 #Verify
-<<<<<<< HEAD
-python3 $REGRESSION_PATH/evm.py verify-balance --addr $ETH_ADDR --amount 888000000000000000000
-=======
 python3 $REGRESSION_PATH/evm.py --url $ENDPOINT verify-balance --addr $ETH_ADDR --amount 888000000000000000000
 if [ $? != 0 ];
 then
     exit 1
 fi
->>>>>>> 55d80abe
 echo
 
 #--------------------------test case 2 - contract withdraw---------------------------
@@ -29,29 +25,15 @@
 $BIN/fn contract-withdraw --addr $FRA_DEST_ADDR --amount 88000000 --eth-key "$ETH_KEY"
 sleep $SLEEP_INTERVAL
 #Verify
-<<<<<<< HEAD
-python3 $REGRESSION_PATH/evm.py verify-balance --sec-key $FRA_SEC_KEY --amount 88000000
-=======
 python3 $REGRESSION_PATH/evm.py --url $ENDPOINT verify-balance --sec-key $FRA_SEC_KEY --amount 88000000
 if [ $? != 0 ];
 then
     exit 1
 fi
->>>>>>> 55d80abe
 echo
 
 #--------------------------test case 3 - ERC20 transfer-----------------------------
 echo -e "${BLU}test case 3 - transfer between erc20 addresses${NC}"
-<<<<<<< HEAD
-python3 $REGRESSION_PATH/evm.py transfer --from_priv_key $ETH_PK --to_addr $ETH_DEST_ADDR --amount 8000000000000000000
-sleep $SLEEP_INTERVAL
-#Verify
-python3 $REGRESSION_PATH/evm.py verify-balance --addr $ETH_DEST_ADDR --amount 8000000000000000000
-echo
-
-#Clean up environment
-./$EVM_SCRIPTS_PATH/teardown.sh
-=======
 python3 $REGRESSION_PATH/evm.py --url $ENDPOINT transfer --from_priv_key $ETH_PK --to_addr $ETH_DEST_ADDR --amount 8000000000000000000
 sleep $SLEEP_INTERVAL
 #Verify
@@ -60,5 +42,4 @@
 then
     exit 1
 fi
-echo
->>>>>>> 55d80abe
+echo