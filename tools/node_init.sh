#!/usr/bin/env bash

env=$1

th="${HOME}/.tendermint"
if [[ "" != ${TENDERMINT_HOME} ]]; then
    th=${TENDERMINT_HOME}
fi
echo "==== ${TENDERMINT_HOME} ===="
tc="${th}/config/config.toml"
h="${th}/__findora__"

check_env() {
    for i in wget curl perl; do
        which $i >/dev/null 2>&1
        if [[ 0 -ne $? ]]; then
            echo -e "\n\033[31;01m${i}\033[00m has not been installed properly!\n"
            exit 1
        fi
    done
}

serv_url=
sentry_peers=
set_env() {
    if [[ $env == "debug_env" ]]; then
        if [[ "" == $DEBUG_ENV_IP ]]; then
            echo -e "\033[31;01mthe \$DEBUG_ENV_IP env var must be set before you start joining the debug_env !!!\033[0m"
            exit 1
        fi
        serv_url="http://${DEBUG_ENV_IP}"
        sentry_peers="c8beed5e3001d9a26dd1c8830190a65bfe9577c7\@${DEBUG_ENV_IP}:26616,ef34d99dbe6039dfd06d7d4dc923d7371b806207\@${DEBUG_ENV_IP}:26626,a2e8f2e4e30c68799acc8c891a2457da32ff4eeb\@${DEBUG_ENV_IP}:26636,1eb6e73fd9e3605bc0e8782f56e941768f83745c\@${DEBUG_ENV_IP}:26646,eae87d6e6b93234ee26690fe6009432053377718\@${DEBUG_ENV_IP}:26656,a20f5a677abc523a3778f2b4b5228a8ea511c171\@${DEBUG_ENV_IP}:26666,77ebc9c2c0e0baa06ff0565e51378d4accd11d16\@${DEBUG_ENV_IP}:26676,8160e4193f744d355b03a08d916f097b27447bdb\@${DEBUG_ENV_IP}:26686,ac220f9d34de57aeb616df09b99baaa1ca26c4be\@${DEBUG_ENV_IP}:26696,106bb438509111893b5fc699097a306acadd5329\@${DEBUG_ENV_IP}:26706,332acb1da85c3bea93b5c2200402873fb90f58c9\@${DEBUG_ENV_IP}:26716,67f24be5121c72c407686f95d5a671751190d6ef\@${DEBUG_ENV_IP}:26726,7fced2da63cfaa39c1480deec5eb88c533e907b9\@${DEBUG_ENV_IP}:26746,2bf6b9a21ea14854b5389b1ae28982c4314555c8\@${DEBUG_ENV_IP}:26756,b577986d0bf9f835f97ca629b71fc741e236ff00\@${DEBUG_ENV_IP}:26766,a9b1f6ef334a773dc9391bd657a7bb7e8c3825ce\@${DEBUG_ENV_IP}:26776,da13b5934c73c9f1d97ba0e3ddb4706031d1418b\@${DEBUG_ENV_IP}:26786,ed09729cdebc8a57c8150615491e389f4a4feeb7\@${DEBUG_ENV_IP}:26796,3542dc1c2a097f12eb235dc1dfc2b79b0de11355\@${DEBUG_ENV_IP}:26806,339dea1bf31c997e5ff6f476d5e5298d259fc8eb\@${DEBUG_ENV_IP}:26816"
        perl -pi -e 's/addr_book_strict\s*=.*/addr_book_strict = false/g' $tc
    elif [[ $env == "qa01" ]]; then
        serv_url="https://dev-qa01.dev.findora.org"
        sentry_peers="b87304454c0a0a0c5ed6c483ac5adc487f3b21f6\@dev-qa01-us-west-2-sentry-000-public.dev.findora.org:26656"
    elif [[ $env == "qa02" ]]; then
        serv_url="https://dev-qa02.dev.findora.org"
        sentry_peers="b87304454c0a0a0c5ed6c483ac5adc487f3b21f6\@dev-qa02-us-west-2-sentry-000-public.dev.findora.org:26656"
    elif [[ $env == "qa03" ]]; then
        serv_url="https://dev-qa03.dev.findora.org"
        sentry_peers="b87304454c0a0a0c5ed6c483ac5adc487f3b21f6\@dev-qa03-us-west-2-sentry-000-public.dev.findora.org:26656"
    elif [[ $env == "testnet" ]]; then
        serv_url="https://prod-testnet.prod.findora.org"
        sentry_peers="b87304454c0a0a0c5ed6c483ac5adc487f3b21f6\@prod-testnet-us-west-2-sentry-000-public.prod.findora.org:26656,d0c6e3e1589695ae6d650b288caf2efe9a998a50\@prod-testnet-us-west-2-sentry-001-public.prod.findora.org:26656,78661a9979c100e8f1303cbd121cb1b326ff694f\@prod-testnet-us-west-2-sentry-002-public.prod.findora.org:26656,6723af6a3aef14cd7eb5ee8d5d0ac227af1e9651\@prod-testnet-us-west-2-sentry-003-public.prod.findora.org:26656"
    elif [[ $env == "mainnet" ]]; then
        serv_url="https://prod-mainnet.prod.findora.org"
        sentry_peers="b87304454c0a0a0c5ed6c483ac5adc487f3b21f6\@prod-mainnet-us-west-2-sentry-000-public.prod.findora.org:26656,d0c6e3e1589695ae6d650b288caf2efe9a998a50\@prod-mainnet-us-west-2-sentry-001-public.prod.findora.org:26656,78661a9979c100e8f1303cbd121cb1b326ff694f\@prod-mainnet-us-west-2-sentry-002-public.prod.findora.org:26656,6723af6a3aef14cd7eb5ee8d5d0ac227af1e9651\@prod-mainnet-us-west-2-sentry-003-public.prod.findora.org:26656"
    elif [[ $env == "evm" ]]; then
        serv_url="https://dev-evm.dev.findora.org"
        sentry_peers="b87304454c0a0a0c5ed6c483ac5adc487f3b21f6\@dev-evm-us-west-2-sentry-000-public.dev.findora.org:26656,d0c6e3e1589695ae6d650b288caf2efe9a998a50\@dev-evm-us-west-2-sentry-001-public.dev.findora.org:26656"
    else
        echo -e "Unknown ENV !!!"
        exit 1
    fi

    mkdir -p $h $th
    rm -rf ${h}/* ${th}/* || exit 1
    rm -rf ${h}/.* ${th}/.*
    tendermint init --home $th

    if [[ "" != ${sentry_peers} ]]; then
        perl -pi -e "s/^(persistent_peers = ).*/\$1 \"${sentry_peers}\"/" $tc
    fi

    perl -pi -e 's/^(timeout_propose =).*/$1 "8s"/' $tc
    perl -pi -e 's/^(timeout_propose_delta =).*/$1 "100ms"/' $tc
    perl -pi -e 's/^(timeout_prevote =).*/$1 "4s"/' $tc
    perl -pi -e 's/^(timeout_prevote_delta =).*/$1 "100ms"/' $tc
    perl -pi -e 's/^(timeout_precommit =).*/$1 "4s"/' $tc
    perl -pi -e 's/^(timeout_precommit_delta =).*/$1 "100ms"/' $tc
    perl -pi -e 's/^(timeout_commit =).*/$1 "15s"/' $tc
    perl -pi -e 's/^(recheck =).*/$1 false/' $tc
    perl -pi -e 's/^(size =) 5000/$1 2000/' $tc
    # perl -pi -e 's/^(fast_sync =).*/$1 false/' $tc


    curl ${serv_url}:26657/genesis \
        | jq -c '.result.genesis' \
<<<<<<< HEAD
        | jq > ${th}/config/genesis.json || exit 1
=======
        | jq > ~/.tendermint/config/genesis.json || exit 1

    EVM_CHAIN_ID=$(curl -H 'Content-Type: application/json' --data '{"id":1, "method": "eth_chainId", "jsonrpc": "2.0"}' "${serv_url}:8545" | jq -c '.result' | sed 's/"//g')
    export EVM_CHAIN_ID=$(printf '%d' $EVM_CHAIN_ID)

    curl ${serv_url}:8667/display_checkpoint | jq > /tmp/${env}.checkpoint
    if [[ 0 != $? || 0 == $(wc -l /tmp/${env}.checkpoint | perl -pe 's/^\s+//g' | grep -o '^[0-9]') ]]; then
        printf "\nfail to get checkpoint file!\n"
        exit 1
    fi
>>>>>>> cd0d2395
}

if [[ "" == $2 ]]; then
    check_env
    set_env
fi

###################
# Run local node #
###################

cd /tmp || exit 1
<<<<<<< HEAD
abcid --enable-snapshot --snapshot-mode external -d "${h}" -q \
=======
echo -e "\033[31;1m==== EVM_CHAIN_ID: $EVM_CHAIN_ID ====\033[0m"
abcid -q \
>>>>>>> cd0d2395
    --tendermint-node-key-config-path="${th}/config/priv_validator_key.json" \
    --checkpoint-file /tmp/${env}.checkpoint \
    >abcid.log 2>&1 &
tendermint node --home ${th} >tendermint.log 2>&1 &

echo "**** ABCId log path: /tmp/abcid.log"
echo "**** Tendermint log path: /tmp/tendermint.log"

sleep 0.5
curl localhost:8669/version<|MERGE_RESOLUTION|>--- conflicted
+++ resolved
@@ -77,9 +77,6 @@
 
     curl ${serv_url}:26657/genesis \
         | jq -c '.result.genesis' \
-<<<<<<< HEAD
-        | jq > ${th}/config/genesis.json || exit 1
-=======
         | jq > ~/.tendermint/config/genesis.json || exit 1
 
     EVM_CHAIN_ID=$(curl -H 'Content-Type: application/json' --data '{"id":1, "method": "eth_chainId", "jsonrpc": "2.0"}' "${serv_url}:8545" | jq -c '.result' | sed 's/"//g')
@@ -90,7 +87,6 @@
         printf "\nfail to get checkpoint file!\n"
         exit 1
     fi
->>>>>>> cd0d2395
 }
 
 if [[ "" == $2 ]]; then
@@ -103,12 +99,8 @@
 ###################
 
 cd /tmp || exit 1
-<<<<<<< HEAD
-abcid --enable-snapshot --snapshot-mode external -d "${h}" -q \
-=======
 echo -e "\033[31;1m==== EVM_CHAIN_ID: $EVM_CHAIN_ID ====\033[0m"
 abcid -q \
->>>>>>> cd0d2395
     --tendermint-node-key-config-path="${th}/config/priv_validator_key.json" \
     --checkpoint-file /tmp/${env}.checkpoint \
     >abcid.log 2>&1 &
