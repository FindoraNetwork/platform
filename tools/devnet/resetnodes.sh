#!/usr/bin/env bash

# env
source tools/devnet/env.sh || exit 1

# get params if provided
V="1"
N="1"
if [ ! -z "$1" ] && [ ! -z "$2" ]; then
    V=$1
    N=$2
fi

# create folder if necessary
<<<<<<< HEAD
=======
mkdir -p $HOME/.findora
>>>>>>> cb1e9a93
mkdir -p $DEVNET

# clean nodes
rm -rf $DEVNET/*

# setup nodes
tendermint testnet --v $V --n $N --o $DEVNET > /dev/null

# create abci dirs
nodes=`ls -l $DEVNET | grep node  | awk '(NR>0){print $9}' | sort -V`
for node in $nodes
do
    mkdir -p $DEVNET/$node/abci
done

# config nodes and abcis
script_config=$(dirname "$0")/confignodes.py
echo -n "setting $(($V+$N)) nodes: "
python3 $script_config
if [ $? -ne 0 ]; then
    echo -en "${RED}failed${NC}"
else
    echo -en "${GRN}finish${NC}"
fi
echo<|MERGE_RESOLUTION|>--- conflicted
+++ resolved
@@ -12,10 +12,7 @@
 fi
 
 # create folder if necessary
-<<<<<<< HEAD
-=======
 mkdir -p $HOME/.findora
->>>>>>> cb1e9a93
 mkdir -p $DEVNET
 
 # clean nodes
