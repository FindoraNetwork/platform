# Development log

## Change plan

> Features to be added.

#### v0.4

- Triple masking, and so on

## Change log

> Functions that have been added.

<<<<<<< HEAD
=======
#### v0.3.3-release

- update height to 142_9000.
- Fix lost utxo info in utxo.

>>>>>>> cf7a7b40
#### v0.3.2-release

- Force internal transfer's receiver must be ETH address.

#### v0.3.1-release

- adjust target height to `142_5000`.

#### v0.3.0-release

- Staking (Yanked at the block height of 142_5000 !)
  - Fix second compute for per year.
  - Fix APY rate range.
- EVM
  - Ethereum Virtual Machine integration.
  - Internal transfers (UTXO <--> Account).
  - Web3 API support.

#### v0.2.12-release

- Fix overflow error for rewards.

#### v0.2.11-release (Yanked at the block height of 124_7000 !)

- Fix incorrect calculations about `Nonconfidential Balances`
- Optimize the calculation of `expected return rate`
- Optimize some history-style APIs

#### v0.2.9-release (Yanked at the block height of 121_0000 !)

- Add an extra `reserved account` to optimize the APY curve
- Fix a BUG about the calculation of commissions
  - validator will loss its proposer&commission rewards when a zero-amount delegation is found

#### v0.2.8-release (Yanked at the block height of 120_0000 !)

- Avoid to store historical transactions on chain
  - Resist some kinds of the replay attack

#### v0.2.7-release (Yanked !)

- Optimize the on-chain log of `DeliverTx`

#### v0.2.6-release (Yanked !)

- Optimize the performance of some APIs

#### v0.2.5-release (Yanked !)

- Fix incorrect APY-calculation

#### v0.2.4-release (Yanked !)

- Support generating offline transactions

#### v0.2.3-release (Yanked !)

- Adjust minimal staking amount
- Avoid punish unstaked validator and its delegators
- Upgrade rust to the 2021 edition

#### v0.2.2-release (Yanked !)

- Fix a BUG in the logic of some special partial undelegations
  - [Issue 75, #75](https://github.com/FindoraNetwork/platform/issues/75)
- Fix a BUG about the voting power in the logic of un-delegation
- Fix some issues in the history-style API about POS
- optimize the usage of 'bnc'
- Optimize ABCI checker
  - Avoid invalid transactions from being stored
- Add balance checker for coinbase
  - Avoid wrong rewards when the reward pool is empty
- Enhance stability by using seed nodes in `findorad init`

#### v0.2.1-release (Yanked !)

- Fix a BUG in delegation logic
  - [Issue 65, #65](https://github.com/FindoraNetwork/platform/issues/65)

#### v0.2.0-release (Yanked !)

- POS function added
- Code optimization
- Stability enhancement

#### v0.1.0-release (Yanked !)

**launched at April 2021**

- Transfer function with privacy attributes<|MERGE_RESOLUTION|>--- conflicted
+++ resolved
@@ -12,14 +12,11 @@
 
 > Functions that have been added.
 
-<<<<<<< HEAD
-=======
 #### v0.3.3-release
 
 - update height to 142_9000.
 - Fix lost utxo info in utxo.
 
->>>>>>> cf7a7b40
 #### v0.3.2-release
 
 - Force internal transfer's receiver must be ETH address.
